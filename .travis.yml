--- conflicted
+++ resolved
@@ -11,11 +11,7 @@
   - USE=g++-4.9
   - USE=clang++-3.4
   - USE=clang++-3.5
-<<<<<<< HEAD
-  - USE=doxygen TASK=doxygen
-=======
   - USE=clang++-3.5 TASK=doxygen
->>>>>>> 90f3b940
 
 matrix:
   exclude:
