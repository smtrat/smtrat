--- conflicted
+++ resolved
@@ -43,16 +43,11 @@
     NRATSolver_CADonly::NRATSolver_CADonly( Formula* _inputFormula ):
         Manager( _inputFormula )
     {
-<<<<<<< HEAD
         //        strategy().addModuleType( PROP_CANNOT_BE_SOLVED_BY_UNIVARIATECADMODULE, MT_CADModule );
         strategy().addModuleType( PROP_CANNOT_BE_SOLVED_BY_SATMODULE, MT_CADModule );
         strategy().addModuleType( PROP_CANNOT_BE_SOLVED_BY_CNFERMODULE, MT_SATModule );
         strategy().addModuleType( PROP_CANNOT_BE_SOLVED_BY_PREPROMODULE, MT_CNFerModule );
         strategy().addModuleType( PROP_TRUE, MT_PreProModule );
-=======
-        //        strategy().addModuleType( caseOne, MT_CADModule );
-        strategy().addModuleType( caseTwo, MT_CADModule );
->>>>>>> b7face2e
     }
 
     NRATSolver_CADonly::~NRATSolver_CADonly(){}
