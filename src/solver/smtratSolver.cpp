/*
 *  SMT-RAT - Satisfiability-Modulo-Theories Real Algebra Toolbox
 * Copyright (C) 2012 Florian Corzilius, Ulrich Loup, Erika Abraham, Sebastian Junges
 *
 * This file is part of SMT-RAT.
 *
 * SMT-RAT is free software: you can redistribute it and/or modify
 * it under the terms of the GNU General Public License as published by
 * the Free Software Foundation, either version 3 of the License, or
 * (at your option) any later version.
 *
 * SMT-RAT is distributed in the hope that it will be useful,
 * but WITHOUT ANY WARRANTY; without even the implied warranty of
 * MERCHANTABILITY or FITNESS FOR A PARTICULAR PURPOSE.  See the
 * GNU General Public License for more details.
 *
 * You should have received a copy of the GNU General Public License
 * along with SMT-RAT.  If not, see <http://www.gnu.org/licenses/>.
 *
 */


/**
 * @file smtratSolver.cpp
 * @author Florian Corzilius
 *
 * Created on May 04, 2012, 2:40 PM
 */

#include <iostream>
#include <fstream>
<<<<<<< HEAD
#include <signal.h>


=======
>>>>>>> ab0345c8
#include "ExitCodes.h"
#include "parser/Driver.h"
#include "../lib/NRATSolver.h"

#ifdef GATHER_STATS

#include "../lib/utilities/stats/CollectStatistics.h"

#endif //GATHER_STATS

<<<<<<< HEAD
void sighandler(int sig)
{
    if(sig == SIGINT) 
    {
        exit(SMTRAT_EXIT_USERABORT);
    }
}

=======
>>>>>>> ab0345c8
/**
 *
 */
int main( int argc, char* argv[] )
{
    // Call the sighandler code on user abort
    // TODO update we should use sigaction() 
    //signal(SIGINT, &sighandler);

    smtrat::Formula* form = new smtrat::Formula( smtrat::AND );
    smtrat::Driver   driver( form );

<<<<<<< HEAD
    bool printStats = false;
=======
    #ifdef GATHER_STATS
    bool printStats  = false;
>>>>>>> ab0345c8
    bool exportStats = false;
    

    if( argc == 1 )
    {
        std::cout << "This is " << PROJECT_NAME << "." << std::endl;
        std::cout << "Version: " << VERSION << std::endl;
        std::cout << "For more information, run this binary with --help." << std::endl;
    }
    int returnValue = SMTRAT_EXIT_USERABORT;
    for( int ai = 1; ai < argc; ++ai )
    {
        if( argv[ai] == std::string( "-p" ) )
        {
            driver.trace_parsing = true;
        }
        else if( argv[ai] == std::string( "-s" ) )
        {
            driver.trace_scanning = true;
        }
<<<<<<< HEAD
        else if( argv[ai] == std::string( "--print-stats") ) {
            #ifdef GATHER_STATS
=======
        #ifdef GATHER_STATS
        else if( argv[ai] == std::string( "--print-stats" ) )
        {
>>>>>>> ab0345c8
            printStats = true;
            #endif
        }
<<<<<<< HEAD
        else if( argv[ai] == std::string( "--export-stats") ) {
            #ifdef GATHER_STATS
=======
        else if( argv[ai] == std::string( "--export-stats" ) )
        {
>>>>>>> ab0345c8
            exportStats = true;
            #endif
        }
<<<<<<< HEAD
        else if( argv[ai] == std::string( "--help") ) {
=======
        #endif
        else if( argv[ai] == std::string( "--help" ) )
        {
>>>>>>> ab0345c8
            std::cout << "The help is not yet implemented. Please visit our website ...." << std::endl;
        }
        else
        {
            // read a file with expressions

            std::fstream infile( argv[ai] );
            if( !infile.good() )
            {
                std::cerr << "Could not open file: " << argv[ai] << std::endl;
<<<<<<< HEAD
                return SMTRAT_EXIT_NOSUCHFILE;
=======
                return SMTRAT_EXIT_UNEXPECTED_INPUT;
>>>>>>> ab0345c8
            }

            bool result = driver.parse_stream( infile, argv[ai] );
            if( result )
            {
                smtrat::NRATSolver* nratSolver = new smtrat::NRATSolver( form );
                smtrat::Answer      answer     = nratSolver->isConsistent();
                switch( answer )
                {
                    case smtrat::True:
                    {
                        if( driver.status == 0 )
                        {
                            std::cout << "error, expected unsat, but returned sat" << std::endl;
                            returnValue = SMTRAT_EXIT_WRONG_ANSWER;
                        }
                        else
                        {
                            std::cout << "sat" << std::endl;
                            returnValue = SMTRAT_EXIT_SAT;
                        }
                        break;
                    }
                    case smtrat::False:
                    {
                        if( driver.status == 1 )
                        {
                            std::cout << "error, expected sat, but returned unsat" << std::endl;
                            returnValue = SMTRAT_EXIT_WRONG_ANSWER;
                        }
                        else
                        {
                            std::cout << "unsat" << std::endl;
                            returnValue = SMTRAT_EXIT_UNSAT;
                        }
                        break;
                    }
                    case smtrat::Unknown:
                    {
                        std::cout << "unknown" << std::endl;
                        returnValue = SMTRAT_EXIT_UNKNOWN;
                        break;
                    }
                    default:
                    {
                        std::cerr << "Unexpected output!" << std::endl;
                        returnValue = SMTRAT_EXIT_UNEXPECTED_ANSWER;
                    }
                }
                if( driver.printAssignment && answer == smtrat::True )
                {
                    std::cout << std::endl;
                    nratSolver->printModel( std::cout );
                }
                delete nratSolver;
                delete form;

                #ifdef GATHER_STATS
                if( printStats )
                {
                    smtrat::CollectStatistics::print( std::cout );
                }
                if( exportStats )
                {
                    smtrat::CollectStatistics::exportXML();
                }
                #endif //GATHER_STATS
<<<<<<< HEAD

                if(error) return SMTRAT_EXIT_UNEXPECTEDANSWER;
            } else {
                std::cerr << "Parse error" << std::endl;
                return SMTRAT_EXIT_PARSERFAILURE;
            }
        }
    }
    return (SMTRAT_EXIT_SUCCESS);
=======
            }
            else
            {
                std::cerr << "Parse error" << std::endl;
                returnValue = SMTRAT_EXIT_PARSERFAILURE;
            }
        }
    }
    return returnValue;
>>>>>>> ab0345c8
}<|MERGE_RESOLUTION|>--- conflicted
+++ resolved
@@ -29,12 +29,6 @@
 
 #include <iostream>
 #include <fstream>
-<<<<<<< HEAD
-#include <signal.h>
-
-
-=======
->>>>>>> ab0345c8
 #include "ExitCodes.h"
 #include "parser/Driver.h"
 #include "../lib/NRATSolver.h"
@@ -45,17 +39,6 @@
 
 #endif //GATHER_STATS
 
-<<<<<<< HEAD
-void sighandler(int sig)
-{
-    if(sig == SIGINT) 
-    {
-        exit(SMTRAT_EXIT_USERABORT);
-    }
-}
-
-=======
->>>>>>> ab0345c8
 /**
  *
  */
@@ -68,12 +51,7 @@
     smtrat::Formula* form = new smtrat::Formula( smtrat::AND );
     smtrat::Driver   driver( form );
 
-<<<<<<< HEAD
     bool printStats = false;
-=======
-    #ifdef GATHER_STATS
-    bool printStats  = false;
->>>>>>> ab0345c8
     bool exportStats = false;
     
 
@@ -94,34 +72,17 @@
         {
             driver.trace_scanning = true;
         }
-<<<<<<< HEAD
         else if( argv[ai] == std::string( "--print-stats") ) {
             #ifdef GATHER_STATS
-=======
-        #ifdef GATHER_STATS
-        else if( argv[ai] == std::string( "--print-stats" ) )
-        {
->>>>>>> ab0345c8
             printStats = true;
             #endif
         }
-<<<<<<< HEAD
         else if( argv[ai] == std::string( "--export-stats") ) {
             #ifdef GATHER_STATS
-=======
-        else if( argv[ai] == std::string( "--export-stats" ) )
-        {
->>>>>>> ab0345c8
             exportStats = true;
             #endif
         }
-<<<<<<< HEAD
         else if( argv[ai] == std::string( "--help") ) {
-=======
-        #endif
-        else if( argv[ai] == std::string( "--help" ) )
-        {
->>>>>>> ab0345c8
             std::cout << "The help is not yet implemented. Please visit our website ...." << std::endl;
         }
         else
@@ -132,11 +93,7 @@
             if( !infile.good() )
             {
                 std::cerr << "Could not open file: " << argv[ai] << std::endl;
-<<<<<<< HEAD
-                return SMTRAT_EXIT_NOSUCHFILE;
-=======
                 return SMTRAT_EXIT_UNEXPECTED_INPUT;
->>>>>>> ab0345c8
             }
 
             bool result = driver.parse_stream( infile, argv[ai] );
@@ -204,17 +161,6 @@
                     smtrat::CollectStatistics::exportXML();
                 }
                 #endif //GATHER_STATS
-<<<<<<< HEAD
-
-                if(error) return SMTRAT_EXIT_UNEXPECTEDANSWER;
-            } else {
-                std::cerr << "Parse error" << std::endl;
-                return SMTRAT_EXIT_PARSERFAILURE;
-            }
-        }
-    }
-    return (SMTRAT_EXIT_SUCCESS);
-=======
             }
             else
             {
@@ -224,5 +170,4 @@
         }
     }
     return returnValue;
->>>>>>> ab0345c8
 }