--- conflicted
+++ resolved
@@ -130,11 +130,7 @@
             ///
             std::stack< std::vector< std::pair< std::string, unsigned > > > mVariableStack;
             ///
-<<<<<<< HEAD
-            std::unordered_map< std::string, smtrat::Formula* > mInnerConstraintBindings;
-=======
             std::unordered_map< carl::Variable, smtrat::Formula* > mInnerConstraintBindings;
->>>>>>> 7a7f16e9
 
         public:
             // Constructor and destructor.
