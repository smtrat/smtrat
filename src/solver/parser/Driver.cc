--- conflicted
+++ resolved
@@ -476,18 +476,6 @@
         carl::Variable auxVar( addTheoryVariable( _loc, (mLogic == Logic::QF_NRA || mLogic == Logic::QF_LRA) ? "Real" : "Int", "", true ) );
         const Formula* constraintA = mkConstraint( new Polynomial( auxVar ), _then, (unsigned) Relation::EQ );
         const Formula* constraintB = mkConstraint( new Polynomial( auxVar ), _else, (unsigned) Relation::EQ );
-<<<<<<< HEAD
-        carl::Variable dependencyBool = addBooleanVariable( _loc, "", true ); 
-        
-        PointerSet<Formula> subformulas;
-        // Add to inner constraint bindings:  (or (not conditionBool) (= auxRealVar _then))
-        subformulas.insert( newFormula( OR, conditionBool, constraintA ) );
-        // Add to inner constraint bindings:  (or conditionBool (= auxRealVar _else))
-        subformulas.insert( newFormula( OR, conditionBool, constraintB ) );
-        // Add to inner constraint bindings:  (iff conditionBool _condition)
-        subformulas.insert( newFormula( IFF, conditionBool, _condition ) );
-=======
->>>>>>> d5660bb1
         
         mTermItes.push_back( newIte( _condition, constraintA, constraintB ) );
         return new Polynomial( auxVar );
