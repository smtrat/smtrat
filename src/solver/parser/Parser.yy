--- conflicted
+++ resolved
@@ -207,13 +207,8 @@
                           form CB     { $$ = dv.mkFormula( $2, $3, $5 ); }
 	|	OB iffOp form form CB         { dv.restoreTwoFormulaMode(); $$ = dv.mkFormula( smtrat::IFF, $3, $4 ); }
 	|	OB xorOp form form CB         { dv.restoreTwoFormulaMode(); $$ = dv.mkFormula( smtrat::XOR, $3, $4 ); }
-<<<<<<< HEAD
-	|	OB naryOp formlist CB         { $$ = dv.mkFormula( $2, *$3 ); delete $3; }
-    |   OB let OB bindlist CB form CB { $$ = dv.appendBindings( *$4, $6 ); delete $4; dv.popVariableStack(); }
-=======
 	|	OB naryOp formlist CB         { $$ = dv.mkFormula( $2, $3 ); }
     |   OB let OB bindlist CB form CB { $$ = dv.appendBindings( $4, $6 ); dv.popVariableStack(); }
->>>>>>> 7a7f16e9
     |   OB iteOp cond form form CB    { $$ = dv.mkIteInFormula( $3, $4, $5 ); }
 
 cond:
@@ -225,11 +220,8 @@
 
 equation:
        OB eqOp form form CB { dv.restoreTwoFormulaMode(); $$ = dv.mkFormula( (dv.polarity() ? smtrat::IFF : smtrat::XOR), $3, $4 ); }
-<<<<<<< HEAD
-    |  OB eqOp poly poly CB { dv.restoreTwoFormulaMode(); $$ = dv.mkConstraint( *$3, *$4, CR_EQ ); delete $3; delete $4; }
-=======
+
     |  OB eqOp poly poly CB { dv.restoreTwoFormulaMode(); $$ = dv.mkConstraint( $3, $4, Constraint::EQ ); }
->>>>>>> 7a7f16e9
 
 eqOp:
         EQ { dv.setTwoFormulaMode( true ); }
@@ -273,11 +265,7 @@
     |   DEC                        { $$ = new smtrat::Polynomial( dv.getRational( $1 ) ); }
     | 	NUM                        { $$ = new smtrat::Polynomial( smtrat::Rational( $1->c_str() ) ); delete $1; }
     |  	polyOp                     { $$ = $1; }
-<<<<<<< HEAD
-    |   OB iteOp cond poly poly CB { $$ = dv.mkPolynomial( yyloc, *dv.mkIteInExpr( yyloc, $3, *$4, *$5 ) ); }
-=======
     |   OB iteOp cond poly poly CB { $$ = new smtrat::Polynomial( dv.mkIteInExpr( @3, $3, $4, $5 ) ); }
->>>>>>> 7a7f16e9
     
 iteOp:
 		ITE { dv.setPolarity( true ); dv.setTwoFormulaMode( true ); }
