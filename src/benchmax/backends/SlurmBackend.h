#pragma once

#include "Backend.h"

#include <benchmax/logging.h>
#include <benchmax/utils/execute.h>

#include "slurm/SlurmSettings.h"
#include "slurm/SlurmUtilities.h"

#include <filesystem>
#include <future>
#include <mutex>
#include <regex>

namespace benchmax {

/**
 * Backend for the Slurm workload manager.
 * 
 * The execution model is as follows:
 * We create multiple jobs that each consists of multiple array jobs that each execute one slice of the task list.
 * One array job executes Settings::slice_size entries of the task list.
 * One job consists of Settings::array_size array jobs.
 * We start as many jobs as necessary.
 */
class SlurmBackend: public Backend {
private:
	/// A job consists of a tool, an input file, a base dir and results.
	using JobData = std::tuple<
		const Tool*,
		std::filesystem::path,
		BenchmarkResult
	>;
	
	/// Mutex for submission delay.
	std::mutex mSubmissionMutex;

	/// Parse the content of an output file.
	void parse_result_file(const Jobs& jobs, const std::filesystem::path& file, std::vector<JobData>& results) {
		BENCHMAX_LOG_DEBUG("benchmax.slurm", "Processing file " << file);
		std::ifstream in(file);
		std::string content((std::istreambuf_iterator<char>(in)), std::istreambuf_iterator<char>());
		auto extension = file.extension();
		std::regex filere("Executing (.+)\\n# START ([0-9]+) #([^#]*)# END \\2 #(?:([^#]*)# END DATA \\2 #)?");

		auto reBegin = std::sregex_iterator(content.begin(), content.end(), filere);
		auto reEnd = std::sregex_iterator();
		for (auto i = reBegin; i != reEnd; ++i) {
			std::size_t id = std::stoull((*i)[2]) - 1;
			bool toolFound = false;
			std::string cmdline = (*i)[1];
			for (const auto& tool : jobs.tools()) {
				auto t = tool->parseCommandline(cmdline);
				if (t) {
					results.emplace_back(JobData { tool.get(), std::filesystem::path(*t), BenchmarkResult() });
					toolFound = true;
					break;
				}
			}
			if (!toolFound) {
				BENCHMAX_LOG_WARN("benchmax.slurm", "Could not find tool for " << cmdline);
			} else {
				auto& res = std::get<2>(results.back());
				if (extension == ".out") {
					res.stdout = (*i)[3];
					res.exitCode = std::stoi(slurm::parse_result_info((*i)[4], "exitcode"));
					res.time = std::chrono::milliseconds(std::stoi(slurm::parse_result_info((*i)[4], "time")));
					BENCHMAX_LOG_DEBUG("benchmax.slurm", "Got " << res << " for task " << id << " from stdout");
				} else if (extension == ".err") {
					res.stderr = (*i)[3];
					BENCHMAX_LOG_DEBUG("benchmax.slurm", "Got " << res << " for task " << id << " from stderr");
				} else {
					BENCHMAX_LOG_WARN("benchmax.slurm", "Trying to parse output file with unexpected extension " << extension);
				}
			}
		}
	}

	std::pair<std::size_t,std::size_t> get_job_range(std::size_t n, std::size_t numJobs) const {
		std::size_t job_size = settings_slurm().array_size * settings_slurm().slice_size;
		return std::make_pair(
			job_size * n,
			std::min(job_size * (n + 1), numJobs)
		);
	}

<<<<<<< HEAD
	void run_job_async(std::size_t n, bool wait_for_termination) {
=======
	void store_job_id(int jobid) {
		mSlurmjobMutex.lock();
		std::ofstream out(settings_slurm().tmp_dir + "/slurmjobs", std::ios_base::app);
		out << jobid << std::endl;
		out.close();
	}

	std::vector<int> load_job_ids() {
		std::vector<int> res;
		std::ifstream in(settings_slurm().tmp_dir + "/slurmjobs");
		if (!in) {
			return res;
		}
		int jobid;
		while(in >> jobid) {
			res.push_back(jobid);
		}
		in.close();
		return res;
	}

	void remove_job_ids() {
		if( std::remove( (settings_slurm().tmp_dir + "/slurmjobs").c_str() ) != 0 ){
			BENCHMAX_LOG_WARN("benchmax.slurm", settings_slurm().tmp_dir + "/slurmjobs file could not be deleted");
		}
	}

	void run_job_async(std::size_t n, const std::vector<JobData>& results, bool wait_for_termination) {
>>>>>>> 50c62dee
		std::string jobsfilename = settings_slurm().tmp_dir + "/jobs-" + std::to_string(settings_core().start_time) + "-" + std::to_string(n+1) + ".jobs";
		slurm::generate_jobs_file(jobsfilename, get_job_range(n, results.size()), results);

		auto submitfile = slurm::generate_submit_file_chunked({
			std::to_string(settings_core().start_time) + "-" + std::to_string(n),
			jobsfilename,
			settings_slurm().tmp_dir,
			settings_benchmarks().limit_time,
			settings_benchmarks().grace_time,
			settings_benchmarks().limit_memory,
			settings_slurm().array_size,
			settings_slurm().slice_size
		});

		BENCHMAX_LOG_INFO("benchmax.slurm", "Delaying for " << settings_slurm().submission_delay);
		{
			std::lock_guard<std::mutex> guard(mSubmissionMutex);
			std::this_thread::sleep_for(settings_slurm().submission_delay);
		}
		BENCHMAX_LOG_INFO("benchmax.slurm", "Submitting job now.");

		std::stringstream cmd;
		cmd << "sbatch";
		if (wait_for_termination) cmd << " --wait";
		cmd << " --array=1-" << std::to_string(settings_slurm().array_size);
		cmd << " " << settings_slurm().sbatch_options;
		cmd << " " + submitfile;
		BENCHMAX_LOG_DEBUG("benchmax.slurm", "Command: " << cmd.str());
		std::string output;
		call_program(cmd.str(), output, true);
		int jobid = slurm::parse_job_id(output);
		if (wait_for_termination) {
			BENCHMAX_LOG_INFO("benchmax.slurm", "Job terminated.");
		} else {
			BENCHMAX_LOG_INFO("benchmax.slurm", "Job " << jobid << " was scheduled.");
		}
	}

<<<<<<< HEAD
	void collect_results() override {
		BENCHMAX_LOG_INFO("benchmax.slurm", "collecting results.");
=======
	bool collect_results(const Jobs& jobs, bool check_finished) override {
		if (check_finished) {
			BENCHMAX_LOG_INFO("benchmax.slurm", "Check if job finished.");
			auto jobids = load_job_ids();
			if (jobids.size() == 0) {
				BENCHMAX_LOG_ERROR("benchmax.slurm", "Jobids could not be determined!");
				return false;
			}
			for (int jobid : jobids) {
				if (!slurm::is_job_finished(jobid)) {
					BENCHMAX_LOG_WARN("benchmax.slurm", "Job " << jobid << " is not finished yet.");
					return false;
				}
			}
			remove_job_ids();
		}

		BENCHMAX_LOG_INFO("benchmax.slurm", "Collecting results.");
		std::vector<JobData> results;
>>>>>>> 50c62dee
		auto files = slurm::collect_result_files(settings_slurm().tmp_dir);
		for (const auto& f: files) {
			parse_result_file(jobs, f, results);
		}
		BENCHMAX_LOG_DEBUG("benchmax.slurm", "Parsed results.");
		for (auto& r: results) {
			addResult(std::get<0>(r), std::get<1>(r), std::get<2>(r));
		}
		if (settings_slurm().archive_log_file != "") {
			slurm::archive_log_files({
				settings_slurm().archive_log_file + "-" + std::to_string(settings_core().start_time) + ".tgz",
				settings_slurm().tmp_dir
			});
		}
		slurm::remove_log_files(files, !settings_slurm().keep_logs);
	}
public:
	bool suspendable() const {
		return true;
	}
	/// Run all tools on all benchmarks using Slurm.
	void run(const Jobs& jobs, bool wait_for_termination) {
<<<<<<< HEAD
=======
		if (load_job_ids().size() > 0) {
			BENCHMAX_LOG_ERROR("benchmax.slurm", "Benchmax is still running in the specified tmp_dir! If this is not the case, please delete " + settings_slurm().tmp_dir + "/slurmjobs");
			return;
		}

		std::vector<JobData> results;
>>>>>>> 50c62dee
		for (const auto& [tool, file]: jobs.randomized()) {
			results.emplace_back(JobData { tool, file, BenchmarkResult() });
		}
		BENCHMAX_LOG_DEBUG("benchmax.slurm", "Gathered " << results.size() << " jobs");
		
		std::vector<std::future<void>> tasks;
		std::size_t count = results.size() / (settings_slurm().array_size * settings_slurm().slice_size) + 1;
		for (std::size_t i = 0; i < count; ++i) {
			tasks.emplace_back(std::async(std::launch::async,
				[i,&results,wait_for_termination,this](){
					return run_job_async(i, results, wait_for_termination);
				}
			));
		}
		for (auto& f: tasks) {
			f.wait();
		}
		BENCHMAX_LOG_DEBUG("benchmax.slurm", "All jobs terminated.");
	}
};

}<|MERGE_RESOLUTION|>--- conflicted
+++ resolved
@@ -85,9 +85,6 @@
 		);
 	}
 
-<<<<<<< HEAD
-	void run_job_async(std::size_t n, bool wait_for_termination) {
-=======
 	void store_job_id(int jobid) {
 		mSlurmjobMutex.lock();
 		std::ofstream out(settings_slurm().tmp_dir + "/slurmjobs", std::ios_base::app);
@@ -116,7 +113,6 @@
 	}
 
 	void run_job_async(std::size_t n, const std::vector<JobData>& results, bool wait_for_termination) {
->>>>>>> 50c62dee
 		std::string jobsfilename = settings_slurm().tmp_dir + "/jobs-" + std::to_string(settings_core().start_time) + "-" + std::to_string(n+1) + ".jobs";
 		slurm::generate_jobs_file(jobsfilename, get_job_range(n, results.size()), results);
 
@@ -155,10 +151,6 @@
 		}
 	}
 
-<<<<<<< HEAD
-	void collect_results() override {
-		BENCHMAX_LOG_INFO("benchmax.slurm", "collecting results.");
-=======
 	bool collect_results(const Jobs& jobs, bool check_finished) override {
 		if (check_finished) {
 			BENCHMAX_LOG_INFO("benchmax.slurm", "Check if job finished.");
@@ -178,7 +170,6 @@
 
 		BENCHMAX_LOG_INFO("benchmax.slurm", "Collecting results.");
 		std::vector<JobData> results;
->>>>>>> 50c62dee
 		auto files = slurm::collect_result_files(settings_slurm().tmp_dir);
 		for (const auto& f: files) {
 			parse_result_file(jobs, f, results);
@@ -201,15 +192,12 @@
 	}
 	/// Run all tools on all benchmarks using Slurm.
 	void run(const Jobs& jobs, bool wait_for_termination) {
-<<<<<<< HEAD
-=======
 		if (load_job_ids().size() > 0) {
 			BENCHMAX_LOG_ERROR("benchmax.slurm", "Benchmax is still running in the specified tmp_dir! If this is not the case, please delete " + settings_slurm().tmp_dir + "/slurmjobs");
 			return;
 		}
 
 		std::vector<JobData> results;
->>>>>>> 50c62dee
 		for (const auto& [tool, file]: jobs.randomized()) {
 			results.emplace_back(JobData { tool, file, BenchmarkResult() });
 		}
