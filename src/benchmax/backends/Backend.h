--- conflicted
+++ resolved
@@ -57,11 +57,7 @@
 		}
 	}
 
-<<<<<<< HEAD
-	virtual void collect_results() {}
-=======
 	virtual bool collect_results(const Jobs& jobs, bool check_finished) { return true; }
->>>>>>> 50c62dee
 	void sanitize_results(const Jobs& jobs) const {
 		for (const auto& j: jobs) {
 			auto res = mResults.get(j.first, j.second);
@@ -81,12 +77,6 @@
 	bool suspendable() const {
 		return false;
 	}
-<<<<<<< HEAD
-	void process_results(const Jobs& jobs) {
-		collect_results();
-		sanitize_results(jobs);
-		write_results(jobs);
-=======
 	void process_results(const Jobs& jobs, bool check_finished) {
 		if (collect_results(jobs, check_finished)) {
 			sanitize_results(jobs);
@@ -94,7 +84,6 @@
 		} else {
 			BENCHMAX_LOG_WARN("benchmax", "Aborted.");
 		}
->>>>>>> 50c62dee
 	}
 	/// Add a result.
 	void addResult(const Tool* tool, const fs::path& file, BenchmarkResult& result) {
