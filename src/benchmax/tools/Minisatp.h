--- conflicted
+++ resolved
@@ -29,10 +29,7 @@
 	std::string getStatus(const BenchmarkResult& result) const override {
 		if (result.stdout.find("s SATISFIABLE") != std::string::npos) return "sat";
 		if (result.stdout.find("s UNSATISFIABLE") != std::string::npos) return "unsat";
-<<<<<<< HEAD
-=======
 		if (result.stdout.find("s UNKNOWN") != std::string::npos) return "unknown";
->>>>>>> cb6146cc
 		return "timeout";
 	}
 };
