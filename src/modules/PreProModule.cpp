--- conflicted
+++ resolved
@@ -82,7 +82,6 @@
      */
     bool PreProModule::assertSubformula( Formula::const_iterator _subformula )
     {
-<<<<<<< HEAD
         addReceivedSubformulaToPassedFormula( getPositionOfReceivedFormula( _formula ) );
         _formula->FormulaToConstraints( mReceivedConstraints );
         if( mReceivedConstraints.size() != mConstraintOrigins.size() ) mFreshConstraintReceived = true;
@@ -91,16 +90,6 @@
             mConstraintOrigins.push_back( _formula );
         }     
         mNewFormulaReceived = true;
-=======
-        Module::assertSubformula( _subformula );
-        addReceivedSubformulaToPassedFormula( _subformula );
-        (*_subformula)->getConstraints( mReceivedConstraints );
-        while( mReceivedConstraints.size() > mConstraintOrigins.size() )
-        {
-            mConstraintOrigins.push_back( *_subformula );
-        }
-        mFreshConstraintReceived = true;
->>>>>>> b7face2e
         return true;
     }
 
@@ -455,7 +444,6 @@
         return _pair;
     }          
 
-<<<<<<< HEAD
      /**
      * Pushs a backtrackpoint, to the stack of backtrackpoints.
      */
@@ -467,8 +455,6 @@
         mConstraintBacktrackPoints.push_back( newbacktrack );
     }
 
-=======
->>>>>>> b7face2e
     /**
      * Removes a everything related to a sub formula of the received formula.
      *
@@ -476,7 +462,6 @@
      */
     void PreProModule::removeSubformula( Formula::const_iterator _subformula )
     {
-<<<<<<< HEAD
         mFreshConstraintReceived = mConstraintBacktrackPoints.back().first.first;
         mNumberOfComparedConstraints = mConstraintBacktrackPoints.back().first.second;
         while( mConstraintBacktrackPoints.back().second.first != pPassedFormula()->size() )
@@ -489,34 +474,5 @@
             mConstraintOrigins.pop_back();
         }
         mConstraintBacktrackPoints.pop_back();
-=======
-        // TODO: Adapt the code of the previous methods pushBacktrackPoint and
-        //       popbacktrackpoint such that it is applied here.
-
-//        PreProModule::pushBacktrackPoint()
-//        {
-//            Module::pushBacktrackPoint();
-//            pair< bool, unsigned > firstpair( mFreshConstraintReceived, mNumberOfComparedConstraints );
-//            pair< unsigned, unsigned > secondpair( pPassedFormula()->size(), mReceivedConstraints.size() );
-//            pair< pair< bool, unsigned >, pair< unsigned, unsigned > > newbacktrack( firstpair, secondpair );
-//            mConstraintBacktrackPoints.push_back( newbacktrack );
-//        }
-//        PreProModule::popBacktrackPoint()
-//        {
-//            mFreshConstraintReceived = mConstraintBacktrackPoints.back().first.first;
-//            mNumberOfComparedConstraints = mConstraintBacktrackPoints.back().first.second;
-//            while( mConstraintBacktrackPoints.back().second.first != pPassedFormula()->size() )
-//            {
-//                removeSubformulaFromPassedFormula( pPassedFormula()->size()-1 );
-//            }
-//            while( mReceivedConstraints.size() != mConstraintBacktrackPoints.back().second.second )
-//            {
-//                mReceivedConstraints.pop_back();
-//                mConstraintOrigins.pop_back();
-//            }
-//            mConstraintBacktrackPoints.pop_back();
-//            Module::popBacktrackPoint();
-//        }
->>>>>>> b7face2e
     }
 }    // namespace smtrat