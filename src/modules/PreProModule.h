/*
 *  SMT-RAT - Satisfiability-Modulo-Theories Real Algebra Toolbox
 * Copyright (C) 2012 Florian Corzilius, Ulrich Loup, Erika Abraham, Sebastian Junges
 *
 * This file is part of SMT-RAT.
 *
 * SMT-RAT is free software: you can redistribute it and/or modify
 * it under the terms of the GNU General Public License as published by
 * the Free Software Foundation, either version 3 of the License, or
 * (at your option) any later version.
 *
 * SMT-RAT is distributed in the hope that it will be useful,
 * but WITHOUT ANY WARRANTY; without even the implied warranty of
 * MERCHANTABILITY or FITNESS FOR A PARTICULAR PURPOSE.  See the
 * GNU General Public License for more details.
 *
 * You should have received a copy of the GNU General Public License
 * along with SMT-RAT.  If not, see <http://www.gnu.org/licenses/>.
 *
 */

/*
 * File:   PreProModule.h
 * Author: Dennis Scully
 *
 * Created on 23. April 2012, 14:53
 */

#ifndef SMTRAT_PreProModule_H
#define SMTRAT_PreProModule_H

#include "../Module.h"

namespace smtrat
{
    class PreProModule:
        public Module
    {
        public:

            /**
             * Constructors:
             */
            PreProModule( Manager* const _tsManager, const Formula* const _formula );

            /**
             * Destructor:
             */
            virtual ~PreProModule();

            /**
             * Methods:
             */

            // Interfaces.
            bool assertSubformula( Formula::const_iterator );
            bool inform( const Constraint* const );
            Answer isConsistent();
<<<<<<< HEAD
            void addLearningClauses();
            void proceedSubstitution();
            void simplifyConstraints();
            std::pair< const Formula*, const Formula* > isCandidateforSubstitution( const Formula* const ) const;
            bool substituteConstraint( const Formula* const, std::pair< std::pair< std::string, bool >,
                    std::pair< std::pair<GiNaC::symtab, GiNaC::symtab>, std::pair< GiNaC::ex, GiNaC::ex> > >,
                    vec_set_const_pFormula );
            void popBacktrackPoint();
            void pushBacktrackPoint();
=======
            void removeSubformula( Formula::const_iterator );
>>>>>>> b7face2e

        private:
            
            // Members for AddLearningClauses()
            bool                        mFreshConstraintReceived;
            std::vector<const Constraint*>   mReceivedConstraints;
            std::vector<const Formula*>      mConstraintOrigins;
            std::vector< std::pair< std::pair< bool, unsigned >, std::pair< unsigned, unsigned > > >  mConstraintBacktrackPoints;
            
            // Members for proceedSubstitution()
            bool                        mNewFormulaReceived;
            unsigned                    mNumberOfComparedConstraints;
            unsigned                    mNumberOfCheckedFormulas;
            std::vector< vec_set_const_pFormula >                               mSubstitutionOrigins;
            std::map< std::string, unsigned >                                   mNumberOfVariables;
            std::vector< std::pair< std::pair< std::string, bool >, std::pair< std::pair<GiNaC::symtab, GiNaC::symtab>, std::pair< GiNaC::ex, GiNaC::ex> > > >    mSubstitutions;
            
    };

}    // namespace smtrat
#endif   /** PreProModule_H */<|MERGE_RESOLUTION|>--- conflicted
+++ resolved
@@ -56,7 +56,6 @@
             bool assertSubformula( Formula::const_iterator );
             bool inform( const Constraint* const );
             Answer isConsistent();
-<<<<<<< HEAD
             void addLearningClauses();
             void proceedSubstitution();
             void simplifyConstraints();
@@ -66,9 +65,6 @@
                     vec_set_const_pFormula );
             void popBacktrackPoint();
             void pushBacktrackPoint();
-=======
-            void removeSubformula( Formula::const_iterator );
->>>>>>> b7face2e
 
         private:
             
