/*
 *  SMT-RAT - Satisfiability-Modulo-Theories Real Algebra Toolbox
 * Copyright (C) 2012 Florian Corzilius, Ulrich Loup, Erika Abraham, Sebastian Junges
 *
 * This file is part of SMT-RAT.
 *
 * SMT-RAT is free software: you can redistribute it and/or modify
 * it under the terms of the GNU General Public License as published by
 * the Free Software Foundation, either version 3 of the License, or
 * (at your option) any later version.
 *
 * SMT-RAT is distributed in the hope that it will be useful,
 * but WITHOUT ANY WARRANTY; without even the implied warranty of
 * MERCHANTABILITY or FITNESS FOR A PARTICULAR PURPOSE.  See the
 * GNU General Public License for more details.
 *
 * You should have received a copy of the GNU General Public License
 * along with SMT-RAT.  If not, see <http://www.gnu.org/licenses/>.
 *
 */
/*
 * **************************************************************************************[Solver.cc]
 * Copyright (c) 2003-2006, Niklas Een, Niklas Sorensson
 * Copyright (c) 2007-2010, Niklas Sorensson
 *
 * Permission is hereby granted, free of charge, to any person obtaining a copy of this software and
 * associated documentation files (the "Software"), to deal in the Software without restriction,
 * including without limitation the rights to use, copy, modify, merge, publish, distribute,
 * sublicense, and/or sell copies of the Software, and to permit persons to whom the Software is
 * furnished to do so, subject to the following conditions:
 *
 * The above copyright notice and this permission notice shall be included in all copies or
 * substantial portions of the Software.
 *
 * THE SOFTWARE IS PROVIDED "AS IS", WITHOUT WARRANTY OF ANY KIND, EXPRESS OR IMPLIED, INCLUDING BUT
 * NOT LIMITED TO THE WARRANTIES OF MERCHANTABILITY, FITNESS FOR A PARTICULAR PURPOSE AND
 * NONINFRINGEMENT. IN NO EVENT SHALL THE AUTHORS OR COPYRIGHT HOLDERS BE LIABLE FOR ANY CLAIM,
 * DAMAGES OR OTHER LIABILITY, WHETHER IN AN ACTION OF CONTRACT, TORT OR OTHERWISE, ARISING FROM, OUT
 * OF OR IN CONNECTION WITH THE SOFTWARE OR THE USE OR OTHER DEALINGS IN THE SOFTWARE.
 */


/*
 * File:   SATModule.cpp
 * @author Florian Corzilius <corzilius@cs.rwth-aachen.de>
 *
 * Created on January 18, 2012, 3:51 PM
 */

#include "../NRATSolver.h"
#include "SATModule.h"
#include <math.h>
#include "SATModule/Sort.h"

//#define DEBUG_SATMODULE
#define SATMODULE_WITH_CALL_NUMBER

using namespace std;
using namespace Minisat;

namespace smtrat
{
    //=================================================================================================
    // Options:

    static const char*  _cat = "CORE";

    static DoubleOption opt_var_decay( _cat, "var-decay", "The variable activity decay factor", 0.95, DoubleRange( 0, false, 1, false ) );
    static DoubleOption opt_clause_decay( _cat, "cla-decay", "The clause activity decay factor", 0.999, DoubleRange( 0, false, 1, false ) );
    static DoubleOption opt_random_var_freq( _cat, "rnd-freq", "The frequency with which the decision heuristic tries to choose a random variable",
                                             0, DoubleRange( 0, true, 1, true ) );
    static DoubleOption opt_random_seed( _cat, "rnd-seed", "Used by the random variable selection", 91648253,
                                         DoubleRange( 0, false, HUGE_VAL, false ) );
    static IntOption    opt_ccmin_mode( _cat, "ccmin-mode", "Controls conflict clause minimization (0=none, 1=basic, 2=deep)", 2, IntRange( 0, 2 ) );
    static IntOption    opt_phase_saving( _cat, "phase-saving", "Controls the level of phase saving (0=none, 1=limited, 2=full)", 2, IntRange( 0, 2 ) );
    static BoolOption   opt_rnd_init_act( _cat, "rnd-init", "Randomize the initial activity", false );
    static BoolOption   opt_luby_restart( _cat, "luby", "Use the Luby restart sequence", true );
    static IntOption    opt_restart_first( _cat, "rfirst", "The base restart interval", 100, IntRange( 1, INT32_MAX ) );
    static DoubleOption opt_restart_inc( _cat, "rinc", "Restart interval increase factor", 2, DoubleRange( 1, false, HUGE_VAL, false ) );
    static DoubleOption opt_garbage_frac( _cat, "gc-frac", "The fraction of wasted memory allowed before a garbage collection is triggered", 0.20,
                                          DoubleRange( 0, false, HUGE_VAL, false ) );

    /**
     * Constructor
     */
    SATModule::SATModule( Manager* const _tsManager, const Formula* const _formula ):
        Module( _tsManager, _formula ),
        // Parameters (user settable):
        //
        verbosity( 0 ),
        var_decay( opt_var_decay ),
        clause_decay( opt_clause_decay ),
        random_var_freq( opt_random_var_freq ),
        random_seed( opt_random_seed ),
        luby_restart( opt_luby_restart ),
        ccmin_mode( opt_ccmin_mode ),
        phase_saving( opt_phase_saving ),
        rnd_pol( false ),
        rnd_init_act( opt_rnd_init_act ),
        garbage_frac( opt_garbage_frac ),
        restart_first( opt_restart_first ),
        restart_inc( opt_restart_inc )
        // Parameters (the rest):
        //
        ,
        learntsize_factor( (double)1 / (double)3 ),
        learntsize_inc( 1.1 )
        // Parameters (experimental):
        //
        ,
        learntsize_adjust_start_confl( 100 ),
        learntsize_adjust_inc( 1.5 )
        // Statistics: (formerly in 'SolverStats')
        //
        ,
        solves( 0 ),
        starts( 0 ),
        decisions( 0 ),
        rnd_decisions( 0 ),
        propagations( 0 ),
        conflicts( 0 ),
        dec_vars( 0 ),
        clauses_literals( 0 ),
        learnts_literals( 0 ),
        max_literals( 0 ),
        tot_literals( 0 ),
        ok( true ),
        cla_inc( 1 ),
        var_inc( 1 ),
        watches( WatcherDeleted( ca ) ),
        qhead( 0 ),
        simpDB_assigns( -1 ),
        simpDB_props( 0 ),
        order_heap( VarOrderLt( activity ) ),
        progress_estimate( 0 ),
        remove_satisfied( true )
        // Resource constraints:
        //
        ,
        conflict_budget( -1 ),
        propagation_budget( -1 ),
        asynch_interrupt( false )
    {
        this->mModuleType          = MT_SATModule;
        mConstraintLiteralMap      = ConstraintLiteralMap();
        mBooleanVarMap             = BooleanVarMap();
        mLitConstraintMap          = LitConstraintMap();
        mBacktrackpointInSatSolver = vector<CRef>();
    }

    /**
     * Destructor:
     */
    SATModule::~SATModule(){}

    /**
     * Methods:
     */

    /**
     * Adds a constraint to this module.
     *
     * @param _formula The formula to add to the already added formulas.
     *
     * @return  true,   if the constraint and all previously added constraints are consistent;
     *          false,  if the added constraint or one of the previously added ones is inconsistent.
     */
    bool SATModule::assertSubFormula( const Formula* const _formula )
    {
<<<<<<< HEAD
        /*
                cout << __func__ << __LINE__ << endl;
                _formula->print();
                Module::print();
        */
=======
>>>>>>> 90dc66d0

        assert( (_formula->proposition() | ~PROP_IS_A_CLAUSE) == ~PROP_TRUE );
        Module::assertSubFormula( _formula );

        addClauseToSatSolver( _formula );
<<<<<<< HEAD
        //        printLitConstraintMap();
        //        printConstraintLiteralMap();

        /*
                print();
        */
=======
>>>>>>> 90dc66d0

        return true;
    }

    /**
     * Pushes a backtrack point to the stack of backtrack points.
     */
    void SATModule::pushBacktrackPoint()
    {
        Module::pushBacktrackPoint();
        mBacktrackpointInSatSolver.push_back( clauses.size() );
    }

    /**
     * Checks the so far received constraints for consistency.
     *
     * @return  True,    if the conjunction of received constraints is consistent;
     *          False,   if the conjunction of received constraints is inconsistent;
     *          Unknown, otherwise.
     */
    Answer SATModule::isConsistent()
    {
<<<<<<< HEAD
        //      cout << __func__ << __LINE__ << endl;
        //      Module::print();

        if( solve() )
        {
            //          cout << "*** True!" << endl;

=======
        if( solve() )
        {
>>>>>>> 90dc66d0
            return True;
        }
        else
        {
<<<<<<< HEAD
            //            cout << "*** False!" << endl;

=======
>>>>>>> 90dc66d0
            mInfeasibleSubsets.clear();

            /*
             * Set the infeasible subset to the set of all received constraints.
             */
            set<const Formula*> infeasibleSubset = set<const Formula*>();
            for( Formula::const_iterator subformula = receivedFormulaBegin();
                 subformula != receivedFormulaEnd(); ++subformula )
            {
                infeasibleSubset.insert( *subformula );
            }
            mInfeasibleSubsets.push_back( infeasibleSubset );
            return False;
        }
    }

    /**
     * Pops the last backtrack point, from the stack of backtrack points.
     */
    void SATModule::popBacktrackPoint()
    {
<<<<<<< HEAD
        //        cout << __func__ << __LINE__ << endl;

=======
>>>>>>> 90dc66d0
        for( unsigned level = clauses.size() - 1; level >= mBacktrackpointInSatSolver.back(); --level )
        {
            removeClause( clauses[level] );
        }
        mBacktrackpointInSatSolver.pop_back();

        Module::popBacktrackPoint();
    }

    /**
     * Adds the Boolean abstraction of the given formula in CNF to the SAT solver.
     *
     * @param _formula  The formula to abstract and add to the SAT solver. Note, that the
     *                  formula is expected to be in CNF.
     * @param _literals The literals occurring in the added clauses.
     */
    Answer SATModule::addClauseToSatSolver( const Formula* _formula )
    {
        switch( _formula->getType() )
        {
            case OR:
            {
                vec<Lit> clauseLits;
                for( Formula::const_iterator subFormula = _formula->begin(); subFormula != _formula->end(); ++subFormula )
                {
                    switch( (*subFormula)->getType() )
                    {
                        case REALCONSTRAINT:
                        {
                            clauseLits.push( getLiteral( *subFormula, _formula ) );
                            break;
                        }
                        case NOT:
                        {
                            Lit literal = getLiteral( (*subFormula)->back(), _formula );
                            clauseLits.push( mkLit( var( literal ), !sign( literal ) ) );
                            break;
                        }
                        case BOOL:
                        {
                            clauseLits.push( getLiteral( *subFormula, _formula ) );
                            break;
                        }
                        case TTRUE:
                        {
                            return True;
                        }
                        case FFALSE:
                        {
                            break;
                        }
                        default:
                        {
                            cerr << "Unexpected type of formula! Expected a literal." << endl;
                            assert( false );
                        }
                    }
                }
                addClause( clauseLits );
                return Unknown;
            }
            case REALCONSTRAINT:
            {
                addClause( getLiteral( _formula, _formula ) );
                return Unknown;
            }
            case NOT:
            {
                vec<Lit>       clauseLits;
                const Formula* subformula = _formula->back();
                switch( subformula->getType() )
                {
                    case REALCONSTRAINT:
                    {
                        Lit literal = getLiteral( subformula, _formula );
                        addClause( mkLit( var( literal ), !sign( literal ) ) );
                        return Unknown;
                    }
                    case BOOL:
                    {
                        Lit literal = getLiteral( subformula, _formula );
                        addClause( mkLit( var( literal ), !sign( literal ) ) );
<<<<<<< HEAD
                        return Unknown;
                    }
                    case TTRUE:
                    {
                        addEmptyClause();
                        return False;
                    }
                    case FFALSE:
                    {
                        return True;
                    }
                    default:
                    {
                        cerr << "Unexpected type of formula! Expected a literal." << endl;
                        assert( false );
                        return Unknown;
                    }
=======
                        return Unknown;
                    }
                    case TTRUE:
                    {
                        addEmptyClause();
                        return False;
                    }
                    case FFALSE:
                    {
                        return True;
                    }
                    default:
                    {
                        cerr << "Unexpected type of formula! Expected a literal." << endl;
                        assert( false );
                        return Unknown;
                    }
>>>>>>> 90dc66d0
                }
            }
            case BOOL:
            {
                addClause( getLiteral( _formula, _formula ) );
                return Unknown;
            }
            case TTRUE:
            {
                return True;
            }
            case FFALSE:
            {
                addEmptyClause();
                return False;
            }
            default:
            {
                cerr << "Unexpected type of formula! Expected a clause." << endl;
                assert( false );
                return Unknown;
            }
        }
    }

    Lit SATModule::getLiteral( const Formula* _formula, const Formula* _origin )
    {
        switch( _formula->getType() )
        {
            case BOOL:
            {
                BooleanVarMap::iterator booleanVarPair = mBooleanVarMap.find( _formula->identifier() );
                if( booleanVarPair != mBooleanVarMap.end() )
                {
                    return mkLit( booleanVarPair->second, false );
                }
                else
                {
                    Var var                                = newVar();
                    mBooleanVarMap[_formula->identifier()] = var;
                    return mkLit( var, false );
                }
            }
            case REALCONSTRAINT:
            {
                const Constraint& constraint = _formula->constraint();
                // Bring the constraint to normal form, i.e. just using the relations =, !=, <= and >
                Constraint_Relation rel = constraint.relation();
                GiNaC::ex sign = 1;
                switch( rel )
                {
                    case CR_GEQ:
                    {
                        rel  = CR_LEQ;
                        sign = -1;
                        break;
                    }
                    case CR_GREATER:
                    {
                        rel  = CR_LESS;
                        sign = -1;
                        break;
                    }
                    default:
                    {
                        break;
                    }
                }
                Constraint normalizedConstraint = Constraint( sign * constraint.lhs(), rel, constraint.variables() );
                ConstraintLiteralMap::iterator constraintLiteralPair = mConstraintLiteralMap.find( normalizedConstraint );
                if( constraintLiteralPair != mConstraintLiteralMap.end() )
                {
                    return constraintLiteralPair->second;
                }
                else
                {
                    assert( _origin != NULL );

                    /*
                     * Add the constraint and its negation, both using either the relation
                     * symbol = or <=, to the map (normal form). A new Boolean variable gets generated.
                     */
                    Var booleanVariable = newVar();
                    Lit posLit          = mkLit( booleanVariable, false );
                    Lit negLit          = mkLit( booleanVariable, true );

                    /*
                     * Map the literals to the corresponding constraints.
                     */
                    switch( constraint.relation() )
                    {
                        case CR_EQ:
                        {
                            mLitConstraintMap[posLit]                   = pair<Formula*, const Formula*>( new Formula( normalizedConstraint ), _origin );
                            mConstraintLiteralMap[normalizedConstraint] = posLit;
                            Constraint invertedConstraint               = Constraint( constraint.lhs(), CR_NEQ, constraint.variables() );
                            mLitConstraintMap[negLit]                   = pair<Formula*, const Formula*>( new Formula( invertedConstraint ), _origin );
                            mConstraintLiteralMap[invertedConstraint]   = negLit;
                            break;
                        }
                        case CR_NEQ:
                        {
                            Constraint invertedConstraint               = Constraint( constraint.lhs(), CR_EQ, constraint.variables() );
                            mLitConstraintMap[posLit]                   = pair<Formula*, const Formula*>( new Formula( invertedConstraint ), _origin );
                            mConstraintLiteralMap[invertedConstraint]   = posLit;
                            mLitConstraintMap[negLit]                   = pair<Formula*, const Formula*>( new Formula( normalizedConstraint ), _origin );
                            mConstraintLiteralMap[normalizedConstraint] = negLit;
                            break;
                        }
                        case CR_LEQ:
                        {
                            mLitConstraintMap[posLit]                   = pair<Formula*, const Formula*>( new Formula( normalizedConstraint ), _origin );
                            mConstraintLiteralMap[normalizedConstraint] = posLit;
                            Constraint invertedConstraint               = Constraint( -constraint.lhs(), CR_LESS, constraint.variables() );
                            mLitConstraintMap[negLit]                   = pair<Formula*, const Formula*>( new Formula( invertedConstraint ), _origin );
                            mConstraintLiteralMap[invertedConstraint]   = negLit;
                            break;
                        }
                        case CR_GEQ:
                        {
                            mLitConstraintMap[posLit]                   = pair<Formula*, const Formula*>( new Formula( normalizedConstraint ), _origin );
                            mConstraintLiteralMap[normalizedConstraint] = posLit;
                            Constraint invertedConstraint               = Constraint( constraint.lhs(), CR_LESS, constraint.variables() );
                            mLitConstraintMap[negLit]                   = pair<Formula*, const Formula*>( new Formula( invertedConstraint ), _origin );
                            mConstraintLiteralMap[invertedConstraint]   = negLit;
                            break;
                        }
                        case CR_LESS:
                        {
                            Constraint invertedConstraint               = Constraint( -constraint.lhs(), CR_LEQ, constraint.variables() );
                            mLitConstraintMap[posLit]                   = pair<Formula*, const Formula*>( new Formula( invertedConstraint ), _origin );
                            mConstraintLiteralMap[invertedConstraint]   = posLit;
                            mLitConstraintMap[negLit]                   = pair<Formula*, const Formula*>( new Formula( normalizedConstraint ), _origin );
                            mConstraintLiteralMap[normalizedConstraint] = negLit;
                            break;
                        }
                        case CR_GREATER:
                        {
                            Constraint invertedConstraint               = Constraint( constraint.lhs(), CR_LEQ, constraint.variables() );
                            mLitConstraintMap[posLit]                   = pair<Formula*, const Formula*>( new Formula( invertedConstraint ), _origin );
                            mConstraintLiteralMap[invertedConstraint]   = posLit;
                            mLitConstraintMap[negLit]                   = pair<Formula*, const Formula*>( new Formula( normalizedConstraint ), _origin );
                            mConstraintLiteralMap[normalizedConstraint] = negLit;
                            break;
                        }
                        default:
                        {
                            cerr << "Unknown relation symbol!" << endl;
                            assert( false );
                        }
                    }
                    return mConstraintLiteralMap[normalizedConstraint];
                }
            }
            default:
            {
                cerr << "Unexpected type of formula!" << endl;
                assert( false );
            }
        }
    }

    struct formulaCmp
    {
        bool operator ()( const Formula* const _formulaA, const Formula* const _formulaB ) const
        {
            const Constraint& constraintA = _formulaA->constraint();
            const Constraint& constraintB = _formulaB->constraint();
            if( constraintA.relation() < constraintB.relation() )
            {
                return true;
            }
            else if( constraintA.relation() == constraintB.relation() )
            {
                return GiNaC::ex_is_less()( constraintA.lhs(), constraintB.lhs() );
            }
            return false;
        }
    };

    /**
     * Adapts the passed formula according to the current assignment within the SAT solver.
     */
    void SATModule::adaptPassedFormula()
    {
        /*
         * Collect the constraints to check.
         */
        map<const Formula*, const Formula*, formulaCmp> constraintsToCheck = map<const Formula*, const Formula*, formulaCmp>();
        signed                                          posInAssigns       = 0;
        while( posInAssigns < assigns.size() )
        {
            lbool assignment = assigns[posInAssigns];
            if( assignment != l_Undef )
            {
                Lit lit = mkLit( posInAssigns, (assignment == l_True ? false : true) );
                LitConstraintMap::iterator iter = mLitConstraintMap.find( lit );
                // if it is not a Boolean variable
                if( iter != mLitConstraintMap.end() )
                {
                    constraintsToCheck.insert( pair<const Formula*, const Formula*>( iter->second.first, iter->second.second ) );
                }
            }
            ++posInAssigns;
        }

        /*
         * Remove the constraints from the constraints to check, which are already in the passed formula
         * and remove the subformulas (constraints) in the passed formula, which do not occur in the
         * constraints to add.
         */
        unsigned pos = 0;
        while( pos < passedFormulaSize() )
        {
            if( constraintsToCheck.erase( passedFormulaAt( pos ) ) == 0 )
            {
                removeSubformulaFromPassedFormula( pos );
            }
            else
            {
                ++pos;
            }
        }

        /*
         * Add the the remaining constraints to add to the passed formula.
         */
        for( map<const Formula*, const Formula*, formulaCmp>::iterator iter = constraintsToCheck.begin(); iter != constraintsToCheck.end(); ++iter )
        {
            vec_set_const_pFormula origins = vec_set_const_pFormula();
            set<const Formula*> origin = set<const Formula*>();
            origin.insert( iter->second );
            origins.push_back( origin );
            addSubformulaToPassedFormula( new Formula( *iter->first ), origins );
        }
    }

    //=================================================================================================
    // Minor methods:

    /**
     * Creates a new SAT variable in the solver. If 'decision' is cleared, variable will not be
     * used as a decision variable (NOTE! This has effects on the meaning of a SATISFIABLE result).
     *
     * @param sign
     * @param dvar
     *
     * @return
     */
    Var SATModule::newVar( bool sign, bool dvar )
    {
        int v = nVars();
        watches.init( mkLit( v, false ) );
        watches.init( mkLit( v, true ) );
        assigns.push( l_Undef );
        vardata.push( mkVarData( CRef_Undef, 0 ) );
        //activity .push(0);
        activity.push( rnd_init_act ? drand( random_seed ) * 0.00001 : 0 );
        seen.push( 0 );
        polarity.push( sign );
        decision.push();
        trail.capacity( v + 1 );
        setDecisionVar( v, dvar );
        return v;
    }

    /**
     * Description.
     *
     * @param ps
     *
     * @return
     */
    bool SATModule::addClause_( vec<Lit>& ps )
    {
        // assert( decisionLevel() == 0 ); // Commented, as we already allow to add clauses belatedly
        if( !ok )
            return false;

        // Check if clause is satisfied and remove false/duplicate literals:
        sort( ps );
        Lit p;
        int i, j;
        for( i = j = 0, p = lit_Undef; i < ps.size(); i++ )
            if( value( ps[i] ) == l_True || ps[i] == ~p )
                return true;
            else if( value( ps[i] ) != l_False && ps[i] != p )
                ps[j++] = p = ps[i];
        ps.shrink( i - j );

        if( ps.size() == 0 )
            return ok = false;
        else if( ps.size() == 1 )
        {
            uncheckedEnqueue( ps[0] );
            return ok = (propagate() == CRef_Undef);
        }
        else
        {
            CRef cr = ca.alloc( ps, false );
            clauses.push( cr );
            attachClause( cr );
        }

        return true;
    }

    /**
     * Description.
     *
     * @param cr
     */
    void SATModule::attachClause( CRef cr )
    {
        const Clause& c = ca[cr];
        assert( c.size() > 1 );
        watches[~c[0]].push( Watcher( cr, c[1] ) );
        watches[~c[1]].push( Watcher( cr, c[0] ) );
        if( c.learnt() )
            learnts_literals += c.size();
        else
            clauses_literals += c.size();
    }

    /**
     * Description.
     *
     * @param cr
     * @param strict
     */
    void SATModule::detachClause( CRef cr, bool strict )
    {
        const Clause& c = ca[cr];
        assert( c.size() > 1 );

        if( strict )
        {
            remove( watches[~c[0]], Watcher( cr, c[1] ) );
            remove( watches[~c[1]], Watcher( cr, c[0] ) );
        }
        else
        {
            // Lazy detaching: (NOTE! Must clean all watcher lists before garbage collecting this clause)
            watches.smudge( ~c[0] );
            watches.smudge( ~c[1] );
        }

        if( c.learnt() )
            learnts_literals -= c.size();
        else
            clauses_literals -= c.size();
    }

    /**
     * Description.
     *
     * @param cr
     */
    void SATModule::removeClause( CRef cr )
    {
        Clause& c = ca[cr];
        detachClause( cr );
        // Don't leave pointers to free'd memory!
        if( locked( c ) )
            vardata[var( c[0] )].reason = CRef_Undef;
        c.mark( 1 );
        ca.free( cr );
    }

    /**
     * Description.
     *
     * @param c
     *
     * @return
     */
    bool SATModule::satisfied( const Clause& c ) const
    {
        for( int i = 0; i < c.size(); i++ )
            if( value( c[i] ) == l_True )
                return true;
        return false;
    }

    /**
     * Revert to the state at given level (keeping all assignment at 'level' but not beyond).
     *
     * @param level
     */
    void SATModule::cancelUntil( int level )
    {
        if( decisionLevel() > level )
        {
            for( int c = trail.size() - 1; c >= trail_lim[level]; c-- )
            {
                Var x      = var( trail[c] );
                assigns[x] = l_Undef;
                if( (phase_saving > 1 || (phase_saving == 1)) && c > trail_lim.last() )
                    polarity[x] = sign( trail[c] );
                insertVarOrder( x );
            }
            qhead = trail_lim[level];
            trail.shrink( trail.size() - trail_lim[level] );
            trail_lim.shrink( trail_lim.size() - level );
        }
    }

    //=================================================================================================
    // Major methods:

    /**
     * Description.
     *
     * @return
     */
    Lit SATModule::pickBranchLit()
    {
        Var next = var_Undef;

        // Random decision:
        if( drand( random_seed ) < random_var_freq &&!order_heap.empty() )
        {
            next = order_heap[irand( random_seed, order_heap.size() )];
            if( value( next ) == l_Undef && decision[next] )
                rnd_decisions++;
        }

        // Activity based decision:
        while( next == var_Undef || value( next ) != l_Undef ||!decision[next] )
            if( order_heap.empty() )
            {
                next = var_Undef;
                break;
            }
            else
                next = order_heap.removeMin();

        return next == var_Undef ? lit_Undef : mkLit( next, rnd_pol ? drand( random_seed ) < 0.5 : polarity[next] );
    }

    /**
     *  analyze : (confl : Clause*) (out_learnt : vec<Lit>&) (out_btlevel : int&)  ->  [void]
     *
     *  Description:
     *    Analyze conflict and produce a reason clause.
     *
     *    Pre-conditions:
     *      - 'out_learnt' is assumed to be cleared.
     *      - Current decision level must be greater than root level.
     *
     *    Post-conditions:
     *      - 'out_learnt[0]' is the asserting literal at level 'out_btlevel'.
     *      - If out_learnt.size() > 1 then 'out_learnt[1]' has the greatest decision level of the
     *        rest of literals. There may be others from the same level though.
     *
     * @param confl
     * @param out_learnt
     * @param out_btlevel
     */
    void SATModule::analyze( CRef confl, vec<Lit>& out_learnt, int& out_btlevel )
    {
        int pathC = 0;
        Lit p = lit_Undef;

        // Generate conflict clause:
        //
        out_learnt.push();    // (leave room for the asserting literal)
        int index = trail.size() - 1;

        do
        {
            assert( confl != CRef_Undef );    // (otherwise should be UIP)
            Clause& c = ca[confl];

            if( c.learnt() )
                claBumpActivity( c );

            for( int j = (p == lit_Undef) ? 0 : 1; j < c.size(); j++ )
            {
                Lit q = c[j];

                if( !seen[var( q )] && level( var( q ) ) > 0 )
                {
                    varBumpActivity( var( q ) );
                    seen[var( q )] = 1;
                    if( level( var( q ) ) >= decisionLevel() )
                        pathC++;
                    else
                        out_learnt.push( q );
                }
            }

            // Select next clause to look at:
            while( !seen[var( trail[index--] )] );
            p              = trail[index + 1];
            confl          = reason( var( p ) );
            seen[var( p )] = 0;
            pathC--;

        }
        while( pathC > 0 );
        out_learnt[0] = ~p;

        // Simplify conflict clause:
        //
        int i, j;
        out_learnt.copyTo( analyze_toclear );
        if( ccmin_mode == 2 )
        {
            uint32_t abstract_level = 0;
            for( i = 1; i < out_learnt.size(); i++ )
                abstract_level |= abstractLevel( var( out_learnt[i] ) );    // (maintain an abstraction of levels involved in conflict)

            for( i = j = 1; i < out_learnt.size(); i++ )
                if( reason( var( out_learnt[i] ) ) == CRef_Undef ||!litRedundant( out_learnt[i], abstract_level ) )
                    out_learnt[j++] = out_learnt[i];

        }
        else if( ccmin_mode == 1 )
        {
            for( i = j = 1; i < out_learnt.size(); i++ )
            {
                Var x = var( out_learnt[i] );

                if( reason( x ) == CRef_Undef )
                    out_learnt[j++] = out_learnt[i];
                else
                {
                    Clause& c = ca[reason( var( out_learnt[i] ) )];
                    for( int k = 1; k < c.size(); k++ )
                        if( !seen[var( c[k] )] && level( var( c[k] ) ) > 0 )
                        {
                            out_learnt[j++] = out_learnt[i];
                            break;
                        }
                }
            }
        }
        else
            i = j = out_learnt.size();

        max_literals += out_learnt.size();
        out_learnt.shrink( i - j );
        tot_literals += out_learnt.size();

        // Find correct backtrack level:
        //
        if( out_learnt.size() == 1 )
            out_btlevel = 0;
        else
        {
            int max_i = 1;
            // Find the first literal assigned at the next-highest level:
            for( int i = 2; i < out_learnt.size(); i++ )
                if( level( var( out_learnt[i] ) ) > level( var( out_learnt[max_i] ) ) )
                    max_i = i;
            // Swap-in this literal at index 1:
            Lit p             = out_learnt[max_i];
            out_learnt[max_i] = out_learnt[1];
            out_learnt[1]     = p;
            out_btlevel       = level( var( p ) );
        }

        for( int j = 0; j < analyze_toclear.size(); j++ )
            seen[var( analyze_toclear[j] )] = 0;    // ('seen[]' is now cleared)
    }

    /**
     * Check if 'p' can be removed. 'abstract_levels' is used to abort early if the algorithm is
     * visiting literals at levels that cannot be removed later.
     *
     * @param p
     * @param abstract_levels
     *
     * @return
     */
    bool SATModule::litRedundant( Lit p, uint32_t abstract_levels )
    {
        analyze_stack.clear();
        analyze_stack.push( p );
        int top = analyze_toclear.size();
        while( analyze_stack.size() > 0 )
        {
            assert( reason( var( analyze_stack.last() ) ) != CRef_Undef );
            Clause& c = ca[reason( var( analyze_stack.last() ) )];
            analyze_stack.pop();

            for( int i = 1; i < c.size(); i++ )
            {
                Lit p = c[i];
                if( !seen[var( p )] && level( var( p ) ) > 0 )
                {
                    if( reason( var( p ) ) != CRef_Undef && (abstractLevel( var( p ) ) & abstract_levels) != 0 )
                    {
                        seen[var( p )] = 1;
                        analyze_stack.push( p );
                        analyze_toclear.push( p );
                    }
                    else
                    {
                        for( int j = top; j < analyze_toclear.size(); j++ )
                            seen[var( analyze_toclear[j] )] = 0;
                        analyze_toclear.shrink( analyze_toclear.size() - top );
                        return false;
                    }
                }
            }
        }

        return true;
    }

    /**
     *  analyzeFinal : (p : Lit)  ->  [void]
     *
     *  Description:
     *    Specialized analysis procedure to express the final conflict in terms of assumptions.
     *    Calculates the (possibly empty) set of assumptions that led to the assignment of 'p', and
     *    stores the result in 'out_conflict'.
     *
     * @param p
     * @param out_conflict
     */
    void SATModule::analyzeFinal( Lit p, vec<Lit>& out_conflict )
    {
        out_conflict.clear();
        out_conflict.push( p );

        if( decisionLevel() == 0 )
            return;

        seen[var( p )] = 1;

        for( int i = trail.size() - 1; i >= trail_lim[0]; i-- )
        {
            Var x = var( trail[i] );
            if( seen[x] )
            {
                if( reason( x ) == CRef_Undef )
                {
                    assert( level( x ) > 0 );
                    out_conflict.push( ~trail[i] );
                }
                else
                {
                    Clause& c = ca[reason( x )];
                    for( int j = 1; j < c.size(); j++ )
                        if( level( var( c[j] ) ) > 0 )
                            seen[var( c[j] )] = 1;
                }
                seen[x] = 0;
            }
        }

        seen[var( p )] = 0;
    }

    /**
     * Description.
     *
     * @param p
     * @param from
     */
    void SATModule::uncheckedEnqueue( Lit p, CRef from )
    {
        assert( value( p ) == l_Undef );
        assigns[var( p )] = lbool( !sign( p ) );
        vardata[var( p )] = mkVarData( from, decisionLevel() );
        trail.push_( p );
    }

    /**
     * propagate : [void]  ->  [Clause*]
     *
     * Description:
     *   Propagates all enqueued facts. If a conflict arises, the conflicting clause is returned,
     *   otherwise CRef_Undef.
     *
     * Post-conditions:
     *   - the propagation queue is empty, even if there was a conflict.
     *
     * @return
     */
    CRef SATModule::propagate()
    {
        CRef confl = CRef_Undef;
        int num_props = 0;
        watches.cleanAll();

        while( qhead < trail.size() )
        {
            Lit p = trail[qhead++];    // 'p' is enqueued fact to propagate.
            vec<Watcher>& ws = watches[p];
            Watcher * i, *j, *end;
            num_props++;

            for( i = j = (Watcher*)ws, end = i + ws.size(); i != end; )
            {
                // Try to avoid inspecting the clause:
                Lit blocker = i->blocker;
                if( value( blocker ) == l_True )
                {
                    *j++ = *i++;
                    continue;
                }

                // Make sure the false literal is data[1]:
                CRef cr = i->cref;
                Clause& c = ca[cr];
                Lit false_lit = ~p;
                if( c[0] == false_lit )
                    c[0]              = c[1], c[1] = false_lit;
                assert( c[1] == false_lit );
                i++;

                // If 0th watch is true, then clause is already satisfied.
                Lit first = c[0];
                Watcher w = Watcher( cr, first );
                if( first != blocker && value( first ) == l_True )
                {
                    *j++ = w;
                    continue;
                }

                // Look for new watch:
                for( int k = 2; k < c.size(); k++ )
                    if( value( c[k] ) != l_False )
                    {
                        c[1] = c[k];
                        c[k] = false_lit;
                        watches[~c[1]].push( w );
                        goto NextClause;
                    }

                // Did not find watch -- clause is unit under assignment:
                *j++ = w;
                if( value( first ) == l_False )
                {
                    confl = cr;
                    qhead = trail.size();
                    // Copy the remaining watches:
                    while( i < end )
                        *j++ = *i++;
                }
                else
                    uncheckedEnqueue( first, cr );

NextClause:
                ;
            }
            ws.shrink( i - j );
        }
        propagations += num_props;
        simpDB_props -= num_props;

        return confl;
    }

    struct reduceDB_lt
    {
        ClauseAllocator& ca;

        reduceDB_lt( ClauseAllocator& ca_ ):
            ca( ca_ )
        {}
        bool operator ()( CRef x, CRef y )
        {
            return ca[x].size() > 2 && (ca[y].size() == 2 || ca[x].activity() < ca[y].activity());
        }
    };

    /**
     * reduceDB : ()  ->  [void]
     *
     * Description:
     *   Remove half of the learnt clauses, minus the clauses locked by the current assignment. Locked
     *   clauses are clauses that are reason to some assignment. Binary clauses are never removed.
     */
    void SATModule::reduceDB()
    {
        int    i, j;
        double extra_lim = cla_inc / learnts.size();    // Remove any clause below this activity

        sort( learnts, reduceDB_lt( ca ) );
        // Don't delete binary or locked clauses. From the rest, delete clauses from the first half
        // and clauses with activity smaller than 'extra_lim':
        for( i = j = 0; i < learnts.size(); i++ )
        {
            Clause& c = ca[learnts[i]];
            if( c.size() > 2 &&!locked( c ) && (i < learnts.size() / 2 || c.activity() < extra_lim) )
                removeClause( learnts[i] );
            else
                learnts[j++] = learnts[i];
        }
        learnts.shrink( i - j );
        checkGarbage();
    }

    void SATModule::removeSatisfied( vec<CRef>& cs )
    {
        int i, j;
        for( i = j = 0; i < cs.size(); i++ )
        {
            Clause& c = ca[cs[i]];
            if( satisfied( c ) )
                removeClause( cs[i] );
            else
                cs[j++] = cs[i];
        }
        cs.shrink( i - j );
    }

    void SATModule::rebuildOrderHeap()
    {
        vec<Var> vs;
        for( Var v = 0; v < nVars(); v++ )
            if( decision[v] && value( v ) == l_Undef )
                vs.push( v );
        order_heap.build( vs );
    }

    /**
     * simplify : [void]  ->  [bool]
     *
     * Description:
     *   Simplify the clause database according to the current top-level assignment. Currently, the only
     *   thing done here is the removal of satisfied clauses, but more things can be put here.
     *
     * @return
     */
    bool SATModule::simplify()
    {
        assert( decisionLevel() == 0 );

        if( !ok || propagate() != CRef_Undef )
            return ok = false;

        if( nAssigns() == simpDB_assigns || (simpDB_props > 0) )
            return true;

        // Remove satisfied clauses:
        removeSatisfied( learnts );
        if( remove_satisfied )    // Can be turned off.
            removeSatisfied( clauses );
        checkGarbage();
        rebuildOrderHeap();

        simpDB_assigns = nAssigns();
        simpDB_props   = clauses_literals + learnts_literals;    // (shouldn't depend on stats really, but it will do for now)

        return true;
    }

    struct formulaCmpB
    {
        bool operator ()( const Formula* const _formulaA, const Formula* const _formulaB ) const
        {
            return (_formulaA->constraint() < _formulaB->constraint());
        }
    };

    /**
     * search : (nof_conflicts : int) (params : const SearchParams&)  ->  [lbool]
     *
     *  Description:
     *    Search for a model the specified number of conflicts.
     *    NOTE! Use negative value for 'nof_conflicts' indicate infinity.
     *
     *  Output:
     *    'l_True' if a partial assigment that is consistent with respect to the clauseset is found. If
     *    all variables are decision variables, this means that the clause set is satisfiable. 'l_False'
     *    if the clause set is unsatisfiable. 'l_Undef' if the bound on number of conflicts is reached.
     *
     * @param nof_conflicts
     *
     * @return
     */
    lbool SATModule::search( int nof_conflicts )
    {
        #ifdef DEBUG_SATMODULE
        cout << "### search( " << nof_conflicts << " )" << endl << "###" << endl;
        printClauses( cout, "### " );
        cout << "###" << endl;
        printLitConstraintMap( cout, "###" );
        cout << "###" << endl;
        #endif
        assert( ok );
        int      backtrack_level;
        int      conflictC = 0;
        vec<Lit> learnt_clause;
        starts++;
        #ifdef SATMODULE_WITH_CALL_NUMBER
        unsigned theorycalls = 0;
        cout << endl << "Number of theory calls:" << endl << endl;
        #endif

        for( ; ; )
        {
            CRef confl = propagate();

            if( confl == CRef_Undef )
            {
                #ifdef SATMODULE_WITH_CALL_NUMBER
                cout << "\r" << theorycalls << "    ";
                theorycalls++;
                #endif
                #ifdef DEBUG_SATMODULE
                cout << "######################################################################" << endl;
                cout << "###" << endl;
                printClauses( cout, "### " );
                cout << "###" << endl;
                printCurrentAssignment( cout, "### " );
                cout << "### " << endl;
                printDecisions( cout, "### " );
                cout << "### " << endl;
                cout << "### Check the constraints: ";
                #endif

                // Check constraints corresponding to the positively assigned Boolean variables for consistency.
                adaptPassedFormula();
                switch( runBackends() )
                {
                    case True:
                    {
                        #ifdef DEBUG_SATMODULE
                        cout << "True!" << endl;
                        #endif
                        break;
                    }
                    case False:
                    {
                        #ifdef DEBUG_SATMODULE
                        cout << "False!" << endl;
                        #endif
                        learnt_clause.clear();
                        vector<Module*>::const_iterator backend = usedBackends().begin();
                        while( backend != usedBackends().end() )
                        {
                            if( !(*backend)->rInfeasibleSubsets().empty() )
                            {
                                for( vec_set_const_pFormula::const_iterator infsubset = (*backend)->rInfeasibleSubsets().begin();
                                        infsubset != (*backend)->rInfeasibleSubsets().end(); ++infsubset )
                                {
                                    #ifdef DEBUG_SATMODULE
<<<<<<< HEAD
                                    cout << "### Infeasible subset: rlqe ex({x_0, y_0, x_1, y_1, delta_x, delta_y}, ";
                                    #endif
                                    set<const Formula*>::const_iterator subformula = infsubset->begin();
                                    for( ; subformula != infsubset->end(); ++subformula )
=======
                                    cout << "### { ";
                                    #endif
                                    // Sort the constraints in a unique way.
                                    set<const Formula*, formulaCmpB> sortedConstraints = set<const Formula*, formulaCmpB>();
                                    for( set<const Formula*>::const_iterator subformula = infsubset->begin(); subformula != infsubset->end(); ++subformula )
                                    {
                                        sortedConstraints.insert( *subformula );
                                    }
                                    // Add the according literals to the conflict clause.
                                    for( set<const Formula*, formulaCmpB>::const_iterator subformula = sortedConstraints.begin();
                                         subformula != sortedConstraints.end();
                                         ++subformula )
>>>>>>> 90dc66d0
                                    {
                                        #ifdef DEBUG_SATMODULE
                                        if( subformula != infsubset->begin() )
                                        {
                                            cout << ", ";
                                        }
                                        (*subformula)->print();
                                        #endif
                                        Lit lit = getLiteral( *subformula );
                                        learnt_clause.push( mkLit( var( lit ), !sign( lit ) ) );
                                    }
                                    #ifdef DEBUG_SATMODULE
<<<<<<< HEAD
                                    cout << ");";
=======
                                    cout << " }";
>>>>>>> 90dc66d0
                                    cout << endl;
                                    #endif
                                    break;    // TODO: Add all infeasible subsets as conflicting clauses.
                                }
                                break;
                            }
                            ++backend;
                        }
                        assert( backend != usedBackends().end() );

                        // Do not store theory lemma
                        if( learnt_clause.size() == 1 )
                        {
                            #ifdef DEBUG_SATMODULE
                            cout << "###" << endl << "### Do not store theory lemma" << endl;
                            cout << "### Learnt clause = ";
                            #endif

                            confl = ca.alloc( learnt_clause, true );

                            #ifdef DEBUG_SATMODULE
                            printClause( cout, ca[confl] );
                            cout << endl << "###" << endl;
                            #endif
                        }
                        // Learn theory lemma
                        else
                        {
                            #ifdef DEBUG_SATMODULE
                            cout << "###" << endl << "### Learn theory lemma" << endl;
                            cout << "### Conflict clause (" << learnt_clause.size() << ") = ";
                            #endif

                            confl = ca.alloc( learnt_clause, true );
                            learnts.push( confl );
                            attachClause( confl );
                            claBumpActivity( ca[confl] );

                            #ifdef DEBUG_SATMODULE
                            printClause( cout, ca[confl] );
                            cout << endl << "###" << endl;
                            #endif
                        }

                        break;
                    }
                    case Unknown:
                    {
                        #ifdef DEBUG_SATMODULE
                        cout << "### Result: Unknown!" << endl;
                        cout << "Warning! Unknown as answer in SAT solver." << endl;
                        #endif
                        return l_Undef;
                    }
                    default:
                    {
                        cerr << "Unexpected output!" << endl;
                        assert( false );
                        return l_Undef;
                    }
                }
            }

            if( confl != CRef_Undef )
            {
                // CONFLICT
                conflicts++;
                conflictC++;
                if( decisionLevel() == 0 )
                    return l_False;

                learnt_clause.clear();
                assert( confl != CRef_Undef );
                analyze( confl, learnt_clause, backtrack_level );

                #ifdef DEBUG_SATMODULE
                cout << "### Asserting clause: ";
                for( int pos = 0; pos < learnt_clause.size(); ++pos )
                {
                    cout << " ";
                    if( sign( learnt_clause[pos] ) )
                    {
                        cout << "-";
                    }
                    cout << var( learnt_clause[pos] );
                }
                cout << endl;
                cout << "### Backtrack to level " << backtrack_level << endl;
                cout << "###" << endl;
                #endif
                cancelUntil( backtrack_level );

                if( learnt_clause.size() == 1 )
                {
                    uncheckedEnqueue( learnt_clause[0] );
                }
                else
                {
                    CRef cr = ca.alloc( learnt_clause, true );
                    learnts.push( cr );
                    attachClause( cr );
                    claBumpActivity( ca[cr] );
                    uncheckedEnqueue( learnt_clause[0], cr );
                }

                varDecayActivity();
                claDecayActivity();

                if( --learntsize_adjust_cnt == 0 )
                {
                    learntsize_adjust_confl *= learntsize_adjust_inc;
                    learntsize_adjust_cnt   = (int)learntsize_adjust_confl;
                    max_learnts             *= learntsize_inc;

                    if( verbosity >= 1 )
                        printf( "| %9d | %7d %8d %8d | %8d %8d %6.0f | %6.3f %% |\n",
                                (int)conflicts,
                                (int)dec_vars - (trail_lim.size() == 0 ? trail.size() : trail_lim[0]),
                                nClauses(),
                                (int)clauses_literals,
                                (int)max_learnts,
                                nLearnts(),
                                (double)learnts_literals / nLearnts(),
                                progressEstimate() * 100 );
                }

            }
            else
            {
                // NO CONFLICT
                if( nof_conflicts >= 0 && (conflictC >= nof_conflicts ||!withinBudget()) )
                {
                    // Reached bound on number of conflicts:
                    progress_estimate = progressEstimate();
                    cancelUntil( 0 );
                    return l_Undef;
                }

                // Simplify the set of problem clauses:
                if( decisionLevel() == 0 &&!simplify() )
                    return l_False;

                if( learnts.size() - nAssigns() >= max_learnts )
                    // Reduce the set of learnt clauses:
                    reduceDB();

                Lit next = lit_Undef;
                while( decisionLevel() < assumptions.size() )
                {
                    // Perform user provided assumption:
                    Lit p = assumptions[decisionLevel()];
                    if( value( p ) == l_True )
                    {
                        // Dummy decision level:
                        newDecisionLevel();
                    }
                    else if( value( p ) == l_False )
                    {
                        analyzeFinal( ~p, conflict );
                        return l_False;
                    }
                    else
                    {
                        next = p;
                        break;
                    }
                }

                if( next == lit_Undef )
                {
                    // New variable decision:
                    decisions++;
                    next = pickBranchLit();

                    if( next == lit_Undef )
                        // Model found:
                        return l_True;
                }

                // Increase decision level and enqueue 'next'

                newDecisionLevel();
                uncheckedEnqueue( next );
            }
        }
    }

    double SATModule::progressEstimate() const
    {
        double progress = 0;
        double F        = 1.0 / nVars();

        for( int i = 0; i <= decisionLevel(); i++ )
        {
            int beg = i == 0 ? 0 : trail_lim[i - 1];
            int end = i == decisionLevel() ? trail.size() : trail_lim[i];
            progress += pow( F, i ) * (end - beg);
        }

        return progress / nVars();
    }

    /**
     * Finite subsequences of the Luby-sequence:
     *
     * 0: 1
     * 1: 1 1 2
     * 2: 1 1 2 1 1 2 4
     * 3: 1 1 2 1 1 2 4 1 1 2 1 1 2 4 8
     * ...
     *
     * @param y
     * @param x
     *
     * @return
     */
    static double luby( double y, int x )
    {
        // Find the finite subsequence that contains index 'x', and the
        // size of that subsequence:
        int size, seq;
        for( size = 1, seq = 0; size < x + 1; seq++, size = 2 * size + 1 );

        while( size - 1 != x )
        {
            size = (size - 1) >> 1;
            seq--;
            x = x % size;
        }

        return pow( y, seq );
    }

    /**
     * Description. NOTE: assumptions passed in member-variable 'assumptions'.
     *
     * @return
     */
    lbool SATModule::solve_()
    {
        model.clear();
        conflict.clear();
        if( !ok )
            return l_False;

        solves++;

        max_learnts             = nClauses() * learntsize_factor;
        learntsize_adjust_confl = learntsize_adjust_start_confl;
        learntsize_adjust_cnt   = (int)learntsize_adjust_confl;
        lbool status            = l_Undef;

        if( verbosity >= 1 )
        {
            printf( "============================[ Search Statistics ]==============================\n" );
            printf( "| Conflicts |          ORIGINAL         |          LEARNT          | Progress |\n" );
            printf( "|           |    Vars  Clauses Literals |    Limit  Clauses Lit/Cl |          |\n" );
            printf( "===============================================================================\n" );
        }

        // Search:
        int curr_restarts = 0;
        while( status == l_Undef )
        {
            double rest_base = luby_restart ? luby( restart_inc, curr_restarts ) : pow( restart_inc, curr_restarts );
            status = search( rest_base * restart_first );
            if( !withinBudget() )
                break;
            curr_restarts++;
        }

        if( verbosity >= 1 )
            printf( "===============================================================================\n" );

        if( status == l_True )
        {
            // Extend & copy model:
            model.growTo( nVars() );
            for( int i = 0; i < nVars(); i++ )
                model[i] = value( i );
        }
        else if( status == l_False && conflict.size() == 0 )
            ok = false;

        cancelUntil( 0 );
        return status;
    }

    //=================================================================================================
    // Garbage Collection methods:

    /**
     * Description.
     *
     * @param to
     */
    void SATModule::relocAll( ClauseAllocator& to )
    {
        // All watchers:
        //
        // for (int i = 0; i < watches.size(); i++)
        watches.cleanAll();
        for( int v = 0; v < nVars(); v++ )
            for( int s = 0; s < 2; s++ )
            {
                Lit p = mkLit( v, s );
                // printf(" >>> RELOCING: %s%d\n", sign(p)?"-":"", var(p)+1);
                vec<Watcher>& ws = watches[p];
                for( int j = 0; j < ws.size(); j++ )
                    ca.reloc( ws[j].cref, to );
            }

        // All reasons:
        //
        for( int i = 0; i < trail.size(); i++ )
        {
            Var v = var( trail[i] );

            if( reason( v ) != CRef_Undef && (ca[reason( v )].reloced() || locked( ca[reason( v )] )) )
                ca.reloc( vardata[v].reason, to );
        }

        // All learnt:
        //
        for( int i = 0; i < learnts.size(); i++ )
            ca.reloc( learnts[i], to );

        // All original:
        //
        for( int i = 0; i < clauses.size(); i++ )
            ca.reloc( clauses[i], to );
    }

    /**
     * Description.
     */
    void SATModule::garbageCollect()
    {
        // Initialize the next region to a size corresponding to the estimated utilization degree. This
        // is not precise but should avoid some unnecessary reallocations for the new region:
        ClauseAllocator to( ca.size() - ca.wasted() );

        relocAll( to );
        if( verbosity >= 2 )
            printf( "|  Garbage collection:   %12d bytes => %12d bytes             |\n",
                    ca.size() * ClauseAllocator::Unit_Size,
                    to.size() * ClauseAllocator::Unit_Size );
        to.moveTo( ca );
    }

    //=================================================================================================
    // Methods to print.

    /**
     * Description.
     *
     * @param x
     * @param map
     * @param max
     *
     * @return
     */
    Var SATModule::mapVar( Var x, vec<Var>& map, Var& max )
    {
        if( map.size() <= x || map[x] == -1 )
        {
            map.growTo( x + 1, -1 );
            map[x] = max++;
        }
        return map[x];
    }

    /**
     * Prints everything.
     *
     * @param _out  The output stream where the answer should be printed.
     * @param _init The line initiation.
     */
    void SATModule::print( ostream& _out, const string _init ) const
    {
        printConstraintLiteralMap( _out, _init );
        printBooleanVarMap( _out, _init );
        printLitConstraintMap( _out, _init );
    }

    /**
     * Prints the constraints to literal map.
     *
     * @param _out  The output stream where the answer should be printed.
     * @param _init The line initiation.
     */
    void SATModule::printConstraintLiteralMap( ostream& _out, const string _init ) const
    {
        _out << _init << " ConstraintLiteralMap" << endl;
        for( ConstraintLiteralMap::const_iterator clPair = mConstraintLiteralMap.begin(); clPair != mConstraintLiteralMap.end(); ++clPair )
        {
            _out << _init << "    " << clPair->first.toString() << "  ->  ";
            if( sign( clPair->second ) )
            {
                _out << "-";
            }
            _out << var( clPair->second ) << endl;
        }
    }

    /**
     * Prints map of the Boolean within the SAT solver to the given Booleans.
     *
     * @param _out  The output stream where the answer should be printed.
     * @param _init The line initiation.
     */
    void SATModule::printBooleanVarMap( ostream& _out, const string _init ) const
    {
        _out << _init << " BooleanVarMap" << endl;
        for( BooleanVarMap::const_iterator clPair = mBooleanVarMap.begin(); clPair != mBooleanVarMap.end(); ++clPair )
        {
            _out << _init << "    " << clPair->first << "  ->  " << clPair->second << endl;
        }
    }

    /**
     * Prints the literal to constraint map.
     *
     * @param _out  The output stream where the answer should be printed.
     * @param _init The line initiation.
     */
    void SATModule::printLitConstraintMap( ostream& _out, const string _init ) const
    {
        _out << _init << " LitConstraintMap" << endl;
        for( LitConstraintMap::const_iterator clPair = mLitConstraintMap.begin(); clPair != mLitConstraintMap.end(); ++clPair )
        {
            _out << _init << "    ";
            if( sign( clPair->first ) )
            {
                _out << "-";
            }
            _out << var( clPair->first ) << "  ->  " << clPair->second.first->constraint().toString() << endl;
        }
    }

    /**
     * Prints the given clause.
     *
     * @param _out  The output stream where the answer should be printed.
     * @param _init The line initiation.
     */
    void SATModule::printClause( ostream& _out, Clause& c )
    {
        vec<Var> map;
        Var max = 0;

        // Cannot use removeClauses here because it is not safe
        // to deallocate them at this point. Could be improved.
        int cnt = 0;
        for( int i = 0; i < clauses.size(); i++ )
            if( !satisfied( ca[clauses[i]] ) )
                cnt++;

        for( int i = 0; i < clauses.size(); i++ )
            if( !satisfied( ca[clauses[i]] ) )
            {
                Clause& c = ca[clauses[i]];
                for( int j = 0; j < c.size(); j++ )
                    if( value( c[j] ) != l_False )
                        mapVar( var( c[j] ), map, max );
            }

        for( int i = 0; i < c.size(); i++ )
            //                _out << " " << ( sign( c[i] ) ? "-" : "" ) << ( mapVar( var( c[i] ), map, max ) + 1 );
            _out << " " << (sign( c[i] ) ? "-" : "") << var( c[i] );

        if( satisfied( c ) )
            cout << "   is satisfied";
    }

    /**
     * Prints the given clause.
     *
     * @param _out  The output stream where the answer should be printed.
     * @param c     The clause to print.
     * @param c     The clause to print.
     * @param map
     * @param max
     */
    void SATModule::printClauses( ostream& _out, Clause& c, vec<Var>& map, Var& max )
    {
        for( int i = 0; i < c.size(); i++ )
            //                _out << " " << ( sign( c[i] ) ? "-" : "" ) << ( mapVar( var( c[i] ), map, max ) + 1 );
            _out << " " << (sign( c[i] ) ? "-" : "") << var( c[i] );

        if( satisfied( c ) )
            cout << "   is satisfied";
    }

    /**
     * Prints the clauses the SAT solver got.
     *
     * @param _out  The output stream where the answer should be printed.
     * @param _init The line initiation.
     */
    void SATModule::printClauses( ostream& _out, const string _init )
    {
        _out << _init << " Clauses:" << endl;
        // Handle case when solver is in contradictory state:
        if( !ok )
        {
            _out << _init << "  p cnf 1 2" << endl;
            _out << _init << "  1 0" << endl;
            _out << _init << "  -1 0" << endl;
            return;
        }

        vec<Var> map;
        Var max = 0;

        // Cannot use removeClauses here because it is not safe
        // to deallocate them at this point. Could be improved.
        int cnt = 0;
        for( int i = 0; i < clauses.size(); i++ )
            if( !satisfied( ca[clauses[i]] ) )
                cnt++;

        for( int i = 0; i < clauses.size(); i++ )
            if( !satisfied( ca[clauses[i]] ) )
            {
                Clause& c = ca[clauses[i]];
                for( int j = 0; j < c.size(); j++ )
                    if( value( c[j] ) != l_False )
                        mapVar( var( c[j] ), map, max );
            }

        // Assumptions are added as unit clauses:
        cnt += assumptions.size();

        _out << _init << "  p cnf " << max << " " << cnt << endl;

        for( int i = 0; i < assumptions.size(); i++ )
        {
            assert( value( assumptions[i] ) != l_False );
            _out << _init << "  " << (sign( assumptions[i] ) ? "-" : "") << (mapVar( var( assumptions[i] ), map, max ) + 1) << endl;
        }

        for( int i = 0; i < clauses.size(); i++ )
        {
            _out << _init << " ";
            printClauses( _out, ca[clauses[i]], map, max );
            _out << endl;
        }

        if( verbosity > 0 )
            _out << _init << "  Wrote " << cnt << " clauses with " << max << " variables." << endl;
    }

    /**
     * Prints the current assignment of the SAT solver.
     *
     * @param _out  The output stream where the answer should be printed.
     * @param _init The line initiation.
     */
    void SATModule::printCurrentAssignment( ostream& _out, string _init ) const
    {
        _out << _init << " Assignments:  ";
        for( int pos = 0; pos < assigns.size(); ++pos )
        {
            if( pos > 0 )
            {
                _out <<  _init << "               ";
            }
            _out << pos << " -> ";
            if( assigns[pos] == l_True )
            {
                _out << "l_True";
                // if it is not a Boolean variable
                Lit lit = mkLit( pos, false );
                LitConstraintMap::const_iterator iter = mLitConstraintMap.find( lit );
                if( iter != mLitConstraintMap.end() )
                {
                    cout << "   ( ";
                    iter->second.first->print( cout, "", true );
                    cout << " )";
                }
                cout << endl;
            }
            else if( assigns[pos] == l_False )
            {
                _out << "l_False";
                // if it is not a Boolean variable
                Lit lit = mkLit( pos, true );
                LitConstraintMap::const_iterator iter = mLitConstraintMap.find( lit );
                if( iter != mLitConstraintMap.end() )
                {
                    cout << "   ( ";
                    iter->second.first->print( cout, "", true );
                    cout << " )";
                }
                cout << endl;
            }
            else
            {
                _out << "l_Undef" << endl;
            }
        }
    }

    /**
     * Prints the decisions the SAT solver has made.
<<<<<<< HEAD
     *
     * @param _out  The output stream where the answer should be printed.
     * @param _init The line initiation.
     */
    void SATModule::printDecisions( ostream& _out, string _init ) const
    {
        _out << _init << " Decisions:  ";
        int level = 0;
        for( int pos = 0; pos < trail.size(); ++pos )
        {
            if( level < trail_lim.size() )
            {
                if( pos == trail_lim[level] )
                {
                    ++level;
                }
            }
            if( pos > 0 )
            {
                _out << _init << "             ";
            }
            if( sign( trail[pos] ) )
            {
                _out << "-";
            }
            _out << var( trail[pos] ) << " @ " << level << endl;
        }
    }

    /**
     * Prints everything corresponding to the SAT solver.
=======
>>>>>>> 90dc66d0
     *
     * @param _out  The output stream where the answer should be printed.
     * @param _init The line initiation.
     */
    void SATModule::printDecisions( ostream& _out, string _init ) const
    {
<<<<<<< HEAD
        _out << _init << " Extra results: (read-only member variable)" << std::endl;
        _out << _init << "    model    = " << "      If problem is satisfiable, this vector contains the model (if any)." << std::endl;
        for( int pos = 0; pos < model.size(); ++pos )
        {
            _out << _init << "       ";
            if( model[pos] == l_True )
            {
                _out << "l_True" << std::endl;
            }
            else if( model[pos] == l_False )
            {
                _out << "l_False" << std::endl;
            }
            else
            {
                _out << "l_Undef" << std::endl;
            }
        }
        _out << _init << "    conflict = " << "      If problem is unsatisfiable (possibly under assumptions)," << std::endl;
        _out << _init << "               " << "      this vector represent the final conflict clause expressed in the assumptions." << std::endl;
        for( int pos = 0; pos < conflict.size(); ++pos )
        {
            _out << _init << "       ";
            if( sign( conflict[pos] ) )
            {
                _out << "-";
            }
            _out << var( conflict[pos] ) << std::endl;
        }

        /*
            _out << _init << " Mode of operation" << std::endl;
            _out << _init << "    verbosity         = " << verbosity << std::endl;
            _out << _init << "    var_decay         = " << var_decay << std::endl;
            _out << _init << "    clause_decay      = " << clause_decay << std::endl;
            _out << _init << "    random_var_freq   = " << random_var_freq << std::endl;
            _out << _init << "    random_seed       = " << random_seed << std::endl;
            _out << _init << "    luby_restart      = " << luby_restart << std::endl;
            _out << _init << "    ccmin_mode        = " << ccmin_mode << "      Controls conflict clause minimization (0=none, 1=basic, 2=deep)." << std::endl;
            _out << _init << "    phase_saving      = " << phase_saving << "      Controls the level of phase saving (0=none, 1=limited, 2=full)." << std::endl;
            _out << _init << "    rnd_pol           = " << rnd_pol << "      Use random polarities for branching heuristics." << std::endl;
            _out << _init << "    rnd_init_act      = " << rnd_init_act << "      Initialize variable activities with a small random value." << std::endl;
            _out << _init << "    garbage_frac      = " << garbage_frac << "      The fraction of wasted memory allowed before a garbage collection is triggered." << std::endl;
            _out << _init << "    restart_first     = " << restart_first << "      The initial restart limit. (default 100)" << std::endl;
            _out << _init << "    restart_inc       = " << restart_inc << "      The factor with which the restart limit is multiplied in each restart. (default 1.5)" << std::endl;
            _out << _init << "    learntsize_factor = " << learntsize_factor << "      The intitial limit for learnt clauses is a factor of the original clauses. (default 1 / 3)" << std::endl;
            _out << _init << "    learntsize_inc    = " << learntsize_inc << "      The limit for learnt clauses is multiplied with this factor each restart. (default 1.1)" << std::endl;
            _out << _init << "    learntsize_adjust_start_confl = " << learntsize_adjust_start_confl << std::endl;
            _out << _init << "    learntsize_adjust_inc         = " << learntsize_adjust_inc << std::endl;
        */

        _out << _init << std::endl;
        _out << _init << " Statistics: (read-only member variable)" << std::endl;
        _out << _init << "    solves           = " << solves << std::endl;
        _out << _init << "    starts           = " << starts << std::endl;
        _out << _init << "    decisions        = " << decisions << std::endl;
        _out << _init << "    rnd_decisions    = " << rnd_decisions << std::endl;
        _out << _init << "    propagations     = " << propagations << std::endl;
        _out << _init << "    conflicts        = " << conflicts << std::endl;
        _out << _init << "    dec_vars         = " << dec_vars << std::endl;
        _out << _init << "    clauses_literals = " << clauses_literals << std::endl;
        _out << _init << "    learnts_literals = " << learnts_literals << std::endl;
        _out << _init << "    max_literals     = " << max_literals << std::endl;
        _out << _init << "    tot_literals     = " << tot_literals << std::endl;

        _out << _init << std::endl;
        _out << _init << " Solver state:" << std::endl;
        _out << _init << "    ok                = " << ok
             << "      If FALSE, the constraints are already unsatisfiable. No part of the solver state may be used!" << std::endl;
        _out << _init << "    clauses           = " << "      List of problem clauses." << std::endl;
        printClauses( _out, _init + "       " );
        _out << _init << "    learnts           = " << "      List of learnt clauses." << std::endl;
        for( int pos = 0; pos < learnts.size(); ++pos )
        {
            _out << _init << "       " << learnts[pos] << std::endl;
        }
        _out << _init << "    cla_inc           = " << cla_inc << "      Amount to bump next clause with." << std::endl;
        _out << _init << "    activity          = " << "      A heuristic measurement of the activity of a variable." << std::endl;
        for( int pos = 0; pos < activity.size(); ++pos )
        {
            _out << _init << "       " << activity[pos] << std::endl;
        }
        _out << _init << "    var_inc           = " << var_inc << "      Amount to bump next variable with." << std::endl;
        _out << _init << "    watches           = "
             << "      'watches[lit]' is a list of constraints watching 'lit' (will go there if literal becomes true)." << std::endl;

        /*
            OccLists<Lit, vec<Watcher>, WatcherDeleted> watches;
        */
        printCurrentAssignment( _out, _init );
        _out << _init << "    polarity          = " << "      The preferred polarity of each variable." << std::endl;
        for( int pos = 0; pos < polarity.size(); ++pos )
        {
            _out << _init << "       " << (bool)polarity[pos] << std::endl;
        }
        _out << _init << "    decision          = " << "      Declares if a variable is eligible for selection in the decision heuristic."
             << std::endl;
        for( int pos = 0; pos < decision.size(); ++pos )
        {
            _out << _init << "       " << (bool)decision[pos] << std::endl;
        }
        _out << _init << "    trail             = " << "      Assignment stack; stores all assigments made in the order they were made." << std::endl;
        for( int pos = 0; pos < trail.size(); ++pos )
        {
            _out << _init << "       ";
            if( sign( trail[pos] ) )
            {
                _out << "-";
            }
            _out << var( trail[pos] ) << endl;
        }
        _out << _init << "    trail_lim         = " << "      Separator indices for different decision levels in 'trail'." << std::endl;
        for( int pos = 0; pos < trail_lim.size(); ++pos )
        {
            _out << _init << "       " << trail_lim[pos] << std::endl;
        }
        _out << _init << "    vardata           = " << "      Stores reason and level for each variable." << std::endl;
        for( int pos = 0; pos < vardata.size(); ++pos )
        {
            _out << _init << "       " << "reason: " << vardata[pos].reason << ", level: " << vardata[pos].level << std::endl;
        }
        _out << _init << "    qhead             = " << qhead
             << "      Head of queue (as index into the trail -- no more explicit propagation queue in MiniSat)." << std::endl;
        _out << _init << "    simpDB_assigns    = " << simpDB_assigns
             << "      Number of top-level assignments since last execution of 'simplify()'." << std::endl;
        _out << _init << "    simpDB_props      = " << simpDB_props
             << "      Remaining number of propagations that must be made before next execution of 'simplify()'." << std::endl;
        _out << _init << "    assumptions       = " << solves << "      Current set of assumptions provided to solve by the user." << std::endl;
        for( int pos = 0; pos < assumptions.size(); ++pos )
        {
            _out << _init << "       ";
            if( sign( assumptions[pos] ) )
            {
                _out << "-";
            }
            _out << var( assumptions[pos] ) << std::endl;
        }

        /*
            _out << _init << "    order_heap        = " << << "      A priority queue of variables ordered with respect to the variable activity." << std::endl;
            Heap<VarOrderLt> order_heap;    //
        */
        _out << _init << "    progress_estimate = " << progress_estimate << "      Set by 'search()'." << std::endl;
        _out << _init << "    remove_satisfied  = " << remove_satisfied
             << "      Indicates whether possibly inefficient linear scan for satisfied clauses should be performed in 'simplify'." << std::endl;

        /*
            _out << _init << std::endl;
            _out << _init << " Temporaries (to reduce allocation overhead). Each variable is prefixed by the method in which it is" << std::endl;
            _out << _init << " used, exept 'seen' wich is used in several places." << std::endl;
            _out << _init << "    seen                    = " << std::endl;
            for( int pos = 0; pos < seen.size(); ++pos )
            {
                _out << _init << "       " << seen[pos] << std::endl;
            }
            _out << _init << "    analyze_stack           = " << std::endl;
            for( int pos = 0; pos < analyze_stack.size(); ++pos )
            {
                _out << _init << "       ";
                if( sign( analyze_stack[pos] ) )
                {
                    _out << "-";
                }
                _out << var( analyze_stack[pos] ) << std::endl;
            }
            _out << _init << "    analyze_toclear         = " << std::endl;
            for( int pos = 0; pos < analyze_toclear.size(); ++pos )
=======
        _out << _init << " Decisions:  ";
        int level = 0;
        for( int pos = 0; pos < trail.size(); ++pos )
        {
            if( level < trail_lim.size() )
            {
                if( pos == trail_lim[level] )
                {
                    ++level;
                }
            }
            if( pos > 0 )
            {
                _out << _init << "             ";
            }
            if( sign( trail[pos] ) )
>>>>>>> 90dc66d0
            {
                _out << _init << "       ";
                if( sign( analyze_toclear[pos] ) )
                {
                    _out << "-";
                }
                _out << var( analyze_toclear[pos] ) << std::endl;
            }
<<<<<<< HEAD
            _out << _init << "    add_tmp                 = " << std::endl;
            for( int pos = 0; pos < add_tmp.size(); ++pos )
            {
                _out << _init << "       ";
                if( sign( add_tmp[pos] ) )
                {
                    _out << "-";
                }
                _out << var( add_tmp[pos] ) << std::endl;
            }
            _out << _init << "    max_learnts             = " << max_learnts << std::endl;
            _out << _init << "    learntsize_adjust_confl = " << learntsize_adjust_confl << std::endl;
            _out << _init << "    learntsize_adjust_cnt   = " << learntsize_adjust_cnt << std::endl;
        */

        _out << _init << std::endl;
        _out << _init << " Resource contraints:" << std::endl;
        _out << _init << "    conflict_budget    = " << conflict_budget << "      -1 means no budget.." << std::endl;
        _out << _init << "    propagation_budget = " << propagation_budget << "      -1 means no budget." << std::endl;
        _out << _init << "    asynch_interrupt   = " << asynch_interrupt << std::endl;
=======
            _out << var( trail[pos] ) << " @ " << level << endl;
        }
>>>>>>> 90dc66d0
    }
}    // namespace smtrat<|MERGE_RESOLUTION|>--- conflicted
+++ resolved
@@ -167,28 +167,11 @@
      */
     bool SATModule::assertSubFormula( const Formula* const _formula )
     {
-<<<<<<< HEAD
-        /*
-                cout << __func__ << __LINE__ << endl;
-                _formula->print();
-                Module::print();
-        */
-=======
->>>>>>> 90dc66d0
 
         assert( (_formula->proposition() | ~PROP_IS_A_CLAUSE) == ~PROP_TRUE );
         Module::assertSubFormula( _formula );
 
         addClauseToSatSolver( _formula );
-<<<<<<< HEAD
-        //        printLitConstraintMap();
-        //        printConstraintLiteralMap();
-
-        /*
-                print();
-        */
-=======
->>>>>>> 90dc66d0
 
         return true;
     }
@@ -211,27 +194,12 @@
      */
     Answer SATModule::isConsistent()
     {
-<<<<<<< HEAD
-        //      cout << __func__ << __LINE__ << endl;
-        //      Module::print();
-
         if( solve() )
         {
-            //          cout << "*** True!" << endl;
-
-=======
-        if( solve() )
-        {
->>>>>>> 90dc66d0
             return True;
         }
         else
         {
-<<<<<<< HEAD
-            //            cout << "*** False!" << endl;
-
-=======
->>>>>>> 90dc66d0
             mInfeasibleSubsets.clear();
 
             /*
@@ -253,11 +221,6 @@
      */
     void SATModule::popBacktrackPoint()
     {
-<<<<<<< HEAD
-        //        cout << __func__ << __LINE__ << endl;
-
-=======
->>>>>>> 90dc66d0
         for( unsigned level = clauses.size() - 1; level >= mBacktrackpointInSatSolver.back(); --level )
         {
             removeClause( clauses[level] );
@@ -340,7 +303,6 @@
                     {
                         Lit literal = getLiteral( subformula, _formula );
                         addClause( mkLit( var( literal ), !sign( literal ) ) );
-<<<<<<< HEAD
                         return Unknown;
                     }
                     case TTRUE:
@@ -358,25 +320,6 @@
                         assert( false );
                         return Unknown;
                     }
-=======
-                        return Unknown;
-                    }
-                    case TTRUE:
-                    {
-                        addEmptyClause();
-                        return False;
-                    }
-                    case FFALSE:
-                    {
-                        return True;
-                    }
-                    default:
-                    {
-                        cerr << "Unexpected type of formula! Expected a literal." << endl;
-                        assert( false );
-                        return Unknown;
-                    }
->>>>>>> 90dc66d0
                 }
             }
             case BOOL:
@@ -1321,12 +1264,6 @@
                                         infsubset != (*backend)->rInfeasibleSubsets().end(); ++infsubset )
                                 {
                                     #ifdef DEBUG_SATMODULE
-<<<<<<< HEAD
-                                    cout << "### Infeasible subset: rlqe ex({x_0, y_0, x_1, y_1, delta_x, delta_y}, ";
-                                    #endif
-                                    set<const Formula*>::const_iterator subformula = infsubset->begin();
-                                    for( ; subformula != infsubset->end(); ++subformula )
-=======
                                     cout << "### { ";
                                     #endif
                                     // Sort the constraints in a unique way.
@@ -1339,7 +1276,6 @@
                                     for( set<const Formula*, formulaCmpB>::const_iterator subformula = sortedConstraints.begin();
                                          subformula != sortedConstraints.end();
                                          ++subformula )
->>>>>>> 90dc66d0
                                     {
                                         #ifdef DEBUG_SATMODULE
                                         if( subformula != infsubset->begin() )
@@ -1352,11 +1288,7 @@
                                         learnt_clause.push( mkLit( var( lit ), !sign( lit ) ) );
                                     }
                                     #ifdef DEBUG_SATMODULE
-<<<<<<< HEAD
-                                    cout << ");";
-=======
                                     cout << " }";
->>>>>>> 90dc66d0
                                     cout << endl;
                                     #endif
                                     break;    // TODO: Add all infeasible subsets as conflicting clauses.
@@ -1963,7 +1895,6 @@
 
     /**
      * Prints the decisions the SAT solver has made.
-<<<<<<< HEAD
      *
      * @param _out  The output stream where the answer should be printed.
      * @param _init The line initiation.
@@ -1994,184 +1925,13 @@
     }
 
     /**
-     * Prints everything corresponding to the SAT solver.
-=======
->>>>>>> 90dc66d0
+     * Prints the decisions the SAT solver has made.
      *
      * @param _out  The output stream where the answer should be printed.
      * @param _init The line initiation.
      */
     void SATModule::printDecisions( ostream& _out, string _init ) const
     {
-<<<<<<< HEAD
-        _out << _init << " Extra results: (read-only member variable)" << std::endl;
-        _out << _init << "    model    = " << "      If problem is satisfiable, this vector contains the model (if any)." << std::endl;
-        for( int pos = 0; pos < model.size(); ++pos )
-        {
-            _out << _init << "       ";
-            if( model[pos] == l_True )
-            {
-                _out << "l_True" << std::endl;
-            }
-            else if( model[pos] == l_False )
-            {
-                _out << "l_False" << std::endl;
-            }
-            else
-            {
-                _out << "l_Undef" << std::endl;
-            }
-        }
-        _out << _init << "    conflict = " << "      If problem is unsatisfiable (possibly under assumptions)," << std::endl;
-        _out << _init << "               " << "      this vector represent the final conflict clause expressed in the assumptions." << std::endl;
-        for( int pos = 0; pos < conflict.size(); ++pos )
-        {
-            _out << _init << "       ";
-            if( sign( conflict[pos] ) )
-            {
-                _out << "-";
-            }
-            _out << var( conflict[pos] ) << std::endl;
-        }
-
-        /*
-            _out << _init << " Mode of operation" << std::endl;
-            _out << _init << "    verbosity         = " << verbosity << std::endl;
-            _out << _init << "    var_decay         = " << var_decay << std::endl;
-            _out << _init << "    clause_decay      = " << clause_decay << std::endl;
-            _out << _init << "    random_var_freq   = " << random_var_freq << std::endl;
-            _out << _init << "    random_seed       = " << random_seed << std::endl;
-            _out << _init << "    luby_restart      = " << luby_restart << std::endl;
-            _out << _init << "    ccmin_mode        = " << ccmin_mode << "      Controls conflict clause minimization (0=none, 1=basic, 2=deep)." << std::endl;
-            _out << _init << "    phase_saving      = " << phase_saving << "      Controls the level of phase saving (0=none, 1=limited, 2=full)." << std::endl;
-            _out << _init << "    rnd_pol           = " << rnd_pol << "      Use random polarities for branching heuristics." << std::endl;
-            _out << _init << "    rnd_init_act      = " << rnd_init_act << "      Initialize variable activities with a small random value." << std::endl;
-            _out << _init << "    garbage_frac      = " << garbage_frac << "      The fraction of wasted memory allowed before a garbage collection is triggered." << std::endl;
-            _out << _init << "    restart_first     = " << restart_first << "      The initial restart limit. (default 100)" << std::endl;
-            _out << _init << "    restart_inc       = " << restart_inc << "      The factor with which the restart limit is multiplied in each restart. (default 1.5)" << std::endl;
-            _out << _init << "    learntsize_factor = " << learntsize_factor << "      The intitial limit for learnt clauses is a factor of the original clauses. (default 1 / 3)" << std::endl;
-            _out << _init << "    learntsize_inc    = " << learntsize_inc << "      The limit for learnt clauses is multiplied with this factor each restart. (default 1.1)" << std::endl;
-            _out << _init << "    learntsize_adjust_start_confl = " << learntsize_adjust_start_confl << std::endl;
-            _out << _init << "    learntsize_adjust_inc         = " << learntsize_adjust_inc << std::endl;
-        */
-
-        _out << _init << std::endl;
-        _out << _init << " Statistics: (read-only member variable)" << std::endl;
-        _out << _init << "    solves           = " << solves << std::endl;
-        _out << _init << "    starts           = " << starts << std::endl;
-        _out << _init << "    decisions        = " << decisions << std::endl;
-        _out << _init << "    rnd_decisions    = " << rnd_decisions << std::endl;
-        _out << _init << "    propagations     = " << propagations << std::endl;
-        _out << _init << "    conflicts        = " << conflicts << std::endl;
-        _out << _init << "    dec_vars         = " << dec_vars << std::endl;
-        _out << _init << "    clauses_literals = " << clauses_literals << std::endl;
-        _out << _init << "    learnts_literals = " << learnts_literals << std::endl;
-        _out << _init << "    max_literals     = " << max_literals << std::endl;
-        _out << _init << "    tot_literals     = " << tot_literals << std::endl;
-
-        _out << _init << std::endl;
-        _out << _init << " Solver state:" << std::endl;
-        _out << _init << "    ok                = " << ok
-             << "      If FALSE, the constraints are already unsatisfiable. No part of the solver state may be used!" << std::endl;
-        _out << _init << "    clauses           = " << "      List of problem clauses." << std::endl;
-        printClauses( _out, _init + "       " );
-        _out << _init << "    learnts           = " << "      List of learnt clauses." << std::endl;
-        for( int pos = 0; pos < learnts.size(); ++pos )
-        {
-            _out << _init << "       " << learnts[pos] << std::endl;
-        }
-        _out << _init << "    cla_inc           = " << cla_inc << "      Amount to bump next clause with." << std::endl;
-        _out << _init << "    activity          = " << "      A heuristic measurement of the activity of a variable." << std::endl;
-        for( int pos = 0; pos < activity.size(); ++pos )
-        {
-            _out << _init << "       " << activity[pos] << std::endl;
-        }
-        _out << _init << "    var_inc           = " << var_inc << "      Amount to bump next variable with." << std::endl;
-        _out << _init << "    watches           = "
-             << "      'watches[lit]' is a list of constraints watching 'lit' (will go there if literal becomes true)." << std::endl;
-
-        /*
-            OccLists<Lit, vec<Watcher>, WatcherDeleted> watches;
-        */
-        printCurrentAssignment( _out, _init );
-        _out << _init << "    polarity          = " << "      The preferred polarity of each variable." << std::endl;
-        for( int pos = 0; pos < polarity.size(); ++pos )
-        {
-            _out << _init << "       " << (bool)polarity[pos] << std::endl;
-        }
-        _out << _init << "    decision          = " << "      Declares if a variable is eligible for selection in the decision heuristic."
-             << std::endl;
-        for( int pos = 0; pos < decision.size(); ++pos )
-        {
-            _out << _init << "       " << (bool)decision[pos] << std::endl;
-        }
-        _out << _init << "    trail             = " << "      Assignment stack; stores all assigments made in the order they were made." << std::endl;
-        for( int pos = 0; pos < trail.size(); ++pos )
-        {
-            _out << _init << "       ";
-            if( sign( trail[pos] ) )
-            {
-                _out << "-";
-            }
-            _out << var( trail[pos] ) << endl;
-        }
-        _out << _init << "    trail_lim         = " << "      Separator indices for different decision levels in 'trail'." << std::endl;
-        for( int pos = 0; pos < trail_lim.size(); ++pos )
-        {
-            _out << _init << "       " << trail_lim[pos] << std::endl;
-        }
-        _out << _init << "    vardata           = " << "      Stores reason and level for each variable." << std::endl;
-        for( int pos = 0; pos < vardata.size(); ++pos )
-        {
-            _out << _init << "       " << "reason: " << vardata[pos].reason << ", level: " << vardata[pos].level << std::endl;
-        }
-        _out << _init << "    qhead             = " << qhead
-             << "      Head of queue (as index into the trail -- no more explicit propagation queue in MiniSat)." << std::endl;
-        _out << _init << "    simpDB_assigns    = " << simpDB_assigns
-             << "      Number of top-level assignments since last execution of 'simplify()'." << std::endl;
-        _out << _init << "    simpDB_props      = " << simpDB_props
-             << "      Remaining number of propagations that must be made before next execution of 'simplify()'." << std::endl;
-        _out << _init << "    assumptions       = " << solves << "      Current set of assumptions provided to solve by the user." << std::endl;
-        for( int pos = 0; pos < assumptions.size(); ++pos )
-        {
-            _out << _init << "       ";
-            if( sign( assumptions[pos] ) )
-            {
-                _out << "-";
-            }
-            _out << var( assumptions[pos] ) << std::endl;
-        }
-
-        /*
-            _out << _init << "    order_heap        = " << << "      A priority queue of variables ordered with respect to the variable activity." << std::endl;
-            Heap<VarOrderLt> order_heap;    //
-        */
-        _out << _init << "    progress_estimate = " << progress_estimate << "      Set by 'search()'." << std::endl;
-        _out << _init << "    remove_satisfied  = " << remove_satisfied
-             << "      Indicates whether possibly inefficient linear scan for satisfied clauses should be performed in 'simplify'." << std::endl;
-
-        /*
-            _out << _init << std::endl;
-            _out << _init << " Temporaries (to reduce allocation overhead). Each variable is prefixed by the method in which it is" << std::endl;
-            _out << _init << " used, exept 'seen' wich is used in several places." << std::endl;
-            _out << _init << "    seen                    = " << std::endl;
-            for( int pos = 0; pos < seen.size(); ++pos )
-            {
-                _out << _init << "       " << seen[pos] << std::endl;
-            }
-            _out << _init << "    analyze_stack           = " << std::endl;
-            for( int pos = 0; pos < analyze_stack.size(); ++pos )
-            {
-                _out << _init << "       ";
-                if( sign( analyze_stack[pos] ) )
-                {
-                    _out << "-";
-                }
-                _out << var( analyze_stack[pos] ) << std::endl;
-            }
-            _out << _init << "    analyze_toclear         = " << std::endl;
-            for( int pos = 0; pos < analyze_toclear.size(); ++pos )
-=======
         _out << _init << " Decisions:  ";
         int level = 0;
         for( int pos = 0; pos < trail.size(); ++pos )
@@ -2188,39 +1948,10 @@
                 _out << _init << "             ";
             }
             if( sign( trail[pos] ) )
->>>>>>> 90dc66d0
-            {
-                _out << _init << "       ";
-                if( sign( analyze_toclear[pos] ) )
-                {
-                    _out << "-";
-                }
-                _out << var( analyze_toclear[pos] ) << std::endl;
-            }
-<<<<<<< HEAD
-            _out << _init << "    add_tmp                 = " << std::endl;
-            for( int pos = 0; pos < add_tmp.size(); ++pos )
-            {
-                _out << _init << "       ";
-                if( sign( add_tmp[pos] ) )
-                {
-                    _out << "-";
-                }
-                _out << var( add_tmp[pos] ) << std::endl;
-            }
-            _out << _init << "    max_learnts             = " << max_learnts << std::endl;
-            _out << _init << "    learntsize_adjust_confl = " << learntsize_adjust_confl << std::endl;
-            _out << _init << "    learntsize_adjust_cnt   = " << learntsize_adjust_cnt << std::endl;
-        */
-
-        _out << _init << std::endl;
-        _out << _init << " Resource contraints:" << std::endl;
-        _out << _init << "    conflict_budget    = " << conflict_budget << "      -1 means no budget.." << std::endl;
-        _out << _init << "    propagation_budget = " << propagation_budget << "      -1 means no budget." << std::endl;
-        _out << _init << "    asynch_interrupt   = " << asynch_interrupt << std::endl;
-=======
+            {
+                _out << "-";
+            }
             _out << var( trail[pos] ) << " @ " << level << endl;
         }
->>>>>>> 90dc66d0
     }
 }    // namespace smtrat