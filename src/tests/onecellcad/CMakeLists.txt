# TODO test not compiling, enable when fixed
add_executable(runOpenCellCadTests
   Test_OpenCad.cpp
)
target_link_libraries(runOpenCellCadTests
	${Boost_unit_test_framework_SHARED}
	smtrat-mcsat-shared
)

# TODO test not compiling, enable when fixed
add_executable(runOneCellCadTests
  Test_OneCellCAD.cpp
)
target_link_libraries(runOneCellCadTests
<<<<<<< HEAD
	${Boost_unit_test_framework_SHARED}
	smtrat-mcsat-shared
)
=======
  ${Boost_unit_test_framework_SHARED}
  lib_${PROJECT_NAME}
  ${libraries}
)


add_executable(runOneCellCadBugTests
  Test_OneCellCADBug.cpp
)
target_link_libraries(runOneCellCadBugTests
  ${Boost_unit_test_framework_SHARED}
  lib_${PROJECT_NAME}
  smtrat-mcsat-shared
  ${libraries}
)
add_test(NAME onecellcadbug COMMAND runOneCellCadBugTests)
>>>>>>> cb64a52d
<|MERGE_RESOLUTION|>--- conflicted
+++ resolved
@@ -12,14 +12,8 @@
   Test_OneCellCAD.cpp
 )
 target_link_libraries(runOneCellCadTests
-<<<<<<< HEAD
 	${Boost_unit_test_framework_SHARED}
 	smtrat-mcsat-shared
-)
-=======
-  ${Boost_unit_test_framework_SHARED}
-  lib_${PROJECT_NAME}
-  ${libraries}
 )
 
 
@@ -32,5 +26,4 @@
   smtrat-mcsat-shared
   ${libraries}
 )
-add_test(NAME onecellcadbug COMMAND runOneCellCadBugTests)
->>>>>>> cb64a52d
+add_test(NAME onecellcadbug COMMAND runOneCellCadBugTests)