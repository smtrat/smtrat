#pragma once

#include "../../Common.h"

namespace smtrat {
namespace mcsat {

/**
 * Represent the trail, i.e. the assignment/model state, of a MCSAT run in different
 * representations (kept in sync) for a fast access.
 * Most notably, we store literals, i.e. a polynomial (in)equality-atom or its negation,
 * which we assert to be true. Since the negation can be represented by an atom by
 * flipping the (in)equality, it suffices to store only atoms. Here we call atomic formulas
 * over the theory of real arithmetic "constraints".
 */
class Bookkeeping {
	/** Current (partial) model. */
	Model mModel;
	/** Stack of (algebraic) variables being assigned. */
	std::vector<carl::Variable> mAssignedVariables;
	/** Stack of theory assignments, i.e. the values for the variables. */
	std::vector<FormulaT> mAssignments;
	/** Stack of asserted constraints/literals. */
	std::vector<FormulaT> mConstraints;
	/** Stack of asserted multivariate root bounds. */
	std::vector<FormulaT> mMVBounds;
	/** Sequence defining the variable ordering. */
	std::vector<carl::Variable> mVariableOrdering;
public:
	
	const auto& model() const {
		return mModel;
	}
	const auto& assignedVariables() const {
		return mAssignedVariables;
	}
	const auto& assignments() const {
		return mAssignments;
	}
	const auto& constraints() const {
		return mConstraints;
	}
	const auto& mvBounds() const {
		return mMVBounds;
	}
	const auto& variableOrder() const {
		return mVariableOrdering;
	}

	void updateVariableOrder(const std::vector<carl::Variable> ordering) {
		mVariableOrdering = ordering;
	}
	
	/** Assert a constraint/literal */
	void pushConstraint(const FormulaT& f) {
		SMTRAT_LOG_TRACE("smtrat.nlsat", "Adding " << f);
		switch (f.getType()) {
			case carl::FormulaType::CONSTRAINT:
				mConstraints.emplace_back(f);
				break;
			case carl::FormulaType::VARCOMPARE:
				mMVBounds.emplace_back(f);
				break;
			default:
				SMTRAT_LOG_ERROR("smtrat.nlsat", "Invalid formula type for a constraint: " << f);
				assert(false);
		}
	}
	
	void popConstraint(const FormulaT& f) {
		SMTRAT_LOG_TRACE("smtrat.nlsat", "Removing " << f);
		switch (f.getType()) {
			case carl::FormulaType::CONSTRAINT:
				assert(mConstraints.back() == f);
				mConstraints.pop_back();
				break;
			case carl::FormulaType::VARCOMPARE:
				assert(mMVBounds.back() == f);
				mMVBounds.pop_back();
				break;
			default:
				SMTRAT_LOG_ERROR("smtrat.nlsat", "Invalid formula type for a constraint: " << f);
				assert(false);
		}
	}
	
	void pushAssignment(carl::Variable v, const ModelValue& mv, const FormulaT& f) {
		SMTRAT_LOG_TRACE("smtrat.nlsat", "Adding " << v << " = " << mv);
		assert(mModel.find(v) == mModel.end());
		mModel.emplace(v, mv);
		mAssignedVariables.emplace_back(v);
		mAssignments.emplace_back(f);
	}

	void popAssignment(carl::Variable v) {
		SMTRAT_LOG_TRACE("smtrat.nlsat", "Removing " << v << " = " << mModel.evaluated(v));
		assert(!mAssignedVariables.empty() && mAssignedVariables.back() == v);
		mModel.erase(v);
		mAssignedVariables.pop_back();
		mAssignments.pop_back();
	}
};

inline std::ostream& operator<<(std::ostream& os, const Bookkeeping& bk) {
<<<<<<< HEAD
	os << "MCSAT trail:\n";
	os << "- Raw model: " << bk.model() << "\n";
	os << "- Assigned Vars: " << bk.assignedVariables() << "\n";
	os << "- Theory-assignments: " << bk.assignments() << "\n";
	os << "- Asserted literals: " << bk.constraints() << "\n";
	os << "- Bounds: " << bk.mvBounds() << "\n";
=======
	os << "MCSAT trace:" << std::endl;
	os << "## Model: " << bk.model() << std::endl;
	os << "## Assigned Vars: " << bk.assignedVariables() << std::endl;
	os << "## Assigned Values: " << bk.assignments() << std::endl;
	os << "## Asserted constr/lits: " << bk.constraints() << std::endl;
	os << "## Bounds: " << bk.mvBounds() << std::endl;
	os << "## Variable ordering: " << bk.variableOrder() << std::endl;
>>>>>>> 6ce11e64
	return os;
}

}
}<|MERGE_RESOLUTION|>--- conflicted
+++ resolved
@@ -102,22 +102,13 @@
 };
 
 inline std::ostream& operator<<(std::ostream& os, const Bookkeeping& bk) {
-<<<<<<< HEAD
 	os << "MCSAT trail:\n";
 	os << "- Raw model: " << bk.model() << "\n";
 	os << "- Assigned Vars: " << bk.assignedVariables() << "\n";
 	os << "- Theory-assignments: " << bk.assignments() << "\n";
 	os << "- Asserted literals: " << bk.constraints() << "\n";
 	os << "- Bounds: " << bk.mvBounds() << "\n";
-=======
-	os << "MCSAT trace:" << std::endl;
-	os << "## Model: " << bk.model() << std::endl;
-	os << "## Assigned Vars: " << bk.assignedVariables() << std::endl;
-	os << "## Assigned Values: " << bk.assignments() << std::endl;
-	os << "## Asserted constr/lits: " << bk.constraints() << std::endl;
-	os << "## Bounds: " << bk.mvBounds() << std::endl;
-	os << "## Variable ordering: " << bk.variableOrder() << std::endl;
->>>>>>> 6ce11e64
+  os << "- Variable order: " << bk.variableOrder() << "\n";
 	return os;
 }
 
