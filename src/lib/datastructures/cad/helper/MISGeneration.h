#pragma once

#include "ConflictGraph.h"
#include "../Common.h"

namespace smtrat {
namespace cad {
	
	template<MISHeuristic heuristic>
	class MISGeneration {
	public:
		template<typename CAD>
		void operator()(const CAD& cad, std::vector<FormulaSetT>& mis);
	};
	
	template<>
	template<typename CAD>
	void MISGeneration<MISHeuristic::TRIVIAL>::operator()(const CAD& cad, std::vector<FormulaSetT>& mis) {
		static int x;
		SMTRAT_LOG_DEBUG("smtrat.mis", "TRIVIAL invoked: " << x++ << std::endl);
		mis.emplace_back();
		for (const auto& it: cad.getConstraints()) mis.back().emplace(it->first);
	}
	
	template<>
	template<typename CAD>
	void MISGeneration<MISHeuristic::GREEDY>::operator()(const CAD& cad, std::vector<FormulaSetT>& mis) {
		static int x;
		SMTRAT_LOG_DEBUG("smtrat.mis", "GREEDY invoked: " << x++ << std::endl);
		mis.emplace_back();
		for (const auto& c: cad.getBounds().getOriginsOfBounds()) {
			mis.back().emplace(c);
		}
		auto cg = cad.generateConflictGraph();
		std::cout << "rows:" << cg.numConstraints() << std::endl;
		std::cout << "columns: " << cg.numSamples() << std::endl;
		std::cout << "trivial columns: " << cg.numTrivialColumns() << std::endl;
		std::cout << "unique colums: " << cg.numUniqueColumns() << std::endl;
		while (cg.hasRemainingSamples()) {
			std::size_t c = cg.getMaxDegreeConstraint();
			mis.back().emplace(cad.getConstraints()[c]->first);
			cg.selectConstraint(c);
		}
	}

	template<>
	template<typename CAD>
	void MISGeneration<MISHeuristic::GREEDY_PRE>::operator()(const CAD& cad, std::vector<FormulaSetT>& mis) {
		static int x;
		SMTRAT_LOG_DEBUG("smtrat.mis", "GREEDY_PRE invoked: " << x++ << std::endl);
		mis.emplace_back();
		for (const auto& c: cad.getBounds().getOriginsOfBounds()) {
			mis.back().emplace(c);
		}
		auto cg = cad.generateConflictGraph();
		cg = cg.removeDuplicateColumns();
		
		auto essentialConstrains = cg.selectEssentialConstraints();
		for(size_t c : essentialConstrains){
			mis.back().emplace(cad.getConstraints()[c]->first);
		}
		
		while (cg.hasRemainingSamples()) {
			std::size_t c = cg.getMaxDegreeConstraint();
			mis.back().emplace(cad.getConstraints()[c]->first);
			cg.selectConstraint(c);
		}
	}
	
	template<>
	template<typename CAD>
	void MISGeneration<MISHeuristic::HYBRID>::operator()(const CAD& cad, std::vector<FormulaSetT>& mis) {
		static int x;
		SMTRAT_LOG_DEBUG("smtrat.mis", "HYBRID invoked: " << x++ << std::endl);
		mis.emplace_back();
		for (const auto& c: cad.getBounds().getOriginsOfBounds()) {
			mis.back().emplace(c);
		}
		auto cg = cad.generateConflictGraph();
<<<<<<< HEAD
		auto constraints = cad.getConstraints();
		
		struct candidate {
			size_t _id;
			FormulaT _formula;
		};

		std::vector<candidate> candidates;

		for(size_t i = 0; i < constraints.size(); i++){
			if(!cad.isIdValid(i)){
				SMTRAT_LOG_DEBUG("smtrat.mis", "scurrr");
				continue;
			}
			candidates.emplace_back(candidate{
				i,
				FormulaT(constraints[i]->first)
			});
				SMTRAT_LOG_DEBUG("smtrat.mis", "id: " << i << "\t activity: " << FormulaT(constraints[i]->first).activity() <<
				"\t formula: " << FormulaT(constraints[i]->first) << std::endl);
=======
		std::cout << "Before precon:\n";
		std::cout << cg << std::endl;
		auto essentialConstrains = cg.selectEssentialConstraints();
		for(size_t c : essentialConstrains){
			mis.back().emplace(cad.getConstraints()[c]->first);
		}
		cg = cg.removeDuplicateColumns();
		if(!cg.hasRemainingSamples()){
			return;
		}
		std::cout << "After precon:\n";
		std::cout << cg << std::endl;
		// Apply greedy algorithm as long as more than 6 constraints remain
		while (cg.numRemainingConstraints() > 6 && cg.hasRemainingSamples()) {
			std::size_t c = cg.getMaxDegreeConstraint();
			mis.back().emplace(cad.getConstraints()[c]->first);
			cg.selectConstraint(c);
>>>>>>> c74fc549
		}

		std::cout << "After greedy:\n";
		std::cout << cg << std::endl;

		// Find the optimum solution for the remaining constraints
		auto remaining = cg.getRemainingConstraints();
		for(size_t coverSize = 0; coverSize <= remaining.size(); coverSize++){
			std::vector<bool> selection(remaining.size() - coverSize, false);
			selection.resize(remaining.size(), true);
			do {
				carl::Bitset cover(0);
				cover.resize(cg.numSamples());
				for(size_t i = 0; i < selection.size(); i++) {
					if(selection[i]){
						cover |= remaining[i].second;
					}
				}
				if (cover.count() == cover.size()){
					for(size_t i = 0; i < selection.size(); i++) {
						if(selection[i]){
							std::cout << remaining[i].first;
							mis.back().emplace(cad.getConstraints()[remaining[i].first]->first);
						}
					}
					return;
				}
			} while(std::next_permutation(selection.begin(), selection.end()));
		}
	}

	template<>
	template<typename CAD>
	void MISGeneration<MISHeuristic::GREEDY_WEIGHTED>::operator()(const CAD& cad, std::vector<FormulaSetT>& mis) {
		const static double constant_weight   = 1.0;
		const static double degree_weight     = 1.0;
		const static double complexity_weight = -0.5;
		const static double activity_weight   = 0.5;

		static int x;
		SMTRAT_LOG_DEBUG("smtrat.mis", "GREEDY_WEIGHTED invoked: " << x++ << std::endl);
		mis.emplace_back();
		for (const auto& c: cad.getBounds().getOriginsOfBounds()) {
			mis.back().emplace(c);
		}
		auto cg = cad.generateConflictGraph();
		auto constraints = cad.getConstraints();

		struct candidate {
			size_t _id;
			FormulaT _formula;
			double weight;
		};

		std::vector<candidate> candidates;
		for(size_t i = 0; i < constraints.size(); i++){
			auto constraint = constraints[i];
			auto formula = FormulaT(constraint->first);
			double weight = constant_weight +
							degree_weight * cg.coveredSamples(i) +
							complexity_weight * formula.complexity() +
							activity_weight * formula.activity();
			candidates.emplace_back(candidate{
				i,
				formula,
				weight
			});
			SMTRAT_LOG_DEBUG("smtrat.mis", "id: " << i << "\t weight: " << candidates.back().weight <<
			"\t formula: " << formula << std::endl);
		}

		std::sort(candidates.begin(), candidates.end(), [](candidate left, candidate right) {
			return left.weight < right.weight;
		});
		SMTRAT_LOG_DEBUG("smtrat.mis", "Selecting:" << std::endl);
		for(auto rit = candidates.rbegin(); rit != candidates.rend(); rit++) {
			mis.back().emplace(rit->_formula);
			cg.selectConstraint(rit->_id);
			SMTRAT_LOG_DEBUG("smtrat.mis", "id: " << rit->_id << "\t weight: " << rit->weight <<
				"\t formula: " << rit->_formula << std::endl);
			if(!cg.hasRemainingSamples()){
				break;
			}
		}
	}
}
}<|MERGE_RESOLUTION|>--- conflicted
+++ resolved
@@ -32,10 +32,10 @@
 			mis.back().emplace(c);
 		}
 		auto cg = cad.generateConflictGraph();
-		std::cout << "rows:" << cg.numConstraints() << std::endl;
-		std::cout << "columns: " << cg.numSamples() << std::endl;
-		std::cout << "trivial columns: " << cg.numTrivialColumns() << std::endl;
-		std::cout << "unique colums: " << cg.numUniqueColumns() << std::endl;
+		//std::cout << "rows:" << cg.numConstraints() << std::endl;
+		//std::cout << "columns: " << cg.numSamples() << std::endl;
+		//std::cout << "trivial columns: " << cg.numTrivialColumns() << std::endl;
+		//std::cout << "unique colums: " << cg.numUniqueColumns() << std::endl;
 		while (cg.hasRemainingSamples()) {
 			std::size_t c = cg.getMaxDegreeConstraint();
 			mis.back().emplace(cad.getConstraints()[c]->first);
@@ -77,30 +77,6 @@
 			mis.back().emplace(c);
 		}
 		auto cg = cad.generateConflictGraph();
-<<<<<<< HEAD
-		auto constraints = cad.getConstraints();
-		
-		struct candidate {
-			size_t _id;
-			FormulaT _formula;
-		};
-
-		std::vector<candidate> candidates;
-
-		for(size_t i = 0; i < constraints.size(); i++){
-			if(!cad.isIdValid(i)){
-				SMTRAT_LOG_DEBUG("smtrat.mis", "scurrr");
-				continue;
-			}
-			candidates.emplace_back(candidate{
-				i,
-				FormulaT(constraints[i]->first)
-			});
-				SMTRAT_LOG_DEBUG("smtrat.mis", "id: " << i << "\t activity: " << FormulaT(constraints[i]->first).activity() <<
-				"\t formula: " << FormulaT(constraints[i]->first) << std::endl);
-=======
-		std::cout << "Before precon:\n";
-		std::cout << cg << std::endl;
 		auto essentialConstrains = cg.selectEssentialConstraints();
 		for(size_t c : essentialConstrains){
 			mis.back().emplace(cad.getConstraints()[c]->first);
@@ -109,18 +85,12 @@
 		if(!cg.hasRemainingSamples()){
 			return;
 		}
-		std::cout << "After precon:\n";
-		std::cout << cg << std::endl;
 		// Apply greedy algorithm as long as more than 6 constraints remain
 		while (cg.numRemainingConstraints() > 6 && cg.hasRemainingSamples()) {
 			std::size_t c = cg.getMaxDegreeConstraint();
 			mis.back().emplace(cad.getConstraints()[c]->first);
 			cg.selectConstraint(c);
->>>>>>> c74fc549
 		}
-
-		std::cout << "After greedy:\n";
-		std::cout << cg << std::endl;
 
 		// Find the optimum solution for the remaining constraints
 		auto remaining = cg.getRemainingConstraints();
@@ -138,7 +108,6 @@
 				if (cover.count() == cover.size()){
 					for(size_t i = 0; i < selection.size(); i++) {
 						if(selection[i]){
-							std::cout << remaining[i].first;
 							mis.back().emplace(cad.getConstraints()[remaining[i].first]->first);
 						}
 					}
@@ -173,19 +142,21 @@
 
 		std::vector<candidate> candidates;
 		for(size_t i = 0; i < constraints.size(); i++){
-			auto constraint = constraints[i];
-			auto formula = FormulaT(constraint->first);
-			double weight = constant_weight +
-							degree_weight * cg.coveredSamples(i) +
-							complexity_weight * formula.complexity() +
-							activity_weight * formula.activity();
-			candidates.emplace_back(candidate{
-				i,
-				formula,
-				weight
-			});
-			SMTRAT_LOG_DEBUG("smtrat.mis", "id: " << i << "\t weight: " << candidates.back().weight <<
-			"\t formula: " << formula << std::endl);
+			if(cad.isIdValid(i)){
+				auto constraint = constraints[i];
+				auto formula = FormulaT(constraint->first);
+				double weight = constant_weight +
+								degree_weight * cg.coveredSamples(i) +
+								complexity_weight * formula.complexity() +
+								activity_weight * formula.activity();
+				candidates.emplace_back(candidate{
+					i,
+					formula,
+					weight
+				});
+				SMTRAT_LOG_DEBUG("smtrat.mis", "id: " << i << "\t weight: " << candidates.back().weight <<
+				"\t formula: " << formula << std::endl);
+			}
 		}
 
 		std::sort(candidates.begin(), candidates.end(), [](candidate left, candidate right) {
