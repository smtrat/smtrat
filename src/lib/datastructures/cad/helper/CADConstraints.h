#pragma once

#include <algorithm>
#include <map>
#include <set>
#include <vector>

#include "../../VariableBounds.h"
#include "../Common.h"
#include "../debug/DotHelper.h"

namespace smtrat {
namespace cad {

template<Backtracking BT>
class CADConstraints {
public:
	using Callback = std::function<void(const UPoly&, std::size_t, bool)>;
	using VariableBounds = vb::VariableBounds<ConstraintT>;
	template<Backtracking B>
	friend std::ostream& operator<<(std::ostream& os, const CADConstraints<B>& cc);
protected:
	struct ConstraintComparator {
		std::size_t complexity(const ConstraintT& c) const {
			return c.maxDegree() * c.variables().size() * c.lhs().size();
		}
		bool operator()(const ConstraintT& lhs, const ConstraintT& rhs) const {
			auto cl = complexity(lhs);
			auto cr = complexity(rhs);
			if (cl != cr) return cl < cr;
			return lhs < rhs;
		}
	};
	using ConstraintMap = std::map<ConstraintT, std::size_t, ConstraintComparator>;
	using ConstraintIts = std::vector<typename ConstraintMap::iterator>;
	
	Variables mVariables;
	Callback mAddCallback;
        Callback mAddEqCallback; 
	Callback mRemoveCallback;
	ConstraintMap mConstraintMap;
	std::vector<typename ConstraintMap::iterator> mConstraintIts;
	std::vector<std::size_t> mConstraintLevels;
	carl::IDPool mIDPool;
	VariableBounds mBounds;
	/// List of constraints that are satisfied by bounds.
	carl::Bitset mSatByBounds;
	/// List of constraints that are infeasible due to bounds.
	carl::Bitset mUnsatByBounds;
	
	void callCallback(const Callback& cb, const ConstraintT& c, std::size_t id, bool isBound) const {
		if (cb) cb(c.lhs().toUnivariatePolynomial(mVariables.front()), id, isBound);
	}
public:
	CADConstraints(const Callback& onAdd, const Callback& onAddEq, const Callback& onRemove): mAddCallback(onAdd), mAddEqCallback(onAddEq), mRemoveCallback(onRemove) {}
	CADConstraints(const CADConstraints&) = delete;
	void reset(const Variables& vars) {
		mVariables = vars;
		mConstraintMap.clear();
		mConstraintIts.clear();
		mIDPool = carl::IDPool();
	}
	const Variables& vars() const {
		return mVariables;
	}
	std::size_t size() const {
		return mConstraintIts.size();
	}
	bool valid(std::size_t id) const {
		return mConstraintIts[id] != mConstraintMap.end();
	}
	const auto& indexed() const {
		return mConstraintIts;
	}
	const auto& ordered() const {
		return mConstraintMap;
	}
	const auto& bounds() const {
		return mBounds;
	}
	const auto& unsatByBounds() const {
		return mUnsatByBounds;
	}
<<<<<<< HEAD
	std::size_t add(const ConstraintT& c) { 
		SMTRAT_LOG_DEBUG("smtrat.cad.constraints", "Adding " << c);
=======
	std::size_t add(const ConstraintT& c) {
		SMTRAT_LOG_DEBUG("smtrat.cad.constraints", "Adding " << c << " to " << std::endl << *this);
>>>>>>> 25286b3f
		bool isBound = mBounds.addBound(c, c);
		assert(!mVariables.empty());
		std::size_t id = 0;
		if (BT == Backtracking::ORDERED) {
			id = mConstraintIts.size();
			mConstraintIts.push_back(mConstraintMap.end());
			mConstraintLevels.emplace_back(0);
                        
                        auto r = mConstraintMap.emplace(c, id);
                        assert(r.second);
                        mConstraintIts[id] = r.first;
                } else if (BT == Backtracking::HIDE) {
                        auto it = mConstraintMap.find(c);
			if (it != mConstraintMap.end()) {
				id = it->second;
			} else {
				id = mIDPool.get();
				if (id >= mConstraintIts.size()) {
					mConstraintIts.resize(id+1, mConstraintMap.end());
					mConstraintLevels.resize(id+1);
				}
				auto r = mConstraintMap.emplace(c, id);
				assert(r.second);
				mConstraintIts[id] = r.first;
			}
		} else {
			id = mIDPool.get();
			if (id >= mConstraintIts.size()) {
				mConstraintIts.resize(id+1, mConstraintMap.end());
				mConstraintLevels.resize(id+1);
			}
                        auto r = mConstraintMap.emplace(c, id);
                        assert(r.second);
                        mConstraintIts[id] = r.first;
		}
		auto vars = c.variables();
		for (std::size_t level = mVariables.size(); level > 0; level--) {
			vars.erase(mVariables[level - 1]);
			if (vars.empty()) {
				mConstraintLevels[id] = level;
				break;
			}
		}
		SMTRAT_LOG_DEBUG("smtrat.cad.constraints", "Identified " << c << " as level " << mConstraintLevels[id]);
<<<<<<< HEAD
                if(c.relation() == carl::Relation::EQ) {
                        callCallback(mAddEqCallback, c, id, isBound);
                } else {
                        callCallback(mAddCallback, c, id, isBound);
                }
=======
		callCallback(mAddCallback, c, id, isBound);
		SMTRAT_LOG_DEBUG("smtrat.cad.constraints", "Added " << c << " to " << std::endl << *this);
>>>>>>> 25286b3f
		return id;
	}
	
	/**
	 * Removes a constraint.
	 * Returns the set of constraint ids that have (possibly) been reassigned and should be cleared from the sample evaluations.
	 */
	carl::Bitset remove(const ConstraintT& c) {
		SMTRAT_LOG_DEBUG("smtrat.cad.constraints", "Removing " << c << " from " << std::endl << *this);
		bool isBound = mBounds.removeBound(c, c);
		auto it = mConstraintMap.find(c);
		assert(it != mConstraintMap.end());
		std::size_t id = it->second;
		carl::Bitset res = {id};
		mSatByBounds.reset(id);
		mUnsatByBounds.reset(id);
		assert(mConstraintIts[id] == it);
		if (BT == Backtracking::ORDERED) {
			SMTRAT_LOG_TRACE("smtrat.cad.constraints", "Removing " << id << " in ordered mode");
			std::stack<ConstraintT> cache;
			// Remove constraints added after c
			while (mConstraintIts.back()->second > id) {
				SMTRAT_LOG_TRACE("smtrat.cad.constraints", "Preliminary removal of " << mConstraintIts.back()->first);
				cache.push(mConstraintIts.back()->first);
				res |= remove(mConstraintIts.back()->first);
			}
			// Remove c
			SMTRAT_LOG_TRACE("smtrat.cad.constraints", "Actual removal of " << mConstraintIts.back()->first);
			callCallback(mRemoveCallback, mConstraintIts.back()->first, mConstraintIts.back()->second, isBound);
			mConstraintMap.erase(mConstraintIts.back());
			mConstraintIts.pop_back();
			assert(mConstraintIts.size() == id);
			// Add constraints removed before
			while (!cache.empty()) {
				SMTRAT_LOG_TRACE("smtrat.cad.constraints", "Readding of " << cache.top());
				add(cache.top());
				cache.pop();
			}
                } else if(BT == Backtracking::HIDE) {
                        SMTRAT_LOG_TRACE("smtrat.cad.constraints", "Removing " << id << " in unordered mode");
			callCallback(mRemoveCallback, c, id, isBound);
		} else {
			SMTRAT_LOG_TRACE("smtrat.cad.constraints", "Removing " << id << " in unordered mode");
			callCallback(mRemoveCallback, c, id, isBound);
			mConstraintMap.erase(it);
			mConstraintIts[id] = mConstraintMap.end();
			mIDPool.free(id); 
		}
		SMTRAT_LOG_DEBUG("smtrat.cad.constraints", "Removed " << c << " from " << std::endl << *this);
		return res;
	}
	const ConstraintT& operator[](std::size_t id) const {
		assert(id < mConstraintIts.size());
		assert(mConstraintIts[id] != mConstraintMap.end());
		return mConstraintIts[id]->first;
	}
	std::size_t level(std::size_t id) const {
		return mConstraintLevels[id];
	}
	bool checkForTrivialConflict(std::vector<FormulaSetT>& mis) const {
		if (bounds().isConflicting()) {
			SMTRAT_LOG_INFO("smtrat.cad", "Trivially unsat due to bounds" << std::endl << bounds());
			mis.emplace_back();
			for (const auto& c: bounds().getOriginsOfBounds()) {
				mis.back().emplace(c);
			}
			return true;
		}
		const auto& intervalmap = mBounds.getIntervalMap();
		for (const auto& c: mConstraintIts) {
			if (c == mConstraintMap.end()) continue;
			SMTRAT_LOG_TRACE("smtrat.cad", "Checking " << c->first << " against " << intervalmap);
			switch (c->first.consistentWith(intervalmap)) {
				case 0: {
					SMTRAT_LOG_INFO("smtrat.cad", "Single constraint conflicts with bounds: " << c->first << std::endl << bounds());
					mis.emplace_back();
					for (const auto& b: bounds().getOriginsOfBounds()) {
						mis.back().emplace(b);
					}
					mis.back().emplace(c->first);
					return true;
				}
				default: break;
			}
		}
		return false;
	}
	void exportAsDot(std::ostream& out) const {
		debug::DotSubgraph dsg("constraints");
		for (const auto& c: mConstraintMap) {
			out << "\t\tc_" << c.second << " [label=\"" << c.first << "\"];" << std::endl;
			dsg.add("c_" + std::to_string(c.second));
		}
		out << "\t" << dsg << std::endl;
	}
};

template<Backtracking BT>
std::ostream& operator<<(std::ostream& os, const CADConstraints<BT>& cc) {
	for (const auto& c: cc.mConstraintIts) {
		if (c == cc.mConstraintMap.end()) continue;
		os << "\t" << c->second << ": " << c->first << std::endl;
	}
	assert(long(cc.mConstraintMap.size()) == std::count_if(cc.mConstraintIts.begin(), cc.mConstraintIts.end(), [&cc](auto it){ return it != cc.mConstraintMap.end(); }));
	return os;
}
	
}
}<|MERGE_RESOLUTION|>--- conflicted
+++ resolved
@@ -81,13 +81,8 @@
 	const auto& unsatByBounds() const {
 		return mUnsatByBounds;
 	}
-<<<<<<< HEAD
-	std::size_t add(const ConstraintT& c) { 
-		SMTRAT_LOG_DEBUG("smtrat.cad.constraints", "Adding " << c);
-=======
 	std::size_t add(const ConstraintT& c) {
 		SMTRAT_LOG_DEBUG("smtrat.cad.constraints", "Adding " << c << " to " << std::endl << *this);
->>>>>>> 25286b3f
 		bool isBound = mBounds.addBound(c, c);
 		assert(!mVariables.empty());
 		std::size_t id = 0;
@@ -132,16 +127,12 @@
 			}
 		}
 		SMTRAT_LOG_DEBUG("smtrat.cad.constraints", "Identified " << c << " as level " << mConstraintLevels[id]);
-<<<<<<< HEAD
                 if(c.relation() == carl::Relation::EQ) {
                         callCallback(mAddEqCallback, c, id, isBound);
                 } else {
                         callCallback(mAddCallback, c, id, isBound);
                 }
-=======
-		callCallback(mAddCallback, c, id, isBound);
 		SMTRAT_LOG_DEBUG("smtrat.cad.constraints", "Added " << c << " to " << std::endl << *this);
->>>>>>> 25286b3f
 		return id;
 	}
 	
