/*
 *  SMT-RAT - Satisfiability-Modulo-Theories Real Algebra Toolbox
 * Copyright (C) 2012 Florian Corzilius, Ulrich Loup, Erika Abraham, Sebastian Junges
 *
 * This file is part of SMT-RAT.
 *
 * SMT-RAT is free software: you can redistribute it and/or modify
 * it under the terms of the GNU General Public License as published by
 * the Free Software Foundation, either version 3 of the License, or
 * (at your option) any later version.
 *
 * SMT-RAT is distributed in the hope that it will be useful,
 * but WITHOUT ANY WARRANTY; without even the implied warranty of
 * MERCHANTABILITY or FITNESS FOR A PARTICULAR PURPOSE.  See the
 * GNU General Public License for more details.
 *
 * You should have received a copy of the GNU General Public License
 * along with SMT-RAT.  If not, see <http://www.gnu.org/licenses/>.
 *
 */
/**
 * @file Tableau.hpp
 * @author Florian Corzilius <corzilius@cs.rwth-aachen.de>
 *
 * @version 2012-04-05
 * Created on November 14th, 2012
 */

#ifndef LRA_TABLEAU_H
#define LRA_TABLEAU_H

#include <vector>
#include <stack>
#include <map>
#include "Variable.hpp"

#define LRA_USE_PIVOTING_STRATEGY
#define LRA_REFINEMENT
//#define LRA_PRINT_STATS
//#define LRA_USE_OCCURENCE_STRATEGY
#ifndef LRA_USE_OCCURENCE_STRATEGY
#define LRA_USE_THETA_STRATEGY
#endif
#ifdef LRA_REFINEMENT
//#define LRA_INTRODUCE_NEW_CONSTRAINT
#endif
//#define LRA_GOMORY_CUTS
#ifndef LRA_GOMORY_CUTS
//#define LRA_CUTS_FROM_PROOFS
#ifdef LRA_CUTS_FROM_PROOFS
//#define LRA_DEBUG_CUTS_FROM_PROOFS
#endif
#endif

namespace smtrat
{
    namespace lra
    {
        typedef unsigned EntryID;
        static EntryID LAST_ENTRY_ID = 0;

        template<typename T>
        class TableauEntry
        {
            private:
                EntryID  mUp;
                EntryID  mDown;
                EntryID  mLeft;
                EntryID  mRight;
                unsigned mRowNumber;
                unsigned mColumnNumber;
                T        mpContent;

            public:
                TableauEntry():
                    mUp( LAST_ENTRY_ID ),
                    mDown( LAST_ENTRY_ID ),
                    mLeft( LAST_ENTRY_ID ),
                    mRight( LAST_ENTRY_ID ),
                    mRowNumber( 0 ),
                    mColumnNumber( 0 ),
                    mpContent()
                {}
                ;
                TableauEntry( EntryID _up,
                              EntryID _down,
                              EntryID _left,
                              EntryID _right,
                              unsigned _rowNumber,
                              unsigned _columnNumber,
                              const T& _content ):
                    mUp( _up ),
                    mDown( _down ),
                    mLeft( _left ),
                    mRight( _right ),
                    mRowNumber( _rowNumber ),
                    mColumnNumber( _columnNumber ),
                    mpContent( _content )
                {}
                ;
                TableauEntry( const TableauEntry& _entry ):
                    mUp( _entry.mUp ),
                    mDown( _entry.mDown ),
                    mLeft( _entry.mLeft ),
                    mRight( _entry.mRight ),
                    mRowNumber( _entry.mRowNumber ),
                    mColumnNumber( _entry.mColumnNumber ),
                    mpContent( _entry.mpContent )
                {}
                ;
                ~TableauEntry()
                {}
                ;

                EntryID up() const
                {
                    return mUp;
                }

                void setUp( const EntryID _up )
                {
                    mUp = _up;
                }

                EntryID down() const
                {
                    return mDown;
                }

                void setDown( const EntryID _down )
                {
                    mDown = _down;
                }

                EntryID left() const
                {
                    return mLeft;
                }

                void setLeft( const EntryID _left )
                {
                    mLeft = _left;
                }

                EntryID right() const
                {
                    return mRight;
                }

                void setRight( const EntryID _right )
                {
                    mRight = _right;
                }

                unsigned rowNumber() const
                {
                    return mRowNumber;
                }

                void setRowNumber( unsigned _rowNumber )
                {
                    mRowNumber = _rowNumber;
                }

                unsigned columnNumber() const
                {
                    return mColumnNumber;
                }

                void setColumnNumber( unsigned _columnNumber )
                {
                    mColumnNumber = _columnNumber;
                }

                const T& content() const
                {
                    return mpContent;
                }

                T& rContent()
                {
                    return mpContent;
                }
        };

        template <typename T> class Tableau
        {
            public:
                struct LearnedBound
                {
                    const Bound<T>* newBound;
                    const Bound<T>* nextWeakerBound;
                    std::vector< const Bound<T>*>* premise;
                };
                struct TableauHead
                {
                    EntryID   mStartEntry;
                    unsigned  mSize;
                    Variable<T>* mName;
                    unsigned  mActivity;
                };
            private:
                unsigned                   mHeight;
                unsigned                   mWidth;
                unsigned                   mPivotingSteps;
                #ifdef LRA_USE_PIVOTING_STRATEGY
                unsigned                   mRestarts;
                unsigned                   mNextRestartBegin;
                unsigned                   mNextRestartEnd;
                #endif
                smtrat::Formula::iterator  mDefaultBoundPosition;
                std::stack<EntryID>        mUnusedIDs;
                std::vector<TableauHead>   mRows;       // First element is the head of the row and the second the length of the row.
                std::vector<TableauHead>   mColumns;    // First element is the end of the column and the second the length of the column.
                std::set< unsigned >       mActiveRows;
                std::vector<TableauEntry<T> >* mpEntries;
                Value<T>*                     mpTheta;
                #ifdef LRA_REFINEMENT
                std::map<Variable<T>*, LearnedBound> mLearnedLowerBounds;
                std::map<Variable<T>*, LearnedBound> mLearnedUpperBounds;
                std::vector<typename std::map<Variable<T>*, LearnedBound>::iterator> mNewLearnedBounds;
                #endif

                class Iterator
                {
                    private:
                        unsigned                   mEntryID;
                        std::vector<TableauEntry<T> >* mpEntries;

                    public:
                        Iterator( EntryID _start, std::vector<TableauEntry<T> >* const _entries ):
                            mEntryID( _start ),
                            mpEntries( _entries )
                        {}
                        ;
                        Iterator( const Iterator& _iter ):
                            mEntryID( _iter.entryID() ),
                            mpEntries( _iter.pEntries() )
                        {}
                        ;

                        EntryID entryID() const
                        {
                            return mEntryID;
                        }

                        TableauEntry<T>& operator *()
                        {
                            return (*mpEntries)[mEntryID];
                        }

                        bool rowBegin() const
                        {
                            return (*mpEntries)[mEntryID].left() == LAST_ENTRY_ID;
                        }

                        bool rowEnd() const
                        {
                            return (*mpEntries)[mEntryID].right() == LAST_ENTRY_ID;
                        }

                        bool columnBegin() const
                        {
                            return (*mpEntries)[mEntryID].up() == LAST_ENTRY_ID;
                        }

                        bool columnEnd() const
                        {
                            return (*mpEntries)[mEntryID].down() == LAST_ENTRY_ID;
                        }

                        void up()
                        {
                            assert( !columnBegin() );
                            mEntryID = (*mpEntries)[mEntryID].up();
                        }

                        void down()
                        {
                            assert( !columnEnd() );
                            mEntryID = (*mpEntries)[mEntryID].down();
                        }

                        void left()
                        {
                            assert( !rowBegin() );
                            mEntryID = (*mpEntries)[mEntryID].left();
                        }

                        void right()
                        {
                            assert( !rowEnd() );
                            mEntryID = (*mpEntries)[mEntryID].right();
                        }

                        std::vector<TableauEntry<T> >* const pEntries() const
                        {
                            return mpEntries;
                        }

                        bool operator ==( const Iterator& _iter ) const
                        {
                            return mEntryID == _iter.entryID();
                        }

                        bool operator !=( const Iterator& _iter ) const
                        {
                            return mEntryID != _iter.entryID();
                        }
                };    /* class Tableau<T>::Iterator */

            public:
                Tableau( smtrat::Formula::iterator );
                ~Tableau();

                void setSize( unsigned _expectedHeight, unsigned _expectedWidth )
                {
                    mRows.reserve( _expectedHeight );
                    mColumns.reserve( _expectedWidth );
                    mpEntries->reserve( _expectedHeight*_expectedWidth+1 );
                }
                
                unsigned size() const
                {
                    return mpEntries->capacity();
                }

                #ifdef LRA_USE_PIVOTING_STRATEGY
                void setBlandsRuleStart( unsigned _start )
                {
                    mNextRestartEnd = _start;
                }
                #endif

                const std::vector<TableauHead>& rows() const
                {
                    return mRows;
                }

                const std::vector<TableauHead>& columns() const
                {
                    return mColumns;
                }

                void incrementBasicActivity( const Variable<T>& _var )
                {
                    if( mRows[_var.position()].mActivity++ == 0 )
                    {
                        mActiveRows.insert( _var.position() );
                    }
                }

                void incrementNonbasicActivity( const Variable<T>& _var )
                {
                    ++mColumns[_var.position()].mActivity;
                }

                void decrementBasicActivity( const Variable<T>& _var )
                {
                    assert( mRows[_var.position()].mActivity != 0 );
                    if( --mRows[_var.position()].mActivity == 0 )
                    {
                        mActiveRows.erase( _var.position() );
                    }
                }

                void decrementNonbasicActivity( const Variable<T>& _var )
                {
                    assert( mColumns[_var.position()].mActivity != 0 );
                    --mColumns[_var.position()].mActivity;
                }

                unsigned numberOfPivotingSteps() const
                {
                    return mPivotingSteps;
                }
                
                unsigned numberOfRestarts() const
                {
                    return mRestarts;
                }

                #ifdef LRA_REFINEMENT
                std::map<Variable<T>*, LearnedBound>& rLearnedLowerBounds()
                {
                    return mLearnedLowerBounds;
                }

                std::map<Variable<T>*, LearnedBound>& rLearnedUpperBounds()
                {
                    return mLearnedUpperBounds;
                }
                
                std::vector<typename std::map<Variable<T>*, LearnedBound>::iterator>& rNewLearnedBounds()
                {
                    return mNewLearnedBounds;
                }
                #endif

                smtrat::Formula::const_iterator defaultBoundPosition() const
                {
                    return mDefaultBoundPosition;
                }

                EntryID newTableauEntry( const T& );
                void removeEntry( EntryID );
                Variable<T>* newNonbasicVariable( const smtrat::Polynomial* );
                Variable<T>* newBasicVariable( const smtrat::Polynomial*, const std::vector<Variable<T>*>&, std::vector<T>& );
                std::pair<EntryID, bool> nextPivotingElement();
                std::pair<EntryID, bool> isSuitable( EntryID, Value<T>& ) const;
                bool betterEntry( EntryID, EntryID ) const;
                std::vector< const Bound<T>* > getConflict( EntryID ) const;
                std::vector< std::set< const Bound<T>* > > getConflictsFrom( EntryID ) const;
                void updateBasicAssignments( unsigned, const Value<T>& );
                void pivot( EntryID );
                void updateDownwards( EntryID, std::vector<Iterator>&, std::vector<Iterator>& );
                void updateUpwards( EntryID, std::vector<Iterator>&, std::vector<Iterator>& );
                #ifdef LRA_REFINEMENT
                void rowRefinement( const TableauHead& );
                void columnRefinement( const TableauHead& );
                #endif
                unsigned checkCorrectness() const;
                bool rowCorrect( unsigned _rowNumber ) const;
                #ifdef LRA_CUTS_FROM_PROOFS
                bool isDefining( unsigned, std::vector<unsigned>&, std::vector<T>&, T&, T& ) const;
                bool isDefining_Easy( std::vector<unsigned>&, unsigned );
                bool isDiagonal( unsigned, std::vector<unsigned>& );
                unsigned position_DC( unsigned, std::vector<unsigned>& );
                unsigned revert_diagonals( unsigned, std::vector<unsigned>& );
                void invertColumn( unsigned );
                void addColumns( unsigned, unsigned, T );
                void multiplyRow( unsigned, T );
                T Scalar_Product( Tableau<T>&, Tableau<T>&, unsigned, unsigned, T, std::vector<unsigned>&, std::vector<unsigned>& );
                void calculate_hermite_normalform( std::vector<unsigned>& );
                void invert_HNF_Matrix( std::vector<unsigned> );
<<<<<<< HEAD
                bool create_cut_from_proof( Tableau<T>&, Tableau<T>&, unsigned&, T&, std::vector<T>&, std::vector<bool>&, ex&, std::vector<unsigned>&, std::vector<unsigned>&, Bound<T>*&);
=======
                bool create_cut_from_proof( Tableau<T>&, Tableau<T>&, unsigned&, T&, std::vector<T>&, std::vector<bool>&, smtrat::Polynomial&, std::vector<unsigned>&, std::vector<unsigned>&, Bound<T>*&);
>>>>>>> 7a7f16e9
                #endif
                #ifdef LRA_GOMORY_CUTS
                const smtrat::Constraint* gomoryCut( const T&, unsigned, std::vector<const smtrat::Constraint*>& );
                #endif
                void printHeap( std::ostream& = std::cout, unsigned = 30, const std::string = "" ) const;
                void printEntry( EntryID, std::ostream& = std::cout, unsigned = 20 ) const;
                void printVariables( bool = true, std::ostream& = std::cout, const std::string = "" ) const;
                #ifdef LRA_REFINEMENT
                void printLearnedBounds( const std::string = "", std::ostream& = std::cout ) const;
                #endif
                void print( std::ostream& = std::cout, unsigned = 28, const std::string = "" ) const;

        };

        template<typename T>
        Tableau<T>::Tableau( smtrat::Formula::iterator _defaultBoundPosition ):
            mHeight( 0 ),
            mWidth( 0 ),
            mPivotingSteps( 0 ),
            #ifdef LRA_USE_PIVOTING_STRATEGY
            mRestarts( 0 ),
            mNextRestartBegin( 0 ),
            mNextRestartEnd( 0 ),
            #endif
            mDefaultBoundPosition( _defaultBoundPosition ),
            mUnusedIDs(),
            mRows(),
            mColumns(),
            mActiveRows()
            #ifdef LRA_REFINEMENT
            ,
            mLearnedLowerBounds(),
            mLearnedUpperBounds(),
            mNewLearnedBounds()
            #endif
        {
            mpEntries = new std::vector< TableauEntry<T> >();
            mpEntries->push_back( TableauEntry<T>() );
            mpTheta = new Value<T>();
        };

        template<typename T>
        Tableau<T>::~Tableau()
        {
            #ifdef LRA_PRINT_STATS
            std::cout << "#Pivoting steps:  " << mPivotingSteps << std::endl;
            std::cout << "#Tableus entries: " << mpEntries->size()-1 << std::endl;
            std::cout << "Tableau coverage: " << (double)(mpEntries->size()-1)/(double)(mRows.size()*mColumns.size())*100 << "%" << std::endl;
            #endif
            while( !mRows.empty() )
            {
                Variable<T>* varToDel = mRows.back().mName;
                mRows.pop_back();
                delete varToDel;
            }
            while( !mColumns.empty() )
            {
                Variable<T>* varToDel = mColumns.back().mName;
                mColumns.pop_back();
                delete varToDel;
            }
            while( !mUnusedIDs.empty() )
            {
                mUnusedIDs.pop();
            }
            delete mpEntries;
            delete mpTheta;
        };

        /**
         *
         * @return
         */
        template<typename T>
        EntryID Tableau<T>::newTableauEntry( const T& _content )
        {
            if( mUnusedIDs.empty() )
            {
                mpEntries->push_back( TableauEntry<T>( LAST_ENTRY_ID, LAST_ENTRY_ID, LAST_ENTRY_ID, LAST_ENTRY_ID, 0, 0, _content ) );
                return (mpEntries->size() - 1);
            }
            else
            {
                EntryID id = mUnusedIDs.top();
                mUnusedIDs.pop();
                (*mpEntries)[id].rContent() = _content;
                return id;
            }
        }

        /**
         *
         * @param _entryID
         */
        template<typename T>
        void Tableau<T>::removeEntry( EntryID _entryID )
        {
            TableauEntry<T>& entry = (*mpEntries)[_entryID];
            TableauHead& rowHead = mRows[entry.rowNumber()];
            TableauHead& columnHead = mColumns[entry.columnNumber()];
            const EntryID& up = entry.up();
            const EntryID& down = entry.down();
            if( up != LAST_ENTRY_ID )
            {
                (*mpEntries)[up].setDown( down );
            }
            if( down != LAST_ENTRY_ID )
            {
                (*mpEntries)[down].setUp( up );
            }
            else
            {
                columnHead.mStartEntry = up;
            }
            const EntryID& left = entry.left();
            const EntryID& right = entry.right();
            if( left != LAST_ENTRY_ID )
            {
                (*mpEntries)[left].setRight( right );
            }
            else
            {
                rowHead.mStartEntry = right;
            }
            if( right != LAST_ENTRY_ID )
            {
                (*mpEntries)[right].setLeft( left );
            }
            --rowHead.mSize;
            --columnHead.mSize;
            mUnusedIDs.push( _entryID );
        }

        /**
         *
         * @param _ex
         * @return
         */
<<<<<<< HEAD
        template<typename T>
        Variable<T>* Tableau<T>::newNonbasicVariable( const GiNaC::ex* _ex )
=======
        template<class T>
        Variable<T>* Tableau<T>::newNonbasicVariable( const smtrat::Polynomial* _poly )
>>>>>>> 7a7f16e9
        {
            Variable<T>* var = new Variable<T>( mWidth++, false, _poly, mDefaultBoundPosition );
            mColumns.push_back( TableauHead() );
            mColumns[mWidth-1].mStartEntry = LAST_ENTRY_ID;
            mColumns[mWidth-1].mSize = 0;
            mColumns[mWidth-1].mName = var;
            return var;
        }

        /**
         *
         * @param _poly
         * @param _nonbasicVariables
         * @param _coefficients
         * @return
         */
<<<<<<< HEAD
        template<typename T>
        Variable<T>* Tableau<T>::newBasicVariable( const GiNaC::ex* _ex, const std::vector< Variable<T>* >& _nonbasicVariables, std::vector< T >& _coefficients )
=======
        template<class T>
        Variable<T>* Tableau<T>::newBasicVariable( const smtrat::Polynomial* _poly, const std::vector< Variable<T>* >& _nonbasicVariables, std::vector< T >& _coefficients )
>>>>>>> 7a7f16e9
        {
            assert( _coefficients.size() == _coefficients.size() );
            Variable<T>* var = new Variable<T>( mHeight++, true, _poly, mDefaultBoundPosition );
            mRows.push_back( TableauHead() );
            EntryID currentStartEntryOfRow = LAST_ENTRY_ID;
            typename std::vector< Variable<T>* >::const_iterator basicVar = _nonbasicVariables.begin();
            typename std::vector< T >::iterator coeff = _coefficients.begin();
            while( basicVar != _nonbasicVariables.end() )
            {
                EntryID entryID = newTableauEntry( *coeff );
                TableauEntry<T>& entry = (*mpEntries)[entryID];
                // Fix the position.
                entry.setColumnNumber( (*basicVar)->position() );
                entry.setRowNumber( mHeight-1 );
                TableauHead& columnHead = mColumns[entry.columnNumber()];
                EntryID& columnStart = columnHead.mStartEntry;
                // Set it as column end.
                if( columnStart != LAST_ENTRY_ID )
                {
                    (*mpEntries)[columnStart].setDown( entryID );
                }
                entry.setUp( columnStart );
                columnStart = entryID;
                ++columnHead.mSize;
                entry.setDown( LAST_ENTRY_ID );
                // Put it in the row.
                if( currentStartEntryOfRow == LAST_ENTRY_ID )
                {
                    currentStartEntryOfRow = entryID;
                }
                else
                {
                    Iterator rowIter = Iterator( currentStartEntryOfRow, mpEntries );
                    while( !rowIter.rowEnd() && (*rowIter).columnNumber() < entry.columnNumber() )
                    {
                        rowIter.right();
                    }
                    assert( (*rowIter).columnNumber() !=  entry.columnNumber() );
                    if( (*rowIter).columnNumber() > entry.columnNumber() )
                    {
                        // Entry horizontally between two entries.
                        EntryID leftEntryID = (*rowIter).left();
                        if( leftEntryID != LAST_ENTRY_ID )
                        {
                            (*mpEntries)[leftEntryID].setRight( entryID );
                        }
                        (*rowIter).setLeft( entryID );
                        entry.setLeft( leftEntryID );
                        entry.setRight( rowIter.entryID() );
                        if( leftEntryID == LAST_ENTRY_ID )
                        {
                            currentStartEntryOfRow = entryID;
                        }
                    }
                    else
                    {
                        // Entry will be the rightmost in this row.
                        (*rowIter).setRight( entryID );
                        entry.setLeft( rowIter.entryID() );
                        entry.setRight( LAST_ENTRY_ID );
                    }
                }
                ++basicVar;
                ++coeff;
            }
            TableauHead& rowHead = mRows[mHeight-1];
            rowHead.mStartEntry = currentStartEntryOfRow;
            rowHead.mSize = _nonbasicVariables.size();
            rowHead.mName = var;
            return var;
        }

        #ifdef LRA_USE_PIVOTING_STRATEGY
    //    /**
    //     *
    //     * @param y
    //     * @param x
    //     * @return
    //     */
    //    template<typename T>
    //    static unsigned luby( unsigned _numberOfRestarts )
    //    {
    //        // Find the finite subsequence that contains index 'x', and the
    //        // size of that subsequence:
    //        std::cout << "_numberOfRestarts = " << _numberOfRestarts;
    //        unsigned size, seq;
    //        for( size = 1, seq = 0; size < _numberOfRestarts + 1; seq++, size = 2 * size + 1 );
    //
    //        while( size - 1 != _numberOfRestarts )
    //        {
    //            size = (size - 1) >> 1;
    //            seq--;
    //            _numberOfRestarts = _numberOfRestarts % size;
    //        }
    //        std::cout << " results in seq = " << seq << std::endl;
    //        if( seq >= 64 ) return 0;
    //        std::cout << " results in seq = " << seq << std::endl;
    //        unsigned result = 1;
    //        result = result << seq;
    //        std::cout << "result = " << result << std::endl;
    //        return result;
    //    }
        #endif

        /**
         *
         * @return
         */
        template<typename T>
        std::pair<EntryID,bool> Tableau<T>::nextPivotingElement()
        {
            #ifdef LRA_USE_PIVOTING_STRATEGY
            //  Dynamic strategy for a fixed number of steps
    //        if( mPivotingSteps >= mNextRestartBegin && mPivotingSteps < mNextRestartEnd )
            if( mPivotingSteps < mNextRestartEnd )
            {
                #ifdef LRA_USE_OCCURENCE_STRATEGY
                unsigned smallestRowSize = mWidth;
                unsigned smallestColumnSize = mHeight;
                #endif
                EntryID beginOfBestRow = LAST_ENTRY_ID;
                EntryID beginOfFirstConflictRow = LAST_ENTRY_ID;
                *mpTheta = Value<T>( 0 );
                Value<T> conflictTheta =  Value<T>( 0 );
                for( auto rowNumber = mActiveRows.begin(); rowNumber != mActiveRows.end(); ++rowNumber )
                {
                    Value<T> theta = Value<T>();
                    std::pair<EntryID,bool> result = isSuitable( *rowNumber, theta );
                    if( !result.second )
                    {
                        // Found a conflicting row.
                        if( beginOfFirstConflictRow == LAST_ENTRY_ID || theta.mainPart() > conflictTheta.mainPart() )
                        {
                            conflictTheta = theta;
                            beginOfFirstConflictRow = result.first;
                        }
                    }
                    else if( result.first != LAST_ENTRY_ID )
                    {
                        #ifdef LRA_USE_THETA_STRATEGY
                        if( beginOfBestRow == LAST_ENTRY_ID || abs( theta.mainPart() ) > abs( mpTheta->mainPart() ) )
                        {
                            beginOfBestRow = result.first;
                            *mpTheta = theta;
                        }
                        #endif
                        #ifdef LRA_USE_OCCURENCE_STRATEGY
                        if( mRows[(*mpEntries)[result.first].rowNumber()].mSize < smallestRowSize )
                        {
                            // Found a better pivoting element.
                            smallestRowSize = mRows[(*mpEntries)[result.first].rowNumber()].mSize;
                            smallestColumnSize = mColumns[(*mpEntries)[result.first].columnNumber()].mSize;
                            beginOfBestRow = result.first;
                            *mpTheta = theta;
                        }
                        else if( mRows[(*mpEntries)[result.first].rowNumber()].mSize == smallestRowSize
                                 && mColumns[(*mpEntries)[result.first].columnNumber()].mSize < smallestColumnSize )
                        {
                            // Found a better pivoting element.
                            smallestColumnSize = mColumns[(*mpEntries)[result.first].columnNumber()].mSize;
                            beginOfBestRow = result.first;
                            *mpTheta = theta;
                        }
                        #endif
                    }
                }
                if( beginOfBestRow == LAST_ENTRY_ID && beginOfFirstConflictRow != LAST_ENTRY_ID )
                {
                    // Found a conflict
                    return std::pair<EntryID,bool>( beginOfFirstConflictRow, false );
                }
                else if( beginOfBestRow != LAST_ENTRY_ID )
                {
                    // The best pivoting element found
                    return std::pair<EntryID,bool>( beginOfBestRow, true );
                }
                else
                {
                    // Found no pivoting element, that is no variable violates its bounds.
                    return std::pair<EntryID,bool>( LAST_ENTRY_ID, true );
                }
            }
            // Bland's rule
            else
            {
    //            if( mPivotingSteps == mNextRestartEnd )
    //            {
    //                mNextRestartBegin = mNextRestartEnd + mWidth * luby( mRestarts++ );
    //                mNextRestartEnd = mNextRestartBegin + mWidth;
    //                std::cout << "Next restart range = [" << mNextRestartBegin << "," << mNextRestartEnd << "]" << std::endl;
    //            }
            #endif
                for( auto rowNumber = mActiveRows.begin(); rowNumber != mActiveRows.end(); ++rowNumber )
                {
                    std::pair<EntryID,bool> result = isSuitable( *rowNumber, *mpTheta );
                    if( !result.second )
                    {
                        // Found a conflicting row.
                        return std::pair<EntryID,bool>( result.first, false );
                    }
                    else if( result.first != LAST_ENTRY_ID )
                    {
                        // Found a pivoting element
                        return std::pair<EntryID,bool>( result.first, true );
                    }
                }
                // Found no pivoting element, that is no variable violates its bounds.
                return std::pair<EntryID,bool>( LAST_ENTRY_ID, true );
            #ifdef LRA_USE_PIVOTING_STRATEGY
            }
            #endif
        }

        /**
         *
         * @param _rowNumber
         * @return
         */
        template<typename T>
        std::pair<EntryID,bool> Tableau<T>::isSuitable( unsigned _rowNumber, Value<T>& _theta ) const
        {
            EntryID bestEntry = LAST_ENTRY_ID;
            const TableauHead& _rowHead = mRows[_rowNumber];
            const Variable<T>& basicVar = *_rowHead.mName;
            const Bound<T>& basicVarSupremum = basicVar.supremum();
            const Value<T>& basicVarAssignment = basicVar.assignment();
            const Bound<T>& basicVarInfimum = basicVar.infimum();
            const EntryID& rowStartEntry = _rowHead.mStartEntry;
            // Upper bound is violated
            if( basicVarSupremum < basicVarAssignment )
            {
                // Check all entries in the row / nonbasic variables
                Iterator rowIter = Iterator( rowStartEntry, mpEntries );
                while( true )
                {
                    const Variable<T>& nonBasicVar = *mColumns[(*rowIter).columnNumber()].mName;
                    if( (*rowIter).content().isNegative())
                    {
                        if( nonBasicVar.supremum() > nonBasicVar.assignment() )
                        {
                            // Nonbasic variable suitable
                            assert( (*rowIter).content() != 0 );
                            if( betterEntry( rowIter.entryID(), bestEntry ) )
                            {
                                _theta = (basicVarSupremum.limit() - basicVarAssignment)/(*rowIter).content();
                                bestEntry = rowIter.entryID();
                            }
                        }
                    }
                    else
                    {
                        if( nonBasicVar.infimum() < nonBasicVar.assignment()  )
                        {
                            // Nonbasic variable suitable
                            assert( (*rowIter).content() != 0 );
                            if( betterEntry( rowIter.entryID(), bestEntry ) )
                            {
                                _theta = (basicVarSupremum.limit() - basicVarAssignment)/(*rowIter).content();
                                bestEntry = rowIter.entryID();
                            }
                        }
                    }
                    if( rowIter.rowEnd() )
                    {
                        if( bestEntry == LAST_ENTRY_ID )
                        {
                            _theta = basicVarAssignment - basicVarSupremum.limit();
                            return std::pair<EntryID,bool>( rowStartEntry, false );
                        }
                        break;
                    }
                    else
                    {
                        rowIter.right();
                    }
                }
            }
            // Lower bound is violated
            else if( basicVarInfimum > basicVarAssignment )
            {
                // Check all entries in the row / nonbasic variables
                Iterator rowIter = Iterator( rowStartEntry, mpEntries );
                while( true )
                {
                    const Variable<T>& nonBasicVar = *mColumns[(*rowIter).columnNumber()].mName;
                    if( (*rowIter).content().isPositive())
                    {
                        if( nonBasicVar.supremum() > nonBasicVar.assignment() )
                        {
                            // Nonbasic variable suitable
                            assert( (*rowIter).content() != 0 );
                            if( betterEntry( rowIter.entryID(), bestEntry ) )
                            {
                                _theta = (basicVarInfimum.limit() - basicVarAssignment)/(*rowIter).content();
                                bestEntry = rowIter.entryID();
                            }
                        }
                    }
                    else
                    {
                        if( nonBasicVar.infimum() < nonBasicVar.assignment() )
                        {
                            // Nonbasic variable suitable
                            assert( (*rowIter).content() != 0 );
                            if( betterEntry( rowIter.entryID(), bestEntry ) )
                            {
                                _theta = (basicVarInfimum.limit() - basicVarAssignment)/(*rowIter).content();
                                bestEntry = rowIter.entryID();
                            }
                        }
                    }
                    if( rowIter.rowEnd() )
                    {
                        if( bestEntry == LAST_ENTRY_ID )
                        {
                            _theta = basicVarInfimum.limit() - basicVarAssignment;
                            return std::pair<EntryID,bool>( rowStartEntry, false );
                        }
                        break;
                    }
                    else
                    {
                        rowIter.right();
                    }
                }
            }
            return std::pair<EntryID,bool>( bestEntry, true );
        }

        template<typename T>
        bool Tableau<T>::betterEntry( EntryID _isBetter, EntryID _than ) const
        {
            assert( _isBetter != LAST_ENTRY_ID );
            if( _than == LAST_ENTRY_ID ) return true;
            const TableauHead& isBetterColumn = mColumns[(*mpEntries)[_isBetter].columnNumber()];
            const TableauHead& thanColumn = mColumns[(*mpEntries)[_than].columnNumber()];
            if( isBetterColumn.mActivity < thanColumn.mActivity ) return true;
            else if( isBetterColumn.mActivity == thanColumn.mActivity )
            {
                if( isBetterColumn.mSize < thanColumn.mSize ) return true;
            }
            return false;
        }

        /**
         *
         * @param _startRow
         * @return
         */
        template<typename T>
        std::vector< const Bound<T>* > Tableau<T>::getConflict( EntryID _rowEntry ) const
        {
            assert( _rowEntry != LAST_ENTRY_ID );
            const TableauHead& row = mRows[(*mpEntries)[_rowEntry].rowNumber()];
            // Upper bound is violated
            std::vector< const Bound<T>* > conflict = std::vector< const Bound<T>* >();
            if( row.mName->supremum() < row.mName->assignment() )
            {
                conflict.push_back( row.mName->pSupremum() );
                // Check all entries in the row / basic variables
                Iterator rowIter = Iterator( row.mStartEntry, mpEntries );
                while( true )
                {
                    if( (*rowIter).content().isNegative() )
                    {
                        assert( !(mColumns[(*rowIter).columnNumber()].mName->supremum() > mColumns[(*rowIter).columnNumber()].mName->assignment()) );
                        conflict.push_back( mColumns[(*rowIter).columnNumber()].mName->pSupremum() );
                    }
                    else
                    {
                        assert( !(mColumns[(*rowIter).columnNumber()].mName->infimum() < mColumns[(*rowIter).columnNumber()].mName->assignment()) );
                        conflict.push_back( mColumns[(*rowIter).columnNumber()].mName->pInfimum() );
                    }
                    if( rowIter.rowEnd() )
                    {
                        break;
                    }
                    else
                    {
                        rowIter.right();
                    }
                }
            }
            // Lower bound is violated
            else
            {
                assert( row.mName->infimum() > row.mName->assignment() );
                conflict.push_back( row.mName->pInfimum() );
                // Check all entries in the row / basic variables
                Iterator rowIter = Iterator( row.mStartEntry, mpEntries );
                while( true )
                {
                    if( (*rowIter).content().isPositive() )
                    {
                        assert( !(mColumns[(*rowIter).columnNumber()].mName->supremum() > mColumns[(*rowIter).columnNumber()].mName->assignment()) );
                        conflict.push_back( mColumns[(*rowIter).columnNumber()].mName->pSupremum() );
                    }
                    else
                    {
                        assert( !(mColumns[(*rowIter).columnNumber()].mName->infimum() < mColumns[(*rowIter).columnNumber()].mName->assignment()) );
                        conflict.push_back( mColumns[(*rowIter).columnNumber()].mName->pInfimum() );
                    }
                    if( rowIter.rowEnd() )
                    {
                        break;
                    }
                    else
                    {
                        rowIter.right();
                    }
                }
            }
            return conflict;
        }

        /**
         *
         * @param _startRow
         * @return
         */
        template<typename T>
        std::vector< std::set< const Bound<T>* > > Tableau<T>::getConflictsFrom( EntryID _rowEntry ) const
        {
            std::vector< std::set< const Bound<T>* > > conflicts = std::vector< std::set< const Bound<T>* > >();
            for( unsigned rowNumber = (*mpEntries)[_rowEntry].rowNumber(); rowNumber < mRows.size(); ++rowNumber )
            {
                // Upper bound is violated
                if( mRows[rowNumber].mName->supremum() < mRows[rowNumber].mName->assignment() )
                {
                    conflicts.push_back( std::set< const Bound<T>* >() );
                    conflicts.back().insert( mRows[rowNumber].mName->pSupremum() );
                    // Check all entries in the row / basic variables
                    Iterator rowIter = Iterator( mRows[rowNumber].mStartEntry, mpEntries );
                    while( true )
                    {
                        if( (*rowIter).content().isNegative() )
                        {
                            if( mColumns[(*rowIter).columnNumber()].mName->supremum() > mColumns[(*rowIter).columnNumber()].mName->assignment() )
                            {
                                // Not a conflict.
                                conflicts.pop_back();
                                break;
                            }
                            else
                            {
                                conflicts.back().insert( mColumns[(*rowIter).columnNumber()].mName->pSupremum() );
                            }
                        }
                        else
                        {
                            if( mColumns[(*rowIter).columnNumber()].mName->infimum() < mColumns[(*rowIter).columnNumber()].mName->assignment() )
                            {
                                // Not a conflict.
                                conflicts.pop_back();
                                break;
                            }
                            else
                            {
                                conflicts.back().insert( mColumns[(*rowIter).columnNumber()].mName->pInfimum() );
                            }
                        }
                        if( rowIter.rowEnd() )
                        {
                            break;
                        }
                        else
                        {
                            rowIter.right();
                        }
                    }
                }
                // Lower bound is violated
                else if( mRows[rowNumber].mName->infimum() > mRows[rowNumber].mName->assignment() )
                {
                    conflicts.push_back( std::set< const Bound<T>* >() );
                    conflicts.back().insert( mRows[rowNumber].mName->pInfimum() );
                    // Check all entries in the row / basic variables
                    Iterator rowIter = Iterator( mRows[rowNumber].mStartEntry, mpEntries );
                    while( true )
                    {
                        if( (*rowIter).content().isPositive() )
                        {
                            if( mColumns[(*rowIter).columnNumber()].mName->supremum() > mColumns[(*rowIter).columnNumber()].mName->assignment()  )
                            {
                                // Not a conflict.
                                conflicts.pop_back();
                                break;
                            }
                            else
                            {
                                conflicts.back().insert( mColumns[(*rowIter).columnNumber()].mName->pSupremum() );
                            }
                        }
                        else
                        {
                            if( mColumns[(*rowIter).columnNumber()].mName->infimum() < mColumns[(*rowIter).columnNumber()].mName->assignment()  )
                            {
                                // Not a conflict.
                                conflicts.pop_back();
                                break;
                            }
                            else
                            {
                                conflicts.back().insert( mColumns[(*rowIter).columnNumber()].mName->pInfimum() );
                            }
                        }
                        if( rowIter.rowEnd() )
                        {
                            break;
                        }
                        else
                        {
                            rowIter.right();
                        }
                    }
                }
            }
            return conflicts;
        }

        /**
         *
         * @param _column
         * @param _change
         */
        template<typename T>
        void Tableau<T>::updateBasicAssignments( unsigned _column, const Value<T>& _change )
        {
            if( mColumns[_column].mSize > 0 )
            {
                Iterator columnIter = Iterator( mColumns[_column].mStartEntry, mpEntries );
                while( true )
                {
                    Variable<T>& basic = *mRows[(*columnIter).rowNumber()].mName;
                    basic.rAssignment() += (_change * (*columnIter).content());
                    if( columnIter.columnBegin() )
                    {
                        break;
                    }
                    else
                    {
                        columnIter.up();
                    }
                }
            }
        }

        /**
         *
         * @param _pivotingElement
         */
        template<typename T>
        void Tableau<T>::pivot( EntryID _pivotingElement )
        {
            // TODO: refine the pivoting row
            // Find all columns having "a nonzero entry in the pivoting row"**, update this entry and store it.
            // First the column with ** left to the pivoting column until the leftmost column with **.
            std::vector<Iterator> pivotingRowLeftSide = std::vector<Iterator>();
            TableauEntry<T>& pivotEntry = (*mpEntries)[_pivotingElement];
            T& pivotContent = pivotEntry.rContent();
            Iterator iterTemp = Iterator( _pivotingElement, mpEntries );
            while( !iterTemp.rowBegin() )
            {
                iterTemp.left();
                (*iterTemp).rContent() /= -pivotContent; // Division
                pivotingRowLeftSide.push_back( iterTemp );
            }
            // Then the column with ** right to the pivoting column until the rightmost column with **.
            std::vector<Iterator> pivotingRowRightSide = std::vector<Iterator>();
            iterTemp = Iterator( _pivotingElement, mpEntries );
            while( !iterTemp.rowEnd() )
            {
                iterTemp.right();
                (*iterTemp).rContent() /= -pivotContent; // Division
                pivotingRowRightSide.push_back( iterTemp );
            }

            TableauHead& rowHead = mRows[pivotEntry.rowNumber()];
            TableauHead& columnHead = mColumns[pivotEntry.columnNumber()];
            Variable<T>* nameTmp = rowHead.mName;
            // Update the assignments of the pivoting variables
            nameTmp->rAssignment() += (*mpTheta) * pivotContent;
            assert( nameTmp->supremum() > nameTmp->assignment() || nameTmp->supremum() == nameTmp->assignment() );
            assert( nameTmp->infimum() < nameTmp->assignment() || nameTmp->infimum() == nameTmp->assignment() );
            columnHead.mName->rAssignment() += (*mpTheta);
            // Swap the row and the column head.
            rowHead.mName = columnHead.mName;
            columnHead.mName = nameTmp;
            unsigned activityTmp = rowHead.mActivity;
            rowHead.mActivity = columnHead.mActivity;
            if( activityTmp == 0 && rowHead.mActivity > 0 )
            {
                mActiveRows.insert( pivotEntry.rowNumber() );
            }
            else if( activityTmp > 0 && rowHead.mActivity == 0 )
            {
                mActiveRows.erase( pivotEntry.rowNumber() );
            }
            columnHead.mActivity = activityTmp;
            // Adapt both variables.
            Variable<T>& basicVar = *rowHead.mName;
            basicVar.rPosition() = pivotEntry.rowNumber();
            basicVar.setBasic( true );
            Variable<T>& nonbasicVar = *columnHead.mName;
            nonbasicVar.rPosition() = pivotEntry.columnNumber();
            nonbasicVar.setBasic( false );
            // Update the content of the pivoting entry
            pivotContent = T(1)/pivotContent; // Division
            #ifdef LRA_REFINEMENT
            rowRefinement( rowHead );
            #endif
            // Let (p_r,p_c,p_e) be the pivoting entry, where p_r is the row number, p_c the column number and p_e the content.
            // For all rows R having a nonzero entry in the pivoting column:
            //    For all columns C having a nonzero entry (r_r,r_c,r_e) in the pivoting row:
            //        Update the entry (t_r,t_c,t_e) of the intersection of R and C to (t_r,t_c,t_e+r_e).
            if( pivotEntry.up() == LAST_ENTRY_ID )
            {
                updateDownwards( _pivotingElement, pivotingRowLeftSide, pivotingRowRightSide );
            }
            else if( pivotEntry.down() == LAST_ENTRY_ID )
            {
                updateUpwards( _pivotingElement, pivotingRowLeftSide, pivotingRowRightSide );
            }
            else
            {
                updateDownwards( _pivotingElement, pivotingRowLeftSide, pivotingRowRightSide );
                updateUpwards( _pivotingElement, pivotingRowLeftSide, pivotingRowRightSide );
            }
            ++mPivotingSteps;
        }

        /**
         *
         * @param _pivotingElement
         * @param _pivotingRow
         */
        template<typename T>
        void Tableau<T>::updateDownwards( EntryID _pivotingElement, std::vector<Iterator>& _pivotingRowLeftSide, std::vector<Iterator>& _pivotingRowRightSide )
        {
            std::vector<Iterator> leftColumnIters = std::vector<Iterator>( _pivotingRowLeftSide );
            std::vector<Iterator> rightColumnIters = std::vector<Iterator>( _pivotingRowRightSide );
            Iterator pivotingColumnIter = Iterator( _pivotingElement, mpEntries );
            while( true )
            {
                // TODO: exclude not activated rows and update them when they get activated
                if( !pivotingColumnIter.columnEnd() )
                {
                    pivotingColumnIter.down();
                }
                else
                {
                    break;
                }
                // Update the assignment of the basic variable corresponding to this row
                mRows[(*pivotingColumnIter).rowNumber()].mName->rAssignment() += (*mpTheta) * (*pivotingColumnIter).content();
                // Update the row
                Iterator currentRowIter = pivotingColumnIter;
                auto pivotingRowIter = _pivotingRowLeftSide.begin();
                for( auto currentColumnIter = leftColumnIters.begin(); currentColumnIter != leftColumnIters.end(); ++currentColumnIter )
                {
                    assert( pivotingRowIter != _pivotingRowLeftSide.end() );
                    while( !(*currentColumnIter).columnEnd() && (**currentColumnIter).rowNumber() < (*pivotingColumnIter).rowNumber() )
                    {
                        (*currentColumnIter).down();
                    }
                    while( !currentRowIter.rowBegin() && (*currentRowIter).columnNumber() > (**currentColumnIter).columnNumber() )
                    {
                        currentRowIter.left();
                    }
                    // Update the entry
                    if( (*currentColumnIter) == currentRowIter )
                    {
                        // Entry already exists, so update it only and maybe remove it.
                        T& currentRowContent = (*currentRowIter).rContent();
                        currentRowContent += (*pivotingColumnIter).content() * (**pivotingRowIter).content();
                        if( currentRowContent == 0 )
                        {
                            EntryID toRemove = currentRowIter.entryID();
                            (*currentColumnIter).up();
                            currentRowIter.right();
                            removeEntry( toRemove );
                        }
                    }
                    else
                    {
                        EntryID entryID = newTableauEntry( (*pivotingColumnIter).content() * (**pivotingRowIter).content() );
                        TableauEntry<T>& entry = (*mpEntries)[entryID];
                        // Set the position.
                        entry.setRowNumber( (*mpEntries)[currentRowIter.entryID()].rowNumber() );
                        entry.setColumnNumber( (*mpEntries)[(*currentColumnIter).entryID()].columnNumber() );
                        if( (**currentColumnIter).rowNumber() > (*pivotingColumnIter).rowNumber() )
                        {
                            // Entry vertically between two entries.
                            EntryID upperEntryID = (**currentColumnIter).up();
                            if( upperEntryID != LAST_ENTRY_ID )
                            {
                                (*mpEntries)[upperEntryID].setDown( entryID );
                            }
                            (**currentColumnIter).setUp( entryID );
                            entry.setUp( upperEntryID );
                            entry.setDown( (*currentColumnIter).entryID() );
                        }
                        else
                        {
                            // Entry will be the lowest in this column.
                            (**currentColumnIter).setDown( entryID );
                            entry.setUp( (*currentColumnIter).entryID() );
                            entry.setDown( LAST_ENTRY_ID );
                            mColumns[entry.columnNumber()].mStartEntry = entryID;
                        }
                        if( (*currentRowIter).columnNumber() < (**currentColumnIter).columnNumber() )
                        {
                            // Entry horizontally between two entries.
                            EntryID rightEntryID = (*currentRowIter).right();
                            if( rightEntryID != LAST_ENTRY_ID )
                            {
                                (*mpEntries)[rightEntryID].setLeft( entryID );
                            }
                            (*currentRowIter).setRight( entryID );
                            entry.setRight( rightEntryID );
                            entry.setLeft( currentRowIter.entryID() );
                        }
                        else
                        {
                            // Entry will be the leftmost in this row.
                            (*currentRowIter).setLeft( entryID );
                            entry.setRight( currentRowIter.entryID() );
                            entry.setLeft( LAST_ENTRY_ID );
                            mRows[entry.rowNumber()].mStartEntry = entryID;
                        }
                        // Set the content of the entry.
                        ++mRows[entry.rowNumber()].mSize;
                        ++mColumns[entry.columnNumber()].mSize;
                    }
                    ++pivotingRowIter;
                }
                currentRowIter = pivotingColumnIter;
                pivotingRowIter = _pivotingRowRightSide.begin();
                for( auto currentColumnIter = rightColumnIters.begin(); currentColumnIter != rightColumnIters.end(); ++currentColumnIter )
                {
                    assert( pivotingRowIter != _pivotingRowRightSide.end() );
                    while( !(*currentColumnIter).columnEnd() && (**currentColumnIter).rowNumber() < (*pivotingColumnIter).rowNumber() )
                    {
                        (*currentColumnIter).down();
                    }
                    while( !currentRowIter.rowEnd() && (*currentRowIter).columnNumber() < (**currentColumnIter).columnNumber() )
                    {
                        currentRowIter.right();
                    }
                    // Update the entry
                    if( (*currentColumnIter) == currentRowIter )
                    {
                        // Entry already exists, so update it only and maybe remove it.
                        T& currentRowContent = (*currentRowIter).rContent();
                        currentRowContent += (*pivotingColumnIter).content() * (**pivotingRowIter).content();
                        if( currentRowContent == 0 )
                        {
                            EntryID toRemove = currentRowIter.entryID();
                            (*currentColumnIter).up();
                            currentRowIter.left();
                            removeEntry( toRemove );
                        }
                    }
                    else
                    {
                        EntryID entryID = newTableauEntry( (*pivotingColumnIter).content() * (**pivotingRowIter).content() );
                        TableauEntry<T>& entry = (*mpEntries)[entryID];
                        // Set the position.
                        entry.setRowNumber( (*mpEntries)[currentRowIter.entryID()].rowNumber() );
                        entry.setColumnNumber( (*mpEntries)[(*currentColumnIter).entryID()].columnNumber() );
                        if( (**currentColumnIter).rowNumber() > (*pivotingColumnIter).rowNumber() )
                        {
                            // Entry vertically between two entries.
                            EntryID upperEntryID = (**currentColumnIter).up();
                            if( upperEntryID != LAST_ENTRY_ID )
                            {
                                (*mpEntries)[upperEntryID].setDown( entryID );
                            }
                            (**currentColumnIter).setUp( entryID );
                            entry.setUp( upperEntryID );
                            entry.setDown( (*currentColumnIter).entryID() );
                        }
                        else
                        {
                            // Entry will be the lowest in this column.
                            (**currentColumnIter).setDown( entryID );
                            entry.setUp( (*currentColumnIter).entryID() );
                            entry.setDown( LAST_ENTRY_ID );
                            mColumns[entry.columnNumber()].mStartEntry = entryID;
                        }
                        if( (*currentRowIter).columnNumber() > (**currentColumnIter).columnNumber() )
                        {
                            // Entry horizontally between two entries.
                            EntryID leftEntryID = (*currentRowIter).left();
                            if( leftEntryID != LAST_ENTRY_ID )
                            {
                                (*mpEntries)[leftEntryID].setRight( entryID );
                            }
                            (*currentRowIter).setLeft( entryID );
                            entry.setLeft( leftEntryID );
                            entry.setRight( currentRowIter.entryID() );
                        }
                        else
                        {
                            // Entry will be the rightmost in this row.
                            (*currentRowIter).setRight( entryID );
                            entry.setLeft( currentRowIter.entryID() );
                            entry.setRight( LAST_ENTRY_ID );
                        }
                        // Set the content of the entry.
                        ++mRows[entry.rowNumber()].mSize;
                        ++mColumns[entry.columnNumber()].mSize;
                    }
                    ++pivotingRowIter;
                }
                (*pivotingColumnIter).rContent() *= (*mpEntries)[_pivotingElement].content();
                #ifdef LRA_REFINEMENT
                rowRefinement( mRows[(*pivotingColumnIter).rowNumber()] );
                #endif
            }
        }

        /**
         *
         * @param _pivotingElement
         * @param _pivotingRow
         */
        template<typename T>
        void Tableau<T>::updateUpwards( EntryID _pivotingElement, std::vector<Iterator>& _pivotingRowLeftSide, std::vector<Iterator>& _pivotingRowRightSide )
        {
            std::vector<Iterator> leftColumnIters = std::vector<Iterator>( _pivotingRowLeftSide );
            std::vector<Iterator> rightColumnIters = std::vector<Iterator>( _pivotingRowRightSide );
            Iterator pivotingColumnIter = Iterator( _pivotingElement, mpEntries );
            while( true )
            {
                // TODO: exclude not activated rows and update them when they get activated
                if( !pivotingColumnIter.columnBegin() )
                {
                    pivotingColumnIter.up();
                }
                else
                {
                    break;
                }
                // Update the assignment of the basic variable corresponding to this row
                mRows[(*pivotingColumnIter).rowNumber()].mName->rAssignment() += (*mpTheta) * (*pivotingColumnIter).content();
                // Update the row
                Iterator currentRowIter = pivotingColumnIter;
                auto pivotingRowIter = _pivotingRowLeftSide.begin();
                for( auto currentColumnIter = leftColumnIters.begin(); currentColumnIter != leftColumnIters.end(); ++currentColumnIter )
                {
                    assert( pivotingRowIter != _pivotingRowLeftSide.end() );
                    while( !(*currentColumnIter).columnBegin() && (**currentColumnIter).rowNumber() > (*pivotingColumnIter).rowNumber() )
                    {
                        (*currentColumnIter).up();
                    }
                    while( !currentRowIter.rowBegin() && (*currentRowIter).columnNumber() > (**currentColumnIter).columnNumber() )
                    {
                        currentRowIter.left();
                    }
                    // Update the entry
                    if( (*currentColumnIter) == currentRowIter )
                    {
                        // Entry already exists, so update it only and maybe remove it.
                        T& currentRowContent = (*currentRowIter).rContent();
                        currentRowContent += (*pivotingColumnIter).content() * (**pivotingRowIter).content();
                        if( currentRowContent == 0 )
                        {
                            EntryID toRemove = currentRowIter.entryID();
                            (*currentColumnIter).down();
                            currentRowIter.right();
                            removeEntry( toRemove );
                        }
                    }
                    else
                    {
                        EntryID entryID = newTableauEntry( (*pivotingColumnIter).content() * (**pivotingRowIter).content() );
                        TableauEntry<T>& entry = (*mpEntries)[entryID];
                        // Set the position.
                        entry.setRowNumber( (*mpEntries)[currentRowIter.entryID()].rowNumber() );
                        entry.setColumnNumber( (*mpEntries)[(*currentColumnIter).entryID()].columnNumber() );
                        if( (**currentColumnIter).rowNumber() < (*pivotingColumnIter).rowNumber() )
                        {
                            // Entry vertically between two entries.
                            EntryID lowerEntryID = (**currentColumnIter).down();
                            if( lowerEntryID != LAST_ENTRY_ID )
                            {
                                (*mpEntries)[lowerEntryID].setUp( entryID );
                            }
                            (**currentColumnIter).setDown( entryID );
                            entry.setDown( lowerEntryID );
                            entry.setUp( (*currentColumnIter).entryID() );
                        }
                        else
                        {
                            (**currentColumnIter).setUp( entryID );
                            entry.setDown( (*currentColumnIter).entryID() );
                            entry.setUp( LAST_ENTRY_ID );
                        }
                        if( (*currentRowIter).columnNumber() < (**currentColumnIter).columnNumber() )
                        {
                            // Entry horizontally between two entries.
                            EntryID rightEntryID = (*currentRowIter).right();
                            if( rightEntryID != LAST_ENTRY_ID )
                            {
                                (*mpEntries)[rightEntryID].setLeft( entryID );
                            }
                            (*currentRowIter).setRight( entryID );
                            entry.setRight( rightEntryID );
                            entry.setLeft( currentRowIter.entryID() );
                        }
                        else
                        {
                            (*currentRowIter).setLeft( entryID );
                            entry.setRight( currentRowIter.entryID() );
                            entry.setLeft( LAST_ENTRY_ID );
                            mRows[entry.rowNumber()].mStartEntry = entryID;
                        }
                        // Set the content of the entry.
                        ++mRows[entry.rowNumber()].mSize;
                        ++mColumns[entry.columnNumber()].mSize;
                    }
                    ++pivotingRowIter;
                }
                currentRowIter = pivotingColumnIter;
                pivotingRowIter = _pivotingRowRightSide.begin();
                for( auto currentColumnIter = rightColumnIters.begin(); currentColumnIter != rightColumnIters.end(); ++currentColumnIter )
                {
                    assert( pivotingRowIter != _pivotingRowRightSide.end() );
                    while( !(*currentColumnIter).columnBegin() && (**currentColumnIter).rowNumber() > (*pivotingColumnIter).rowNumber() )
                    {
                        (*currentColumnIter).up();
                    }
                    while( !currentRowIter.rowEnd() && (*currentRowIter).columnNumber() < (**currentColumnIter).columnNumber() )
                    {
                        currentRowIter.right();
                    }
                    // Update the entry
                    if( (*currentColumnIter) == currentRowIter )
                    {
                        // Entry already exists, so update it only and maybe remove it.
                        T& currentRowContent = (*currentRowIter).rContent();
                        currentRowContent += (*pivotingColumnIter).content()*(**pivotingRowIter).content();
                        if( currentRowContent == 0 )
                        {
                            EntryID toRemove = currentRowIter.entryID();
                            (*currentColumnIter).down();
                            currentRowIter.left();
                            removeEntry( toRemove );
                        }
                    }
                    else
                    {
                        EntryID entryID = newTableauEntry( (*pivotingColumnIter).content()*(**pivotingRowIter).content() );
                        TableauEntry<T>& entry = (*mpEntries)[entryID];
                        // Set the position.
                        entry.setRowNumber( (*mpEntries)[currentRowIter.entryID()].rowNumber() );
                        entry.setColumnNumber( (*mpEntries)[(*currentColumnIter).entryID()].columnNumber() );
                        if( (**currentColumnIter).rowNumber() < (*pivotingColumnIter).rowNumber() )
                        {
                            // Entry vertically between two entries.
                            EntryID lowerEntryID = (**currentColumnIter).down();
                            if( lowerEntryID != LAST_ENTRY_ID )
                            {
                                (*mpEntries)[lowerEntryID].setUp( entryID );
                            }
                            (**currentColumnIter).setDown( entryID );
                            entry.setDown( lowerEntryID );
                            entry.setUp( (*currentColumnIter).entryID() );
                        }
                        else
                        {
                            // Entry will be the uppermost in this column.
                            (**currentColumnIter).setUp( entryID );
                            entry.setDown( (*currentColumnIter).entryID() );
                            entry.setUp( LAST_ENTRY_ID );
                        }
                        if( (*currentRowIter).columnNumber() > (**currentColumnIter).columnNumber() )
                        {
                            // Entry horizontally between two entries.
                            EntryID leftEntryID = (*currentRowIter).left();
                            if( leftEntryID != LAST_ENTRY_ID )
                            {
                                (*mpEntries)[leftEntryID].setRight( entryID );
                            }
                            (*currentRowIter).setLeft( entryID );
                            entry.setLeft( leftEntryID );
                            entry.setRight( currentRowIter.entryID() );
                        }
                        else
                        {
                            // Entry will be the rightmost in this row.
                            (*currentRowIter).setRight( entryID );
                            entry.setLeft( currentRowIter.entryID() );
                            entry.setRight( LAST_ENTRY_ID );
                        }
                        // Set the content of the entry.
                        ++mRows[entry.rowNumber()].mSize;
                        ++mColumns[entry.columnNumber()].mSize;
                    }
                    ++pivotingRowIter;
                }
                (*pivotingColumnIter).rContent() *= (*mpEntries)[_pivotingElement].content();
                #ifdef LRA_REFINEMENT
                rowRefinement( mRows[(*pivotingColumnIter).rowNumber()] );
                #endif
            }
        }

        #ifdef LRA_REFINEMENT
        template<typename T>
        void Tableau<T>::rowRefinement( const TableauHead& _row )
        {
            /*
             * Collect the bounds which form an upper resp. lower refinement.
             */
            std::vector<const Bound<T>*>* uPremise = new std::vector<const Bound<T>*>();
            std::vector<const Bound<T>*>* lPremise = new std::vector<const Bound<T>*>();
            Iterator rowEntry = Iterator( _row.mStartEntry, mpEntries );
            while( true )
            {
                if( (*rowEntry).content().isPositive() )
                {
                    if( uPremise != NULL )
                    {
                        const Bound<T>* sup = mColumns[(*rowEntry).columnNumber()].mName->pSupremum();
                        if( sup->pLimit() != NULL )
                        {
                            uPremise->push_back( sup );
                        }
                        else
                        {
                            delete uPremise;
                            uPremise = NULL;
                            if( lPremise == NULL ) return;
                        }
                    }
                    if( lPremise != NULL )
                    {
                        const Bound<T>* inf = mColumns[(*rowEntry).columnNumber()].mName->pInfimum();
                        if( inf->pLimit() != NULL )
                        {
                            lPremise->push_back( inf );
                        }
                        else
                        {
                            delete lPremise;
                            lPremise = NULL;
                            if( uPremise == NULL ) return;
                        }
                    }
                }
                else
                {
                    if( uPremise != NULL )
                    {
                        const Bound<T>* inf = mColumns[(*rowEntry).columnNumber()].mName->pInfimum();
                        if( inf->pLimit() != NULL )
                        {
                            uPremise->push_back( inf );
                        }
                        else
                        {
                            delete uPremise;
                            uPremise = NULL;
                            if( lPremise == NULL ) return;
                        }
                    }
                    if( lPremise != NULL )
                    {
                        const Bound<T>* sup = mColumns[(*rowEntry).columnNumber()].mName->pSupremum();
                        if( sup->pLimit() != NULL )
                        {
                            lPremise->push_back( sup );
                        }
                        else
                        {
                            delete lPremise;
                            lPremise = NULL;
                            if( uPremise == NULL ) return;
                        }
                    }
                }
                if( rowEntry.rowEnd() ) break;
                else rowEntry.right();
            }
            if( uPremise != NULL )
            {
                /*
                 * Found an upper refinement.
                 */
                Value<T>* newlimit = new Value<T>();
                typename std::vector< const Bound<T>* >::iterator bound = uPremise->begin();
                Iterator rowEntry = Iterator( _row.mStartEntry, mpEntries );
                while( true )
                {
                    *newlimit += (*bound)->limit() * (*rowEntry).content();
                    ++bound;
                    if( !rowEntry.rowEnd() ) rowEntry.right();
                    else break;
                }
                /*
                 * Learn that the strongest weaker upper bound should be activated.
                 */
                Variable<T>& bvar = *_row.mName;
                const typename Bound<T>::BoundSet& upperBounds = bvar.upperbounds();
                auto ubound = upperBounds.begin();
                while( ubound != upperBounds.end() )
                {
                    if( **ubound > *newlimit && (*ubound)->type() != Bound<T>::EQUAL && !(*ubound)->deduced() )
                    {
                        break;
                    }
                    if( *ubound == bvar.pSupremum() )
                    {
                        delete newlimit;
                        delete uPremise;
                        goto CheckLowerPremise;
                    }
                    ++ubound;
                }
                if( ubound != --upperBounds.end() )
                {
                    assert( (*ubound)->type() != Bound<T>::EQUAL );
                    LearnedBound learnedBound = LearnedBound();
                    learnedBound.nextWeakerBound = *ubound;
                    learnedBound.premise = uPremise;
                    #ifdef LRA_INTRODUCE_NEW_CONSTRAINTS
                    if( newlimit->mainPart() < (*ubound)->limit().mainPart() || (*ubound)->limit().deltaPart() == 0 )
                    {
                        smtrat::Polynomial lhs = (*ubound)->variable().expression() - newlimit->mainPart();
                        smtrat::Constraint::Relation rel = newlimit->deltaPart() != 0 ? smtrat::Constraint::LESS : smtrat::Constraint::LEQ;
                        const smtrat::Constraint* constraint = smtrat::Formula::newConstraint( lhs, rel );
                        learnedBound.newBound = bvar.addUpperBound( newlimit, mDefaultBoundPosition, constraint, true ).first;
                    }
                    else
                    {
                        learnedBound.newBound = NULL;
                    }
                    #else
                    delete newlimit;
                    learnedBound.newBound = NULL;
                    #endif
                    std::pair<typename std::map<Variable<T>*, LearnedBound>::iterator, bool> insertionResult = mLearnedUpperBounds.insert( std::pair<Variable<T>*, LearnedBound>( _row.mName, learnedBound ) );
                    if( !insertionResult.second )
                    {
                        if( *learnedBound.nextWeakerBound < *insertionResult.first->second.nextWeakerBound )
                        {
                            insertionResult.first->second.nextWeakerBound = learnedBound.nextWeakerBound;
                            delete insertionResult.first->second.premise;
                            insertionResult.first->second.premise = learnedBound.premise;
                            mNewLearnedBounds.push_back( insertionResult.first );
                        }
                    }
                    else
                    {
                        mNewLearnedBounds.push_back( insertionResult.first );
                    }
                }
                else
                {
                    delete newlimit;
                    delete uPremise;
                }
            }
    CheckLowerPremise:
            if( lPremise != NULL )
            {
                /*
                 * Found an lower refinement.
                 */
                Value<T>* newlimit = new Value<T>();
                typename std::vector< const Bound<T>* >::iterator bound = lPremise->begin();
                Iterator rowEntry = Iterator( _row.mStartEntry, mpEntries );
                while( true )
                {
                    *newlimit += (*bound)->limit() * (*rowEntry).content();
                    ++bound;
                    if( !rowEntry.rowEnd() ) rowEntry.right();
                    else break;
                }
                /*
                 * Learn that the strongest weaker lower bound should be activated.
                 */
                Variable<T>& bvar = *_row.mName;
                const typename Bound<T>::BoundSet& lowerBounds = bvar.lowerbounds();
                auto lbound = lowerBounds.rbegin();
                while( lbound != lowerBounds.rend() )
                {
                    if( **lbound < *newlimit && (*lbound)->type() != Bound<T>::EQUAL )
                    {
                        break;
                    }
                    if( *lbound == bvar.pInfimum()  )
                    {
                        delete newlimit;
                        delete lPremise;
                        return;
                    }
                    ++lbound;
                }
                if( lbound != --lowerBounds.rend() )
                {
                    assert( (*lbound)->type() != Bound<T>::EQUAL );
                    LearnedBound learnedBound = LearnedBound();
                    learnedBound.nextWeakerBound = *lbound;
                    learnedBound.premise = lPremise;
                    #ifdef LRA_INTRODUCE_NEW_CONSTRAINTS
                    if( newlimit->mainPart() > (*lbound)->limit().mainPart() || (*lbound)->limit().deltaPart() == 0 )
                    {
                        smtrat::Polynomial lhs = (*lbound)->variable().expression() - newlimit->mainPart();
                        smtrat::Constraint::Relation rel = newlimit->deltaPart() != 0 ? smtrat::Constraint::GREATER : smtrat::Constraint::GEQ;
                        const smtrat::Constraint* constraint = smtrat::Formula::newConstraint( lhs, rel );
                        learnedBound.newBound = bvar.addLowerBound( newlimit, mDefaultBoundPosition, constraint, true ).first;
                    }
                    else
                    {
                        learnedBound.newBound = NULL;
                    }
                    #else
                    delete newlimit;
                    learnedBound.newBound = NULL;
                    #endif
                    std::pair<typename std::map<Variable<T>*, LearnedBound>::iterator, bool> insertionResult = mLearnedLowerBounds.insert( std::pair<Variable<T>*, LearnedBound>( _row.mName, learnedBound ) );
                    if( !insertionResult.second )
                    {
                        if( *learnedBound.nextWeakerBound > *insertionResult.first->second.nextWeakerBound )
                        {
                            insertionResult.first->second.nextWeakerBound = learnedBound.nextWeakerBound;
                            delete insertionResult.first->second.premise;
                            insertionResult.first->second.premise = learnedBound.premise;
                            mNewLearnedBounds.push_back( insertionResult.first );
                        }
                    }
                    else
                    {
                        mNewLearnedBounds.push_back( insertionResult.first );
                    }
                }
                else
                {
                    delete newlimit;
                    delete lPremise;
                }
            }
        }

        template<typename T>
        void Tableau<T>::columnRefinement( const TableauHead& _column )
        {
            /*
             * Collect the bounds which form an upper resp. lower refinement.
             */
            std::vector<const Bound<T>*>* uPremise = new std::vector<const Bound<T>*>();
            std::vector<const Bound<T>*>* lPremise = new std::vector<const Bound<T>*>();
            Iterator columnEntry = Iterator( _column.mStartEntry, mpEntries );
            while( true )
            {
                if( (*columnEntry).content().isPositive() )
                {
                    if( uPremise != NULL )
                    {
                        const Bound<T>* sup = mColumns[(*columnEntry).columnNumber()].mName->pSupremum();
                        if( sup->pLimit() != NULL )
                        {
                            uPremise->push_back( sup );
                        }
                        else
                        {
                            delete uPremise;
                            uPremise = NULL;
                            if( lPremise == NULL ) return;
                        }
                    }
                    if( lPremise != NULL )
                    {
                        const Bound<T>* inf = mColumns[(*columnEntry).columnNumber()].mName->pInfimum();
                        if( inf->pLimit() != NULL )
                        {
                            lPremise->push_back( inf );
                        }
                        else
                        {
                            delete lPremise;
                            lPremise = NULL;
                            if( uPremise == NULL ) return;
                        }
                    }
                }
                else
                {
                    if( uPremise != NULL )
                    {
                        const Bound<T>* inf = mColumns[(*columnEntry).columnNumber()].mName->pInfimum();
                        if( inf->pLimit() != NULL )
                        {
                            uPremise->push_back( inf );
                        }
                        else
                        {
                            delete uPremise;
                            uPremise = NULL;
                            if( lPremise == NULL ) return;
                        }
                    }
                    if( lPremise != NULL )
                    {
                        const Bound<T>* sup = mColumns[(*columnEntry).columnNumber()].mName->pSupremum();
                        if( sup->pLimit() != NULL )
                        {
                            lPremise->push_back( sup );
                        }
                        else
                        {
                            delete lPremise;
                            lPremise = NULL;
                            if( uPremise == NULL ) return;
                        }
                    }
                }
                if( columnEntry.columnBegin() ) break;
                else columnEntry.up();
            }
            if( uPremise != NULL )
            {
                /*
                 * Found an upper refinement.
                 */
                Value<T>* newlimit = new Value<T>();
                typename std::vector< const Bound<T>* >::iterator bound = uPremise->begin();
                Iterator columnEntry = Iterator( _column.mStartEntry, mpEntries );
                while( true )
                {
                    *newlimit += (*bound)->limit() * (*columnEntry).content();
                    ++bound;
                    if( !columnEntry.columnBegin() ) columnEntry.up();
                    else break;
                }
                /*
                 * Learn that the strongest weaker upper bound should be activated.
                 */
                Variable<T>& bvar = *_column.mName;
                const typename Bound<T>::BoundSet& upperBounds = bvar.upperbounds();
                auto ubound = upperBounds.begin();
                while( ubound != upperBounds.end() )
                {
                    if( **ubound > *newlimit && (*ubound)->type() != Bound<T>::EQUAL && !(*ubound)->deduced() )
                    {
                        break;
                    }
                    if( *ubound == bvar.pSupremum() )
                    {
                        delete newlimit;
                        delete uPremise;
                        goto CheckLowerPremise;
                    }
                    ++ubound;
                }
                if( ubound != --upperBounds.end() )
                {
                    assert( (*ubound)->type() != Bound<T>::EQUAL );
                    LearnedBound learnedBound = LearnedBound();
                    learnedBound.nextWeakerBound = *ubound;
                    learnedBound.premise = uPremise;
                    #ifdef LRA_INTRODUCE_NEW_CONSTRAINTS
                    if( newlimit->mainPart() < (*ubound)->limit().mainPart() || (*ubound)->limit().deltaPart() == 0 )
                    {
                        smtrat::Polynomial lhs = (*ubound)->variable().expression() - newlimit->mainPart();
                        smtrat::Constraint::Relation rel = newlimit->deltaPart() != 0 ? smtrat::Constraint::LESS : smtrat::Constraint::LEQ;
                        const smtrat::Constraint* constraint = smtrat::Formula::newConstraint( lhs, rel );
                        learnedBound.newBound = bvar.addUpperBound( newlimit, mDefaultBoundPosition, constraint, true ).first;
                    }
                    else
                    {
                        learnedBound.newBound = NULL;
                    }
                    #else
                    delete newlimit;
                    learnedBound.newBound = NULL;
                    #endif
                    std::pair<typename std::map<Variable<T>*, LearnedBound>::iterator, bool> insertionResult = mLearnedUpperBounds.insert( std::pair<Variable<T>*, LearnedBound>( _column.mName, learnedBound ) );
                    if( !insertionResult.second )
                    {
                        if( *learnedBound.nextWeakerBound < *insertionResult.first->second.nextWeakerBound )
                        {
                            insertionResult.first->second.nextWeakerBound = learnedBound.nextWeakerBound;
                            delete insertionResult.first->second.premise;
                            insertionResult.first->second.premise = learnedBound.premise;
                            mNewLearnedBounds.push_back( insertionResult.first );
                        }
                    }
                    else
                    {
                        mNewLearnedBounds.push_back( insertionResult.first );
                    }
                }
                else
                {
                    delete newlimit;
                    delete uPremise;
                }
            }
    CheckLowerPremise:
            if( lPremise != NULL )
            {
                /*
                 * Found an lower refinement.
                 */
                Value<T>* newlimit = new Value<T>();
                typename std::vector< const Bound<T>* >::iterator bound = lPremise->begin();
                Iterator columnEntry = Iterator( _column.mStartEntry, mpEntries );
                while( true )
                {
                    *newlimit += (*bound)->limit() * (*columnEntry).content();
                    ++bound;
                    if( !columnEntry.columnBegin() ) columnEntry.up();
                    else break;
                }
                /*
                 * Learn that the strongest weaker lower bound should be activated.
                 */
                Variable<T>& bvar = *_column.mName;
                const typename Bound<T>::BoundSet& lowerBounds = bvar.lowerbounds();
                auto lbound = lowerBounds.rbegin();
                while( lbound != lowerBounds.rend() )
                {
                    if( **lbound < *newlimit && (*lbound)->type() != Bound<T>::EQUAL )
                    {
                        break;
                    }
                    if( *lbound == bvar.pInfimum()  )
                    {
                        delete newlimit;
                        delete lPremise;
                        return;
                    }
                    ++lbound;
                }
                if( lbound != --lowerBounds.rend() )
                {
                    assert( (*lbound)->type() != Bound<T>::EQUAL );
                    LearnedBound learnedBound = LearnedBound();
                    learnedBound.nextWeakerBound = *lbound;
                    learnedBound.premise = lPremise;
                    #ifdef LRA_INTRODUCE_NEW_CONSTRAINTS
                    if( newlimit->mainPart() > (*lbound)->limit().mainPart() || (*lbound)->limit().deltaPart() == 0 )
                    {
                        smtrat::Polynomial lhs = (*lbound)->variable().expression() - newlimit->mainPart();
                        smtrat::Constraint::Relation rel = newlimit->deltaPart() != 0 ? smtrat::Constraint::GREATER : smtrat::Constraint::GEQ;
                        const smtrat::Constraint* constraint = smtrat::Formula::newConstraint( lhs, rel );
                        learnedBound.newBound = bvar.addLowerBound( newlimit, mDefaultBoundPosition, constraint, true ).first;
                    }
                    else
                    {
                        learnedBound.newBound = NULL;
                    }
                    #else
                    delete newlimit;
                    learnedBound.newBound = NULL;
                    #endif
                    std::pair<typename std::map<Variable<T>*, LearnedBound>::iterator, bool> insertionResult = mLearnedLowerBounds.insert( std::pair<Variable<T>*, LearnedBound>( _column.mName, learnedBound ) );
                    if( !insertionResult.second )
                    {
                        if( *learnedBound.nextWeakerBound > *insertionResult.first->second.nextWeakerBound )
                        {
                            insertionResult.first->second.nextWeakerBound = learnedBound.nextWeakerBound;
                            delete insertionResult.first->second.premise;
                            insertionResult.first->second.premise = learnedBound.premise;
                            mNewLearnedBounds.push_back( insertionResult.first );
                        }
                    }
                    else
                    {
                        mNewLearnedBounds.push_back( insertionResult.first );
                    }
                }
                else
                {
                    delete newlimit;
                    delete lPremise;
                }
            }
        }
        #endif

        /**
         *
         * @return
         */
        template<typename T>
        unsigned Tableau<T>::checkCorrectness() const
        {
            unsigned rowNumber = 0;
            for( ; rowNumber < mRows.size(); ++rowNumber )
            {
                if( !rowCorrect( rowNumber ) ) return rowNumber;
            }
            return rowNumber;
        }

        /**
         *
         * @return
         */
        template<typename T>
        bool Tableau<T>::rowCorrect( unsigned _rowNumber ) const
        {
            smtrat::Polynomial sumOfNonbasics = *mRows[_rowNumber].mName->pExpression();
            Iterator rowEntry = Iterator( mRows[_rowNumber].mStartEntry, mpEntries );
            while( !rowEntry.rowEnd() )
            {
                sumOfNonbasics -= (*mColumns[(*rowEntry).columnNumber()].mName->pExpression()) * (*rowEntry).content().content();
                rowEntry.right();
            }
            sumOfNonbasics -= (*mColumns[(*rowEntry).columnNumber()].mName->pExpression()) * (*rowEntry).content().content();
            if( sumOfNonbasics != 0 ) return false;
            return true;
        }
        
        #ifdef LRA_CUTS_FROM_PROOFS
        /**
         * Checks whether a constraint is a defining constraint. 
         * 
         * @return true,    if the constraint is a defining constraint
         *         false,   otherwise   
         */
        template<typename T>
        bool Tableau<T>::isDefining( unsigned row_index, std::vector<unsigned>& _variables, std::vector<T>& _coefficients, T& _lcmOfCoeffDenoms, T& max_value ) const
        {
            const Variable<T>& basic_var = *mRows.at(row_index).mName;
            Iterator row_iterator = Iterator( mRows.at(row_index).mStartEntry, mpEntries );
            if( basic_var.infimum() == basic_var.assignment() || basic_var.supremum() == basic_var.assignment() )
            {
                /*
                 * The row represents a DC. Collect the nonbasics and the referring coefficients.
                 */
                while( true )
                {
                    _variables.push_back( (*row_iterator).columnNumber() );
                    _coefficients.push_back( (*row_iterator).content() );
                    _lcmOfCoeffDenoms = lcm( _lcmOfCoeffDenoms, (*row_iterator).content().denom() );
                    if( !row_iterator.rowEnd() )
                    {
                        row_iterator.right();
                    }
                    else
                    {
                        break;
                    }
                }
                return true;
            }
            else
            {
                while( true )
                {
                    T abs_content = abs((*row_iterator).content());
                    if(abs_content > max_value)
                    {
                        max_value = abs_content;                        
                    }
                    if( !row_iterator.rowEnd() )
                    {
                        row_iterator.right();
                    }
                    else
                    {
                        break;
                    }                    
                }                
            }
            return false;
        }
        
        /**
         * Checks whether the row with index row_index 
         * is defining. 
         * 
         * @return true,    if so
         *         false,   otherwise   
         */ 
        template<typename T>
        bool Tableau<T>::isDefining_Easy(std::vector<unsigned>& dc_positions,unsigned row_index)
        {
            auto vector_iterator = dc_positions.begin();
            while(vector_iterator != dc_positions.end())
            {
                if(*vector_iterator == row_index)
                {
                    return true;
                }
            }
            return false;
        }
        
        /**
         * Checks whether the column with index column_index 
         * is a diagonal column. 
         * 
         * @return true,    if the column with index column_index is a diagonal column
         *         false,   otherwise   
         */        
        template<typename T>
        bool Tableau<T>::isDiagonal(unsigned column_index , std::vector<unsigned>& diagonals)
        {
        unsigned i=0;
        while(diagonals.at(i) != mColumns.size())
        {
            if(diagonals.at(i) == column_index)
            {
                return true;
            }
        ++i;    
        }
        return false;            
        }
        
        /**
         * Returns the row of the defining constraint with index row_index
         * in the Tableau containing this DC.
         * 
         */ 
        template<typename T>
        unsigned Tableau<T>::position_DC(unsigned row_index,std::vector<unsigned>& dc_positions)
        {
            auto vector_iterator = dc_positions.begin();
            unsigned i=0;
            while(vector_iterator != dc_positions.end())
            {
                if(*vector_iterator == row_index)
                {
                    return i;
                }
                ++i;
                ++vector_iterator;
            }
            return mRows.size();
        }
        
        /**
         * Returns the the actual index of the column with
         * index column_index in the permutated tableau.   
         */        
        template<typename T>
        unsigned Tableau<T>::revert_diagonals(unsigned column_index,std::vector<unsigned>& diagonals)
        {
            unsigned i=0;
            while(diagonals.at(i) != mColumns.size())   
            {
                if(diagonals.at(i) == column_index)
                {
                    return i;
                }
                ++i;
            }
            return mColumns.size();
        }
        
        /**
         * Multiplies all entries in the column with the index column_index by (-1). 
         * 
         * @return   
         */        
        template<typename T>
        void Tableau<T>::invertColumn(unsigned column_index)
        {   
            Iterator column_iterator = Iterator(mColumns.at(column_index).mStartEntry, mpEntries);   
            while(true)
            {
<<<<<<< HEAD
                (*mpEntries)[column_iterator.entryID()].rContent() = (-1)*(((*mpEntries)[column_iterator.entryID()].rContent()).toGinacNumeric());
=======
                (*mpEntries)[column_iterator.entryID()].rContent() = (-1)*(((*mpEntries)[column_iterator.entryID()].rContent()).content());
>>>>>>> 7a7f16e9
                if(!column_iterator.columnBegin())
                {
                    column_iterator.up();            
                } 
                else 
                {
                    break;
                }
            }        
        }
        
        /**
         * Adds the column with index columnB_index multplied by multiple 
         * to the column with index columnA_index.
         * 
         * @return 
         */        
<<<<<<< HEAD
        template<typename T>
        void Tableau<T>::addColumns(unsigned columnA_index,unsigned columnB_index,T multiple)
        {            
            cout << __func__ << "( " << columnA_index << ", " << columnB_index << ", " << multiple << " )" << endl;
=======
        template<class T>
        void Tableau<T>::addColumns( unsigned columnA_index, unsigned columnB_index, T multiple)
        {
            #ifdef LRA_DEBUG_CUTS_FROM_PROOFS
            std::cout << __func__ << "( " << columnA_index << ", " << columnB_index << ", " << multiple << " )" << std::endl;
            #endif
>>>>>>> 7a7f16e9
            Iterator columnA_iterator = Iterator(mColumns.at(columnA_index).mStartEntry, mpEntries);
            Iterator columnB_iterator = Iterator(mColumns.at(columnB_index).mStartEntry, mpEntries);
                
            while(true)
            {
            /* 
             * Make columnA_iterator and columnB_iterator neighbors. 
             */ 
            while((*columnA_iterator).rowNumber() > (*columnB_iterator).rowNumber() && !columnA_iterator.columnBegin())
            {
                columnA_iterator.up();
            }    
            EntryID ID1_to_be_Fixed,ID2_to_be_Fixed;            
            if((*columnA_iterator).rowNumber() == (*columnB_iterator).rowNumber())
            {
                T content = T(((*columnA_iterator).content().content())+((multiple.content())*((*columnB_iterator).content().content())));  
                if(content == 0)
                {
                    EntryID to_delete = columnA_iterator.entryID();
                    if(!columnA_iterator.columnBegin())
                    {                        
                        columnA_iterator.up();
                    }    
                    removeEntry(to_delete);                
                 }                
                 else
                 {
                    (*columnA_iterator).rContent() = content;           
                 }    
              }
              else if((*columnA_iterator).rowNumber() < (*columnB_iterator).rowNumber()) 
              {
                  /*
                   * A new entry has to be created under the position of columnA_iterator
                   * and sideways to column_B_iterator.
                   */   
                  EntryID entryID = newTableauEntry(T(((multiple.content())*((*columnB_iterator).content().content()))));
                  TableauEntry<T>& entry = (*mpEntries)[entryID];
                  TableauEntry<T>& entry_down = (*mpEntries)[(*columnA_iterator).down()];   
                  EntryID down = (*columnA_iterator).down();
                  entry.setColumnNumber((*columnA_iterator).columnNumber());
                  entry.setRowNumber((*columnB_iterator).rowNumber());
                  entry.setDown(down);
                  entry.setUp(columnA_iterator.entryID());
                  entry_down.setUp(entryID);
                  (*columnA_iterator).setDown(entryID);
                  TableauHead& columnHead = mColumns[entry.columnNumber()];
                  ++columnHead.mSize;
                  Iterator row_iterator = Iterator(columnB_iterator.entryID(), mpEntries);
                  ID2_to_be_Fixed = row_iterator.entryID();
                  if((*row_iterator).columnNumber() > entry.columnNumber())
                  {
                      /*
                       * The new entry is left from the added entry.
                       * Search for the entries which have to be modified.
                       */
                      while((*row_iterator).columnNumber() > entry.columnNumber() && !row_iterator.rowBegin())
                      {
                          ID1_to_be_Fixed = row_iterator.entryID();
                          row_iterator.left(); 
                          ID2_to_be_Fixed = row_iterator.entryID();
                      }
                      if((*row_iterator).columnNumber() > entry.columnNumber() && row_iterator.rowBegin())
                      {                          
                          (*mpEntries)[entryID].setLeft(LAST_ENTRY_ID);  
                          (*mpEntries)[entryID].setRight(ID2_to_be_Fixed);
                          (*mpEntries)[ID2_to_be_Fixed].setLeft(entryID);
                          TableauHead& rowHead = mRows[(*columnB_iterator).rowNumber()];
                          rowHead.mStartEntry = entryID;
                      }                     
                      else
                      {
                          (*mpEntries)[ID2_to_be_Fixed].setRight(entryID);
                          (*mpEntries)[ID1_to_be_Fixed].setLeft(entryID);
                          (*mpEntries)[entryID].setLeft(ID2_to_be_Fixed); 
                          (*mpEntries)[entryID].setRight(ID1_to_be_Fixed);
                      }
                  }    
                  else
                  {
                      /*
                       * The new entry is right from the added entry.
                       * Search for the entries which have to be modified.
                       */                      
                      while((*row_iterator).columnNumber() < entry.columnNumber() && !row_iterator.rowEnd())
                      {
                          ID1_to_be_Fixed = row_iterator.entryID();
                          row_iterator.right();
                          ID2_to_be_Fixed = row_iterator.entryID();
                      }
                      if((*row_iterator).columnNumber() < entry.columnNumber() && row_iterator.rowEnd())
                      {
                          (*mpEntries)[entryID].setRight(LAST_ENTRY_ID);  
                          (*mpEntries)[entryID].setLeft(ID2_to_be_Fixed);
                          (*mpEntries)[ID2_to_be_Fixed].setRight(entryID);
                      }    
                      else
                      {                          
                          (*mpEntries)[ID2_to_be_Fixed].setLeft(entryID);
                          (*mpEntries)[ID1_to_be_Fixed].setRight(entryID);
                          (*mpEntries)[entryID].setRight(ID2_to_be_Fixed); 
                          (*mpEntries)[entryID].setLeft(ID1_to_be_Fixed);
                      }
                  } 
                  TableauHead& rowHead = mRows[entry.rowNumber()];
                  ++rowHead.mSize;                      
                  if(columnHead.mStartEntry == columnA_iterator.entryID())
                  {
                      columnHead.mStartEntry = entryID;
                  }                  
              }
              else
              {
                  /*
                   * A new entry has to be created above the position of columnA_iterator
                   * and sideways to column_B_iterator.
                   */                   
                  EntryID entryID = newTableauEntry(T(((multiple.content())*((*columnB_iterator).content().content()))));
                  TableauEntry<T>& entry = (*mpEntries)[entryID];
                  entry.setColumnNumber((*columnA_iterator).columnNumber());
                  entry.setRowNumber((*columnB_iterator).rowNumber());
                  entry.setDown(columnA_iterator.entryID());
                  entry.setUp(LAST_ENTRY_ID);
                  (*columnA_iterator).setUp(entryID);
                  TableauHead& columnHead = mColumns[entry.columnNumber()];
                  ++columnHead.mSize;
                  Iterator row_iterator = Iterator(columnB_iterator.entryID(), mpEntries);
                  ID2_to_be_Fixed = row_iterator.entryID();
                  if((*row_iterator).columnNumber() > entry.columnNumber())
                  {
                      /*
                       * The new entry is left from the added entry.
                       * Search for the entries which have to be modified.
                       */                      
                      while((*row_iterator).columnNumber() > entry.columnNumber() && !row_iterator.rowBegin())
                      {
                          ID1_to_be_Fixed = row_iterator.entryID();
                          row_iterator.left();                     
                          ID2_to_be_Fixed = row_iterator.entryID();
                      }
                      if((*row_iterator).columnNumber() > entry.columnNumber() && row_iterator.rowBegin())
                      {
                          (*mpEntries)[entryID].setLeft(LAST_ENTRY_ID);
                          (*mpEntries)[entryID].setRight(ID2_to_be_Fixed);
                          (*mpEntries)[ID2_to_be_Fixed].setLeft(entryID);
                          TableauHead& rowHead = mRows[(*columnB_iterator).rowNumber()];
                          rowHead.mStartEntry = entryID;                          
                      }                     
                      else
                      {
                          (*mpEntries)[ID2_to_be_Fixed].setRight(entryID);
                          (*mpEntries)[ID1_to_be_Fixed].setLeft(entryID);
                          (*mpEntries)[entryID].setLeft(ID2_to_be_Fixed); 
                          (*mpEntries)[entryID].setRight(ID1_to_be_Fixed);
                      }  
                  }  
                  else
                  {
                      /*
                       * The new entry is right from the added entry.
                       * Search for the entries which have to be modified.
                       */                      
                      while((*row_iterator).columnNumber() < entry.columnNumber() && !row_iterator.rowEnd())
                      {                             
                          ID1_to_be_Fixed = row_iterator.entryID();
                          row_iterator.right();     
                          ID2_to_be_Fixed = row_iterator.entryID();
                      }
                      if((*row_iterator).columnNumber() < entry.columnNumber() && row_iterator.rowEnd())
                      {
                          (*mpEntries)[entryID].setRight(LAST_ENTRY_ID);  
                          (*mpEntries)[entryID].setLeft(ID2_to_be_Fixed);
                          (*mpEntries)[ID2_to_be_Fixed].setRight(entryID);
                      }    
                      else
                      {                          
                          (*mpEntries)[ID2_to_be_Fixed].setLeft(entryID);
                          (*mpEntries)[ID1_to_be_Fixed].setRight(entryID);
                          (*mpEntries)[entryID].setRight(ID2_to_be_Fixed); 
                          (*mpEntries)[entryID].setLeft(ID1_to_be_Fixed);
                      }                      
                  }   
               TableauHead& rowHead = mRows[entry.rowNumber()];
               ++rowHead.mSize;                  
               }
               if(!columnB_iterator.columnBegin())
               {
                   columnB_iterator.up();
               }
               else
               { 
                   break;
               }    
           }
        }
        
        /**
         * Multiplies the row with index row_index by multiple.
         * 
         * @return 
         */        
        template<typename T> 
        void Tableau<T>::multiplyRow(unsigned row_index,T multiple)
        {            
            Iterator row_iterator = Iterator(mRows.at(row_index).mStartEntry, mpEntries);
            while(true)
            { 
                T content = T(((*row_iterator).content().content())*(multiple.content()));
                (*row_iterator).rContent() = content;
                if(!row_iterator.rowEnd())
                {
                    row_iterator.right();
                }
                else
                {
                    break;
                }
            }
        }
        
        /**
         * Calculates the scalarproduct of the row with index rowA from Tableau A with the column
         * with index columnB from Tableau B considering that the columns in B are permutated. 
         * 
         * @return   the value (T) of the scalarproduct.
         */        
        template<typename T> 
        T Tableau<T>::Scalar_Product(Tableau<T>& A, Tableau<T>& B,unsigned rowA, unsigned columnB, T lcm,std::vector<unsigned>& diagonals,std::vector<unsigned>& dc_positions) 
        {
            Iterator rowA_iterator = Iterator(A.mRows.at(rowA).mStartEntry,A.mpEntries);
            T result = T(0);
            while(true)
            {
                Iterator columnB_iterator = Iterator(B.mColumns.at(columnB).mStartEntry,B.mpEntries);
                unsigned actual_column = revert_diagonals((*rowA_iterator).columnNumber(),diagonals); 
                while(true)
                {
                    if(actual_column == position_DC((*columnB_iterator).rowNumber(),dc_positions))
                    {
                        result += (*rowA_iterator).content()*(*columnB_iterator).content()*lcm;
                        break;
                    }
                    if(columnB_iterator.columnBegin())
                    {
                        break;
                    }
                    else
                    {
                        columnB_iterator.up();
                    }
                }    
                if(rowA_iterator.rowEnd())
                {
                    break;
                }
                else
                {
                    rowA_iterator.right();
                }
            }
            #ifdef LRA_DEBUG_CUTS_FROM_PROOFS
            std::cout << result << std::endl;
            #endif
            return result;    
        }
        
        /**
         * Calculate the Hermite normal form of the calling Tableau. 
         * 
         * @return   the vector containing the indices of the diagonal elements.
         */        
        template<typename T> 
        void Tableau<T>::calculate_hermite_normalform(std::vector<unsigned>& diagonals)
        { 
            for(unsigned i=0;i<mColumns.size();i++)
            {
                diagonals.push_back(mColumns.size());
            }       
            Iterator row_iterator = Iterator(mRows.at(0).mStartEntry, mpEntries);
            bool first_free;
            bool first_loop;
            bool just_deleted; 
            /*
             * Iterate through all rows in order to construct the HNF.
             */
            for(unsigned i=0;i<mRows.size();i++)
            {
                unsigned elim_pos=mColumns.size(),added_pos=mColumns.size();
                EntryID added_entry,elim_entry;
                T elim_content, added_content;     
                row_iterator = Iterator(mRows.at(i).mStartEntry, mpEntries);
                unsigned number_of_entries = mRows.at(i).mSize;
                first_loop = true;
                first_free = true;
                just_deleted = false;
                /*
                 * Count how many zero entries of diagonal columns are in the
                 * current row.
                 */
                unsigned diag_zero_entries=0;
                for(unsigned j=0;j<i;j++)
                {
                    Iterator diagonal_iterator = Iterator(mColumns.at(diagonals.at(j)).mStartEntry, mpEntries);
                    while((*diagonal_iterator).rowNumber() > i && !diagonal_iterator.columnBegin())
                    {
                        diagonal_iterator.up();
                    }
                    if((*diagonal_iterator).rowNumber() != i)
                    {
                        diag_zero_entries++;
                    }
                }
                /*
                 * Eliminate as many entries as necessary.
                 */
                while(number_of_entries + diag_zero_entries > i + 1)
                {    
                    if(just_deleted)
                    {
                        /*
                         * Move the iterator to the correct position if an entry
                         * has been deleted in the last loop run.
                         */
                        row_iterator = Iterator(added_entry, mpEntries);
                    }    
                    else if (!first_loop)
                    {
                        /*
                         * If no entry was deleted during the last loop run and it is not 
                         * the first loop run, correct the position of the iterators.
                         */                        
                        if((*mpEntries)[added_entry].columnNumber() > (*mpEntries)[elim_entry].columnNumber())
                        {
                            row_iterator = Iterator(elim_entry,mpEntries);
                        }    
                        else
                        {
                            row_iterator = Iterator(added_entry,mpEntries);
                        }    
                    }
                    /*
                     * Make all entries in the current row positive.
                     */
                    Iterator help_iterator = Iterator(mRows.at(i).mStartEntry, mpEntries);
                    while(true)
                    {
                        if((*help_iterator).content() < 0 && !isDiagonal((*help_iterator).columnNumber(),diagonals))
                        {
                            invertColumn((*help_iterator).columnNumber());
                        }
                        if(!help_iterator.rowEnd())
                        {
                            help_iterator.right();
                        }
                        else
                        {
                            break;
                        }
                    }
                    
                    while(elim_pos == added_pos)
                    { 
                        T content = (*mpEntries)[row_iterator.entryID()].content();
                        unsigned column = (*mpEntries)[row_iterator.entryID()].columnNumber();   
                        if(!isDiagonal(column,diagonals))
                        {    
                            if(first_free)
                            {                                
                                elim_pos = column;
                                elim_content = content; 
                                added_pos = column;
                                added_content = content;
                                first_free = false;
                                added_entry = row_iterator.entryID();
                                elim_entry = row_iterator.entryID();
                            }
                            else
                            {
                                if(elim_content <= content)
                                {
                                    elim_pos = column;
                                    elim_content = content;  
                                    elim_entry = row_iterator.entryID();
                                }
                                else
                                {
                                    added_pos = column;
                                    added_content = content; 
                                    added_entry = row_iterator.entryID();
                                }
                             }
                        }                        
                        if(elim_pos == added_pos && !row_iterator.rowEnd())
                        {
                            row_iterator.right();  
                        }    
                    }  
<<<<<<< HEAD
                    T floor_value = T( cln::floor1( cln::the<cln::cl_RA>( elim_content.toCLN() / added_content.toCLN() ) ) );
                    cout << "floor_value = " << floor_value << endl;
                    cout << "added_content = " << added_content << endl;
                    cout << "elim_content = " << elim_content << endl;
                    cout << "T((-1)*floor_value.toGinacNumeric()*added_content.toGinacNumeric()) = " << T((-1)*floor_value.toGinacNumeric()*added_content.toGinacNumeric()) << endl;
                    addColumns(elim_pos,added_pos,T((-1)*floor_value.toGinacNumeric()));
                    #ifdef LRA_DEBUG_HNF
                    cout << "Add " << (added_pos+1) << ". column to " << (elim_pos+1) << ". column:" << endl;
=======
                    T floor_value = T( elim_content / added_content ).floor();
                    #ifdef LRA_DEBUG_CUTS_FROM_PROOFS
                    std::cout << "floor_value = " << floor_value << std::endl;
                    std::cout << "added_content = " << added_content << std::endl;
                    std::cout << "elim_content = " << elim_content << std::endl;
                    std::cout << "T((-1)*floor_value.content()*added_content.content()) = " << T((-1)*floor_value.content()*added_content.content()) << std::endl;
                    #endif
                    addColumns(elim_pos,added_pos,T((-1)*floor_value.content()));
                    #ifdef LRA_DEBUG_CUTS_FROM_PROOFS
                    std::cout << "Add " << (added_pos+1) << ". column to " << (elim_pos+1) << ". column:" << std::endl;
>>>>>>> 7a7f16e9
                    print();
                    #endif
                    number_of_entries = mRows.at(i).mSize; 
                    first_loop = false;
                    if(mod( elim_content, added_content ) == 0)
                    {
                        /*
                         * If the remain of the division is zero,
                         * the following addition will delete
                         * the entry with the ID elim_entry
                         */
                        just_deleted = true; 
                        first_free = true;
                        elim_pos = added_pos;
                        elim_entry = added_entry;
                    }    
                    else
                    {
                         just_deleted = false;  
                         first_free = true;
                         if(elim_pos < added_pos)
                         {
                             added_pos = elim_pos;
                         }    
                         else
                         {
                             elim_pos = added_pos;
                         }         
                    }
                }
                if(first_loop)
                {
                    /*
                     * The current row does not need any eliminations.
                     * So search manually for the diagonal element.
                     */
                    while(isDiagonal((*row_iterator).columnNumber(),diagonals))
                    {
                        row_iterator.right();                        
                    }
                    added_content = (*row_iterator).content();
                    added_pos = (*row_iterator).columnNumber();
                } 
                diagonals.at(i) = added_pos;                
                /*
                 *  Normalize row.
                 */
                row_iterator = Iterator(mRows.at(i).mStartEntry, mpEntries);
                while(true)
                {                  
                    if( ( (*row_iterator).columnNumber() != added_pos ) && ( isDiagonal((*row_iterator).columnNumber(),diagonals) ) && ( added_content <= abs( (*row_iterator).content() ) ) )
                    {
                       /*
                        * The current entry has to be normalized because it´s
                        * in a diagonal column and greater or equal than the
                        * diagonal entry in the current row.
                        */
                        #ifdef LRA_DEBUG_CUTS_FROM_PROOFS
                        std::cout << "Normalize" << std::endl;
                        std::cout << (*mpEntries)[row_iterator.entryID()].columnNumber() << std::endl;
                        std::cout << diagonals.at(i) << std::endl;
                        #endif
                        T floor_value = T( (*row_iterator).content() / added_content ).floor();
                        addColumns((*mpEntries)[row_iterator.entryID()].columnNumber(),
                                  diagonals.at(i),
                                  (-1)*(floor_value));
                        #ifdef LRA_DEBUG_CUTS_FROM_PROOFS
                        print();
                        #endif
                    }
                    if(!row_iterator.rowEnd())
                    {
                        row_iterator.right(); 
                    }
                    else
                    {
                        break;
                    }
                }                
            }  
        }   
        
        /*
         * Inverts the HNF matrix.
         * 
         * @return 
         */
        template<typename T> 
        void Tableau<T>::invert_HNF_Matrix(std::vector<unsigned> diagonals)
        {
            /*
             * Iterate through the tableau beginning in the the last
             * column which only contains one element.
             */            
            for(int i=mRows.size()-1;i>=0;--i)
            {
                /*
                 * Move the iterator to the diagonal element in the current column
                 * and calculate the new content for it.
                 */
                Iterator column_iterator = Iterator(mColumns.at(diagonals.at(i)).mStartEntry, mpEntries);  
                while(!column_iterator.columnBegin())
                {
                    column_iterator.up();                    
                }
                (*column_iterator).rContent() = 1/(*column_iterator).content();
                bool entry_changed=false;
                /*
                 * Now change the other entries in the current column if necessary.
                 */
                if(!column_iterator.columnEnd())
                {
                    column_iterator.down();
                    entry_changed = true;
                }
                if(entry_changed)
                {
                    while(true)
                    {
                        entry_changed = false;
                        unsigned j = i + 1;
                        T new_value = T(0);
                        while(j < mRows.size())
                        {
                            Iterator column_iterator2 = Iterator(mColumns.at(diagonals.at(j)).mStartEntry, mpEntries);
                            while((*column_iterator2).rowNumber() > (*column_iterator).rowNumber() && !column_iterator2.columnBegin())
                            {
                                column_iterator2.up();
                            }
                            if((*column_iterator2).rowNumber() == (*column_iterator).rowNumber())
                            {
                                new_value -= (*column_iterator2).content();
                                entry_changed = true;
                            }
                            j++;
                        }
                        if(entry_changed)
                        {
                            (*column_iterator).rContent() = new_value;
                        }    
                        if(!column_iterator.columnEnd())
                        {
                            column_iterator.down();
                        }
                        else
                        {
                            break;
                        }
                    }
                }
            }
        }
        
        /**
         * Checks whether a cut from proof can be constructed with the row with index row_index
         * in the DC_Tableau. 
         * 
         * @return true,    if the proof can be constructed.
         *         false,   otherwise   
         */        
<<<<<<< HEAD
        template<typename T>
        bool Tableau<T>::create_cut_from_proof(Tableau<T>& Inverted_Tableau, Tableau<T>& DC_Tableau, unsigned& row_index, T& lcm,std::vector<T>& coefficients,std::vector<bool>& non_basics_proof,ex& cut,std::vector<unsigned>& diagonals,std::vector<unsigned>& dc_positions, Bound<T>*& upper_lower)
=======
        template<class T>
        bool Tableau<T>::create_cut_from_proof(Tableau<T>& Inverted_Tableau, Tableau<T>& DC_Tableau, unsigned& row_index, T& _lcm,std::vector<T>& coefficients,std::vector<bool>& non_basics_proof, smtrat::Polynomial& cut,std::vector<unsigned>& diagonals,std::vector<unsigned>& dc_positions, Bound<T>*& upper_lower)
>>>>>>> 7a7f16e9
        {
            Value<T> result = T(0);
            Iterator row_iterator = Iterator(mRows.at(row_index).mStartEntry,mpEntries); 
            /*
             * Calculate H^(-1)*b 
             */
            unsigned i;
            while(true)
            {
                i = revert_diagonals((*row_iterator).columnNumber(),diagonals);
                const Variable<T>& basic_var = *(DC_Tableau.mRows)[dc_positions.at(i)].mName;
                const Value<T>& basic_var_assignment = basic_var.assignment();
                result += basic_var_assignment * (*row_iterator).content() * _lcm;                    
                if(row_iterator.rowEnd())
                {
                    break;
                }
                else
                {
                    row_iterator.right();
                }                
            }
            if( !result.mainPart().isInteger() )
            {
               // Calculate the lcm of all entries in the row with index row_index in the DC_Tableau
               Iterator row_iterator = Iterator(DC_Tableau.mRows.at(dc_positions.at(row_index)).mStartEntry,DC_Tableau.mpEntries);
               T lcm_row = T(1);
               while(true)
               {
                   _lcm  = lcm( _lcm, (*row_iterator).content() );
                   if(!row_iterator.rowEnd())
                   {
                       row_iterator.right();
                   }
                   else
                   {
                       break;
                   }                   
               }
               // Construct the Cut
               T product = T(0);
               unsigned i=0;
               while(i < Inverted_Tableau.mRows.size())
               {
                   product = Scalar_Product(Inverted_Tableau,DC_Tableau,row_index,i,_lcm,diagonals,dc_positions);
                   const Variable<T>& non_basic_var = *mColumns[diagonals.at(i)].mName;
                   if(product != 0)
                   {
                       cut += non_basic_var.expression() * (product.content() * (result.mainPart().denom().content() / lcm_row.content()));
                       coefficients.push_back( product/lcm_row );
                       non_basics_proof.push_back(true);
                   }
                   else
                   {
                       non_basics_proof.push_back(false);
                   }
                   ++i;
               }
               return true; 
            }
            else
            {                
                return false;                
            }
        }
        #endif
        
        #ifdef LRA_GOMORY_CUTS
        enum GOMORY_SET
        {
            J_PLUS,
            J_MINUS,
            K_PLUS,
            K_MINUS
        };

        /**
         * Creates a constraint referring to Gomory Cuts, if possible. 
         * 
         * @return NULL,    if the cut can´t be constructed;
         *         otherwise the valid constraint is returned.   
         */ 
        template<typename T>
        const smtrat::Constraint* Tableau<T>::gomoryCut( const T& _ass, unsigned _rowPosition, vector<const smtrat::Constraint*>& _constrVec )
        {     
            Iterator row_iterator = Iterator( mRows.at(_rowPosition).mStartEntry, mpEntries );
            std::vector<GOMORY_SET> splitting = std::vector<GOMORY_SET>();
            // Check, whether the conditions of a Gomory Cut are satisfied
            while( !row_iterator.rowEnd() )
            { 
                const Variable<T>& nonBasicVar = *mColumns[row_iterator->columnNumber()].mName;
                if( nonBasicVar.infimum() == nonBasicVar.assignment() || nonBasicVar.supremum() == nonBasicVar.assignment() )
                {
                    if( nonBasicVar.infimum() == nonBasicVar.assignment() )
                    {
                        if( (*row_iterator).content() < 0 ) splitting.push_back( J_MINUS );
                        else splitting.push_back( J_PLUS );         
                    }
                    else
                    {
                        if( (*row_iterator).content() < 0 ) splitting.push_back( K_MINUS );
                        else splitting.push_back( K_PLUS );
                    }
                }                                 
                else
                {
                    return NULL;
                }                               
                row_iterator.right();
            }
            // A Gomory Cut can be constructed              
            std::vector<T> coeffs = std::vector<T>();
            T coeff;
            T f_zero = _ass - T( cln::floor1( cln::the<cln::cl_RA>( _ass.toCLN() ) ) );
            ex sum = ex();
            // Construction of the Gomory Cut 
            std::vector<GOMORY_SET>::const_iterator vec_iter = splitting.begin();
            row_iterator = Iterator( mRows.at(_rowPosition).mStartEntry, mpEntries );
            while( !row_iterator.rowEnd() )
            {                 
                const Variable<T>& nonBasicVar = *mColumns[row_iterator->columnNumber()].mName;
                if( (*vec_iter) == J_MINUS )
                {
                    T bound = nonBasicVar.infimum().limit().mainPart();
                    coeff = -( row_iterator->content() / f_zero);
                    _constrVec.push_back( nonBasicVar.infimum().pAsConstraint() );                    
                    sum += coeff*( nonBasicVar.expression() - bound );                   
                }                 
                else if( (*vec_iter) == J_PLUS )
                {
                    T bound = nonBasicVar.infimum().limit().mainPart();
                    coeff = row_iterator->content()/( 1 - f_zero );
                    _constrVec.push_back( nonBasicVar.infimum().pAsConstraint() );
                    sum += coeff*( nonBasicVar.expression() - bound );                   
                }
                else if( (*vec_iter) == K_MINUS )
                {
                    T bound = nonBasicVar.supremum().limit().mainPart();
                    coeff = -( row_iterator->content()/( 1 - f_zero ) );
                    _constrVec.push_back( nonBasicVar.supremum().pAsConstraint() );
                    sum += coeff * ( bound - nonBasicVar.expression() );                   
                }
                else if( (*vec_iter) == K_PLUS ) 
                {
                    T bound = nonBasicVar.supremum().limit().mainPart();
                    coeff = (*row_iterator).content()/f_zero;
                    _constrVec.push_back( nonBasicVar.supremum().pAsConstraint() );
                    sum += coeff * ( bound - nonBasicVar.expression() );
                }     
                coeffs.push_back( coeff );
                row_iterator.right();
                ++vec_iter;
            }            
            const smtrat::Constraint* gomory_constr = smtrat::Formula::newConstraint( sum-1, smtrat::CR_GEQ, smtrat::Formula::constraintPool().realVariables() );
            ex *psum = new ex( sum - gomory_constr->constantPart() );
            Value<T>* bound = new Value<T>( gomory_constr->constantPart() );
            Variable<T>* var = new Variable<T>( mHeight++, true, psum, mDefaultBoundPosition );
            (*var).addLowerBound( bound, mDefaultBoundPosition, gomory_constr );
            typename std::vector<T>::const_iterator coeffs_iter = coeffs.begin();
            row_iterator = Iterator( mRows.at(_rowPosition).mStartEntry, mpEntries );
            mRows.push_back( TableauHead() );
            EntryID currentStartEntryOfRow = LAST_ENTRY_ID;
            EntryID leftID;            
            while( coeffs_iter != coeffs.end() )
            {
                const Variable<T>& nonBasicVar = *mColumns[row_iterator->columnNumber()].mName;
                EntryID entryID = newTableauEntry( *coeffs_iter );
                TableauEntry<T>& entry = (*mpEntries)[entryID];
                entry.setColumnNumber( nonBasicVar.position() );
                entry.setRowNumber( mHeight - 1 );
                TableauHead& columnHead = mColumns[entry.columnNumber()];
                EntryID& columnStart = columnHead.mStartEntry;
                (*mpEntries)[columnStart].setDown( entryID );
                entry.setUp( columnStart );                
                columnStart = entryID;
                ++columnHead.mSize;
                if( currentStartEntryOfRow == LAST_ENTRY_ID )
                {
                    currentStartEntryOfRow = entryID;
                    entry.setLeft( LAST_ENTRY_ID );
                    leftID = entryID;
                }  
                else 
                {
                    (*mpEntries)[entryID].setLeft( leftID );
                    (*mpEntries)[leftID].setRight( entryID ); 
                    leftID = entryID;
                }
                ++coeffs_iter;
                row_iterator.right();
            }            
            (*mpEntries)[leftID].setRight( LAST_ENTRY_ID );
            TableauHead& rowHead = mRows[mHeight-1];
            rowHead.mStartEntry = currentStartEntryOfRow;
            rowHead.mSize = coeffs.size();
            rowHead.mName = var; 
            return gomory_constr;     
        }
        #endif

        /**
         *
         * @param _out
         * @param _maxEntryLength
         * @param _init
         */
        template<typename T>
        void Tableau<T>::printHeap( std::ostream& _out, unsigned _maxEntryLength, const std::string _init ) const
        {
            for( EntryID pos = 1; pos < mpEntries->size(); ++pos )
            {
                std::cout << _init;
                printEntry( pos, _out, _maxEntryLength );
                _out << std::endl;
            }
        }

        /**
         *
         * @param _out
         * @param _entry
         * @param _maxEntryLength
         */
        template<typename T>
        void Tableau<T>::printEntry( EntryID _entry, std::ostream& _out, unsigned _maxEntryLength ) const
        {
            _out << std::setw( 4 ) << _entry << ": ";
            std::stringstream out;
            if( _entry != LAST_ENTRY_ID )
            {
                out << (*mpEntries)[_entry].content();
                _out << std::setw( _maxEntryLength ) << out.str();
            }
            else
            {
                _out << std::setw( _maxEntryLength ) << "NULL";
            }
            _out << " at (";
            _out << std::setw( 4 ) << (*mpEntries)[_entry].rowNumber();
            _out << ",";
            _out << std::setw( 4 ) << (*mpEntries)[_entry].columnNumber();
            _out << ") [up:";
            _out << std::setw( 4 ) << (*mpEntries)[_entry].up();
            _out << ", down:";
            _out << std::setw( 4 ) << (*mpEntries)[_entry].down();
            _out << ", left:";
            _out << std::setw( 4 ) << (*mpEntries)[_entry].left();
            _out << ", right:";
            _out << std::setw( 4 ) << (*mpEntries)[_entry].right();
            _out << "]";
        }

        /**
         *
         * @param _out
         * @param _init
         */
        template<typename T>
        void Tableau<T>::printVariables( bool _allBounds, std::ostream& _out, const std::string _init ) const
        {
            _out << _init << "Basic variables:" << std::endl;
            for( typename std::vector<TableauHead>::const_iterator row = mRows.begin(); row != mRows.end(); ++row )
            {
                _out << _init << "  ";
                row->mName->print( _out );
                _out << "(" << row->mActivity << ")" << std::endl;
                if( _allBounds ) row->mName->printAllBounds( _out, _init + "                    " );
            }
            _out << _init << "Nonbasic variables:" << std::endl;
            for( typename std::vector<TableauHead>::const_iterator column = mColumns.begin(); column != mColumns.end(); ++column )
            {
                _out << _init << "  ";
                column->mName->print( _out );
                _out << "(" << column->mActivity << ")" << std::endl;
                if( _allBounds ) column->mName->printAllBounds( _out, _init + "                    " );
            }
        }

        #ifdef LRA_REFINEMENT
        /**
         *
         * @param _out
         * @param _init
         */
        template<typename T>
        void Tableau<T>::printLearnedBounds( const std::string _init, std::ostream& _out  ) const
        {
            for( auto learnedBound = mLearnedLowerBounds.begin(); learnedBound != mLearnedLowerBounds.end(); ++learnedBound )
            {
                for( auto premiseBound = learnedBound->second->premise->begin(); premiseBound != learnedBound->second->premise->end(); ++premiseBound )
                {
                    _out << _init;
                    _out << *(*premiseBound)->variable().pExpression();
                    (*premiseBound)->print( true, _out, true );
                    _out << std::endl;
                }
                _out << _init << "               | " << std::endl;
                _out << _init << "               V " << std::endl;
                _out << _init << *learnedBound->first->pExpression();
                learnedBound->second->nextWeakerBound->print( true, _out, true );
                _out << std::endl;
                _out << _init << *learnedBound->first->pExpression();
                learnedBound->second->newBound->print( true, _out, true );
                _out << std::endl << std::endl;
            }
            for( auto learnedBound = mLearnedUpperBounds.begin(); learnedBound != mLearnedUpperBounds.end(); ++learnedBound )
            {
                for( auto premiseBound = learnedBound->second->premise->begin(); premiseBound != learnedBound->second->premise->end(); ++premiseBound )
                {
                    _out << _init;
                    _out << *(*premiseBound)->variable().pExpression();
                    (*premiseBound)->print( true, _out, true );
                    _out << std::endl;
                }
                _out << _init << "               | " << std::endl;
                _out << _init << "               V " << std::endl;
                _out << _init << *learnedBound->first->pExpression();
                learnedBound->second->nextWeakerBound->print( true, _out, true );
                _out << std::endl;
                _out << _init << *learnedBound->first->pExpression();
                learnedBound->second->newBound->print( true, _out, true );
                _out << std::endl << std::endl;
            }
        }
        #endif

        /**
         *
         * @param _out
         * @param _maxEntryLength
         * @param _init
         */
        template<typename T>
        void Tableau<T>::print( std::ostream& _out, unsigned _maxEntryLength, const std::string _init ) const
        {
            char     frameSign     = '-';
            _out << _init << std::setw( _maxEntryLength * (mWidth + 1) ) << std::setfill( frameSign ) << "" << std::endl;
            _out << _init << std::setw( _maxEntryLength ) << std::setfill( ' ' ) << "#";
            for( typename std::vector<TableauHead>::const_iterator column = mColumns.begin(); column != mColumns.end(); ++column )
            {
                std::stringstream out;
                out << *column->mName->pExpression();
                _out << std::setw( _maxEntryLength ) << out.str() + " #";
            }
            _out << std::endl;
            _out << _init << std::setw( _maxEntryLength * (mWidth + 1) ) << std::setfill( '#' ) << "" << std::endl;
            _out << std::setfill( ' ' );
            for( typename std::vector<TableauHead>::const_iterator row = mRows.begin(); row != mRows.end(); ++row )
            {
                _out << _init;
                std::stringstream out;
                out << *row->mName->pExpression();
                _out << std::setw( _maxEntryLength ) << out.str() + " #";
                Iterator rowIter = Iterator( row->mStartEntry, mpEntries );
                unsigned currentColumn = 0;
                while( true )
                {
                    for( unsigned i = currentColumn; i < (*rowIter).columnNumber(); ++i )
                    {
                        _out << std::setw( _maxEntryLength ) << "0 #";
                    }
                    std::stringstream out;
                    out << (*rowIter).content();
                    _out << std::setw( _maxEntryLength ) << out.str() + " #";
                    currentColumn = (*rowIter).columnNumber()+1;
                    if( rowIter.rowEnd() )
                    {
                        for( unsigned i = currentColumn; i < mWidth; ++i )
                        {
                            _out << std::setw( _maxEntryLength ) << "0 #";
                        }
                        _out << std::endl;
                        break;
                    }
                    rowIter.right();
                }
            }
            _out << _init << std::setw( _maxEntryLength * (mWidth + 1) ) << std::setfill( frameSign ) << "" << std::endl;
            _out << std::setfill( ' ' );
        }
    }    // end namspace lra
}    // end namspace smtrat

#endif   /* LRA_TABLEAU_H */<|MERGE_RESOLUTION|>--- conflicted
+++ resolved
@@ -433,11 +433,7 @@
                 T Scalar_Product( Tableau<T>&, Tableau<T>&, unsigned, unsigned, T, std::vector<unsigned>&, std::vector<unsigned>& );
                 void calculate_hermite_normalform( std::vector<unsigned>& );
                 void invert_HNF_Matrix( std::vector<unsigned> );
-<<<<<<< HEAD
-                bool create_cut_from_proof( Tableau<T>&, Tableau<T>&, unsigned&, T&, std::vector<T>&, std::vector<bool>&, ex&, std::vector<unsigned>&, std::vector<unsigned>&, Bound<T>*&);
-=======
                 bool create_cut_from_proof( Tableau<T>&, Tableau<T>&, unsigned&, T&, std::vector<T>&, std::vector<bool>&, smtrat::Polynomial&, std::vector<unsigned>&, std::vector<unsigned>&, Bound<T>*&);
->>>>>>> 7a7f16e9
                 #endif
                 #ifdef LRA_GOMORY_CUTS
                 const smtrat::Constraint* gomoryCut( const T&, unsigned, std::vector<const smtrat::Constraint*>& );
@@ -576,13 +572,8 @@
          * @param _ex
          * @return
          */
-<<<<<<< HEAD
-        template<typename T>
-        Variable<T>* Tableau<T>::newNonbasicVariable( const GiNaC::ex* _ex )
-=======
         template<class T>
         Variable<T>* Tableau<T>::newNonbasicVariable( const smtrat::Polynomial* _poly )
->>>>>>> 7a7f16e9
         {
             Variable<T>* var = new Variable<T>( mWidth++, false, _poly, mDefaultBoundPosition );
             mColumns.push_back( TableauHead() );
@@ -599,13 +590,8 @@
          * @param _coefficients
          * @return
          */
-<<<<<<< HEAD
-        template<typename T>
-        Variable<T>* Tableau<T>::newBasicVariable( const GiNaC::ex* _ex, const std::vector< Variable<T>* >& _nonbasicVariables, std::vector< T >& _coefficients )
-=======
         template<class T>
         Variable<T>* Tableau<T>::newBasicVariable( const smtrat::Polynomial* _poly, const std::vector< Variable<T>* >& _nonbasicVariables, std::vector< T >& _coefficients )
->>>>>>> 7a7f16e9
         {
             assert( _coefficients.size() == _coefficients.size() );
             Variable<T>* var = new Variable<T>( mHeight++, true, _poly, mDefaultBoundPosition );
@@ -2275,11 +2261,7 @@
             Iterator column_iterator = Iterator(mColumns.at(column_index).mStartEntry, mpEntries);   
             while(true)
             {
-<<<<<<< HEAD
-                (*mpEntries)[column_iterator.entryID()].rContent() = (-1)*(((*mpEntries)[column_iterator.entryID()].rContent()).toGinacNumeric());
-=======
                 (*mpEntries)[column_iterator.entryID()].rContent() = (-1)*(((*mpEntries)[column_iterator.entryID()].rContent()).content());
->>>>>>> 7a7f16e9
                 if(!column_iterator.columnBegin())
                 {
                     column_iterator.up();            
@@ -2296,20 +2278,13 @@
          * to the column with index columnA_index.
          * 
          * @return 
-         */        
-<<<<<<< HEAD
-        template<typename T>
-        void Tableau<T>::addColumns(unsigned columnA_index,unsigned columnB_index,T multiple)
-        {            
-            cout << __func__ << "( " << columnA_index << ", " << columnB_index << ", " << multiple << " )" << endl;
-=======
+         */
         template<class T>
         void Tableau<T>::addColumns( unsigned columnA_index, unsigned columnB_index, T multiple)
         {
             #ifdef LRA_DEBUG_CUTS_FROM_PROOFS
             std::cout << __func__ << "( " << columnA_index << ", " << columnB_index << ", " << multiple << " )" << std::endl;
             #endif
->>>>>>> 7a7f16e9
             Iterator columnA_iterator = Iterator(mColumns.at(columnA_index).mStartEntry, mpEntries);
             Iterator columnB_iterator = Iterator(mColumns.at(columnB_index).mStartEntry, mpEntries);
                 
@@ -2706,17 +2681,7 @@
                         {
                             row_iterator.right();  
                         }    
-                    }  
-<<<<<<< HEAD
-                    T floor_value = T( cln::floor1( cln::the<cln::cl_RA>( elim_content.toCLN() / added_content.toCLN() ) ) );
-                    cout << "floor_value = " << floor_value << endl;
-                    cout << "added_content = " << added_content << endl;
-                    cout << "elim_content = " << elim_content << endl;
-                    cout << "T((-1)*floor_value.toGinacNumeric()*added_content.toGinacNumeric()) = " << T((-1)*floor_value.toGinacNumeric()*added_content.toGinacNumeric()) << endl;
-                    addColumns(elim_pos,added_pos,T((-1)*floor_value.toGinacNumeric()));
-                    #ifdef LRA_DEBUG_HNF
-                    cout << "Add " << (added_pos+1) << ". column to " << (elim_pos+1) << ". column:" << endl;
-=======
+                    }
                     T floor_value = T( elim_content / added_content ).floor();
                     #ifdef LRA_DEBUG_CUTS_FROM_PROOFS
                     std::cout << "floor_value = " << floor_value << std::endl;
@@ -2727,7 +2692,6 @@
                     addColumns(elim_pos,added_pos,T((-1)*floor_value.content()));
                     #ifdef LRA_DEBUG_CUTS_FROM_PROOFS
                     std::cout << "Add " << (added_pos+1) << ". column to " << (elim_pos+1) << ". column:" << std::endl;
->>>>>>> 7a7f16e9
                     print();
                     #endif
                     number_of_entries = mRows.at(i).mSize; 
@@ -2887,14 +2851,9 @@
          * 
          * @return true,    if the proof can be constructed.
          *         false,   otherwise   
-         */        
-<<<<<<< HEAD
-        template<typename T>
-        bool Tableau<T>::create_cut_from_proof(Tableau<T>& Inverted_Tableau, Tableau<T>& DC_Tableau, unsigned& row_index, T& lcm,std::vector<T>& coefficients,std::vector<bool>& non_basics_proof,ex& cut,std::vector<unsigned>& diagonals,std::vector<unsigned>& dc_positions, Bound<T>*& upper_lower)
-=======
+         */
         template<class T>
         bool Tableau<T>::create_cut_from_proof(Tableau<T>& Inverted_Tableau, Tableau<T>& DC_Tableau, unsigned& row_index, T& _lcm,std::vector<T>& coefficients,std::vector<bool>& non_basics_proof, smtrat::Polynomial& cut,std::vector<unsigned>& diagonals,std::vector<unsigned>& dc_positions, Bound<T>*& upper_lower)
->>>>>>> 7a7f16e9
         {
             Value<T> result = T(0);
             Iterator row_iterator = Iterator(mRows.at(row_index).mStartEntry,mpEntries); 
