--- conflicted
+++ resolved
@@ -41,24 +41,15 @@
                 ///
                 double mConflictActivity;
                 ///
-<<<<<<< HEAD
-                union
-                {
-                    ///
-                    size_t mPosition;
-                    ///
+                size_t mPosition;
+                ///
 #ifdef __VS
-                    //Use pointer as VS cannot handle unrestricted unions right now
-                    typename std::list<std::list<std::pair<Variable<T1,T2>*,T2>>>::iterator* mpPositionInNonActivesVS;
+                //Use pointer as VS cannot handle unrestricted unions right now
+                typename std::list<std::list<std::pair<Variable<T1,T2>*,T2>>>::iterator* mpPositionInNonActivesVS;
 #else
-                    typename std::list<std::list<std::pair<Variable<T1,T2>*,T2>>>::iterator mPositionInNonActives;
+                ///
+                typename std::list<std::list<std::pair<Variable<T1,T2>*,T2>>>::iterator mPositionInNonActives;
 #endif
-                };
-=======
-                size_t mPosition;
-                ///
-                typename std::list<std::list<std::pair<Variable<T1,T2>*,T2>>>::iterator mPositionInNonActives;
->>>>>>> 1678745d
                 ///
                 typename Bound<T1, T2>::BoundSet mUpperbounds;
                 ///
