/*
 *  SMT-RAT - Satisfiability-Modulo-Theories Real Algebra Toolbox
 * Copyright (C) 2012 Florian Corzilius, Ulrich Loup, Erika Abraham, Sebastian Junges
 *
 * This file is part of SMT-RAT.
 *
 * SMT-RAT is free software: you can redistribute it and/or modify
 * it under the terms of the GNU General Public License as published by
 * the Free Software Foundation, either version 3 of the License, or
 * (at your option) any later version.
 *
 * SMT-RAT is distributed in the hope that it will be useful,
 * but WITHOUT ANY WARRANTY; without even the implied warranty of
 * MERCHANTABILITY or FITNESS FOR A PARTICULAR PURPOSE.  See the
 * GNU General Public License for more details.
 *
 * You should have received a copy of the GNU General Public License
 * along with SMT-RAT.  If not, see <http://www.gnu.org/licenses/>.
 *
 */


/**
 * @file TSManager.cpp
 * @author Florian Corzilius
 * @author Ulrich Loup
 * @author Sebastian Junges
 *
 * @since 2012-01-18, 3:22 PM
 */

#include "Manager.h"
#include "modules/Modules.h"
#include "StrategyGraph.h"

#include <typeinfo>
#include <cln/cln.h>

using namespace std;

using GiNaC::ex;
using GiNaC::numeric;
using GiNaC::symbol;

namespace smtrat
{
    /**
     * Constructors:
     */

    Manager::Manager( Formula* _inputFormula ):
        mpPassedFormula( _inputFormula ),
        mGeneratedModules( vector<Module*>( 1, new Module( this, mpPassedFormula ) ) ),
        mBackendsOfModules(),
        mpPrimaryBackend( mGeneratedModules.back() ),
        mBackTrackPoints(),
        mStrategyGraph(),
        mModulePositionInStrategy()
    {
        mpModulFactories = new map<const ModuleType, ModuleFactory*>();
        mModulePositionInStrategy[mpPrimaryBackend] = 0;

        // inform it about all constraints
        for( fcs_const_iterator constraint = Formula::mConstraintPool.begin(); constraint != Formula::mConstraintPool.end(); ++constraint )
        {
            mpPrimaryBackend->inform( *constraint );
        }

        /*
         * Add all existing modules.
         */
        addModuleType( MT_SmartSimplifier, new StandardModuleFactory<SmartSimplifier>() );
#ifdef USE_GB
        addModuleType( MT_GroebnerModule, new StandardModuleFactory<GroebnerModule<GBSettings> >() );
        #endif
        addModuleType( MT_VSModule, new StandardModuleFactory<VSModule>() );
        #ifdef USE_CAD
        //        addModuleType( MT_UnivariateCADModule, new StandardModuleFactory<UnivariateCADModule>() );
        addModuleType( MT_CADModule, new StandardModuleFactory<CADModule>() );
        #endif
        addModuleType( MT_SATModule, new StandardModuleFactory<SATModule>() );
        addModuleType( MT_PreProModule, new StandardModuleFactory<PreProModule>() );
        addModuleType( MT_CNFerModule, new StandardModuleFactory<CNFerModule>() );
        addModuleType( MT_LRAModule, new StandardModuleFactory<LRAModule>() );
        addModuleType( MT_SingleVSModule, new StandardModuleFactory<SingleVSModule>() );
<<<<<<< HEAD
        addModuleType( MT_FourierMotzkinSimplifier, new StandardModuleFactory<FourierMotzkinSimplifier>() );
//        addModuleType( MT_ICPModule, new StandardModuleFactory<ICPModule>() );
=======
        addModuleType( MT_ICPModule, new StandardModuleFactory<ICPModule>() );
>>>>>>> 4fcb2fdc
    }

    /**
     * Destructor:
     */

    Manager::~Manager()
    {
        Module::storeAssumptionsToCheck( *this );
        while( !mGeneratedModules.empty() )
        {
            Module* ptsmodule = mGeneratedModules.back();
            mGeneratedModules.pop_back();
            delete ptsmodule;
        }
        while( !mpModulFactories->empty() )
        {
            const ModuleFactory* pModulFactory = mpModulFactories->begin()->second;
            mpModulFactories->erase( mpModulFactories->begin() );
            delete pModulFactory;
        }
        delete mpModulFactories;
    }

    /**
     * Methods:
     */

    /**
     * Informs the manager and all modules which will be created about the existence of the given
     * constraint. The constraint is in form of a string either in infix or in prefix notation.
     * If the polarity of the literal, to which the given constraint belongs to, is negative
     * (false), the constraints is added inverted.
     *
     * @param _constraint   The constraint to add as string in either infix or prefix notation.
     * @param _infix        A flag which is true, if the constraint is given in infix notation,
     *                      and false, if it is given in prefix notation.
     *
     * @return  false,      if it is easy to decide whether the constraint is inconsistent;
     *          true,       otherwise.
     */
    bool Manager::inform( const string& _constraint, const bool _infix )
    {
        return Formula::newConstraint( _constraint, _infix, true )->isConsistent();
    }

    /**
     * Pops a backtrack point from the stack of backtrackpoints. Furthermore, it provokes popBacktrackPoint
     * in all so far created modules.
     */
    void Manager::popBacktrackPoint()
    {
        assert( !mBackTrackPoints.empty() );
        unsigned          pos        = 0;
        Formula::iterator subformula = mpPassedFormula->begin();
        while( pos <= mBackTrackPoints.back() )
        {
            ++subformula;
        }
        while( subformula != mpPassedFormula->end() )
        {
            mpPrimaryBackend->removeSubformula( subformula );
            subformula = mpPassedFormula->erase( subformula );
        }
        mBackTrackPoints.pop_back();
    }

    /**
     * Adds a constraint to the module of this manager. The constraint is in form of a string
     * either in infix or in prefix notation. If the polarity of the literal, to which the given
     * constraint belongs to, is negative (false), the constraints is added inverted.
     *
     * @param _constraint   The constraint to add as string in either infix or prefix notation.
     * @param _infix        A flag which is true, if the constraint is given in infix notation,
     *                      and false, if it is given in prefix notation.
     * @param _polarity     The polarity if the literal the constraint belongs to.
     *
     * @return  false,      if it is easy to decide whether the constraint is inconsistent;
     *          true,       otherwise.
     */
    bool Manager::addConstraint( const string& _constraint, const bool _infix, const bool _polarity )
    {
        /*
         * Add the constraint to the primary backend module.
         */
        mBackendsUptodate = false;

        mpPassedFormula->addSubformula( Formula::newConstraint( _constraint, _infix, _polarity ) );
        return mpPrimaryBackend->assertSubformula( mpPassedFormula->last() );
    }

    /**
     * Gets the infeasible subsets.
     *
     * @return  One or more infeasible subsets. An infeasible subset is a set of
     *          numbers, where the number i belongs to the ith received constraint.
     */
    vector<vector<unsigned> > Manager::getReasons() const
    {
        vector<vector<unsigned> > infeasibleSubsets = vector<vector<unsigned> >();
        assert( !mpPrimaryBackend->rInfeasibleSubsets().empty() );
        for( vec_set_const_pFormula::const_iterator infSubSet = mpPrimaryBackend->rInfeasibleSubsets().begin();
                infSubSet != mpPrimaryBackend->rInfeasibleSubsets().end(); ++infSubSet )
        {
            assert( !infSubSet->empty() );
            infeasibleSubsets.push_back( vector<unsigned>() );
            for( set<const Formula*>::const_iterator infSubFormula = infSubSet->begin(); infSubFormula != infSubSet->end(); ++infSubFormula )
            {
                unsigned infSubFormulaPos = 0;
                for( Formula::const_iterator subFormula = mpPrimaryBackend->rReceivedFormula().begin();
                        subFormula != mpPrimaryBackend->rReceivedFormula().end(); ++subFormula )
                {
                    if( (*subFormula)->constraint() == (*infSubFormula)->constraint() )
                    {
                        infeasibleSubsets.back().push_back( infSubFormulaPos );
                        break;
                    }
                    ++infSubFormulaPos;
                }
            }
        }
        return infeasibleSubsets;
    }

    /**
     * Get the backends to call for the given problem instance required by the given module.
     *
     * @param _formula      The problem instance.
     * @param _requiredBy   The module asking for a backend.
     *
     * @return  A vector of modules, which the module defined by _requiredBy calls in parallel to achieve
     *          an answer to the given instance.
     */
    vector<Module*> Manager::getBackends( Formula* _formula, Module* _requiredBy )
    {
        vector<Module*>        backends         = vector<Module*>();
        vector<Module*>&       allBackends      = mBackendsOfModules[_requiredBy];
        vector< pair<unsigned, ModuleType> > backendModuleTypes = mStrategyGraph.nextModuleTypes( mModulePositionInStrategy[_requiredBy], _formula->getPropositions() );
        for( auto iter = backendModuleTypes.begin(); iter != backendModuleTypes.end(); ++iter )
        {
            assert( iter->second != _requiredBy->type() );
            vector<Module*>::iterator backend = allBackends.begin();
            while( backend != allBackends.end() )
            {
                if( (*backend)->type() == iter->second )
                {
                    // the backend already exists
                    backends.push_back( *backend );
                    break;
                }
                ++backend;
            }
            if( backend == allBackends.end() )
            {
                auto backendFactory = mpModulFactories->find( iter->second );
                assert( backendFactory != mpModulFactories->end() );
                // backend does not exist => create it
                Module* pBackend = backendFactory->second->create( this, _requiredBy->pPassedFormula() );
                mGeneratedModules.push_back( pBackend );
                allBackends.push_back( pBackend );
                backends.push_back( pBackend );
                mModulePositionInStrategy[pBackend] = iter->first;
                // inform it about all constraints
                for( fcs_const_iterator constraint = _requiredBy->constraintsToInform().begin();
                        constraint != _requiredBy->constraintsToInform().end(); ++constraint )
                {
                    pBackend->inform( *constraint );
                }
            }
        }
        return backends;
    }

}    // namespace smtrat
<|MERGE_RESOLUTION|>--- conflicted
+++ resolved
@@ -83,12 +83,7 @@
         addModuleType( MT_CNFerModule, new StandardModuleFactory<CNFerModule>() );
         addModuleType( MT_LRAModule, new StandardModuleFactory<LRAModule>() );
         addModuleType( MT_SingleVSModule, new StandardModuleFactory<SingleVSModule>() );
-<<<<<<< HEAD
-        addModuleType( MT_FourierMotzkinSimplifier, new StandardModuleFactory<FourierMotzkinSimplifier>() );
-//        addModuleType( MT_ICPModule, new StandardModuleFactory<ICPModule>() );
-=======
         addModuleType( MT_ICPModule, new StandardModuleFactory<ICPModule>() );
->>>>>>> 4fcb2fdc
     }
 
     /**
