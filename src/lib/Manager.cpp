/*
 * SMT-RAT - Satisfiability-Modulo-Theories Real Algebra Toolbox
 * Copyright (C) 2013 Florian Corzilius, Ulrich Loup, Erika Abraham, Sebastian Junges
 *
 * This file is part of SMT-RAT.
 *
 * SMT-RAT is free software: you can redistribute it and/or modify
 * it under the terms of the GNU General Public License as published by
 * the Free Software Foundation, either version 3 of the License, or
 * (at your option) any later version.
 *
 * SMT-RAT is distributed in the hope that it will be useful,
 * but WITHOUT ANY WARRANTY; without even the implied warranty of
 * MERCHANTABILITY or FITNESS FOR A PARTICULAR PURPOSE. See the
 * GNU General Public License for more details.
 *
 * You should have received a copy of the GNU General Public License
 * along with SMT-RAT. If not, see <http://www.gnu.org/licenses/>.
 *
 */

/**
 * @file Manager.cpp
 * 
 * @author  Florian Corzilius
 * @author  Ulrich Loup
 * @author  Sebastian Junges
 * @author  Henrik Schmitz
 * @since   2012-01-18
 * @version 2013-01-11
 */

#include "Manager.h"
#include "StrategyGraph.h"
#include "modules/Modules.h"


#include <typeinfo>
#include <cln/cln.h>

using namespace std;

using GiNaC::ex;
using GiNaC::numeric;
using GiNaC::symbol;

namespace smtrat
{
    /**
     * Constructors:
     */

    Manager::Manager( Formula* _inputFormula ):
        mpPassedFormula( _inputFormula ),
        mGeneratedModules( vector<Module*>( 1, new Module(MT_Module, mpPassedFormula, this ) ) ),
        mBackendsOfModules(),
        mpPrimaryBackend( mGeneratedModules.back() ),
        mStrategyGraph(),
        mModulePositionInStrategy(),
        mRunsParallel( false ),
        mpThreadPool( NULL )
    {
        mpModuleFactories = new map<const ModuleType, ModuleFactory*>();
        mModulePositionInStrategy[mpPrimaryBackend] = 0;

        // inform it about all constraints
        for( fcs_const_iterator constraint = Formula::mConstraintPool.begin(); constraint != Formula::mConstraintPool.end(); ++constraint )
        {
            mpPrimaryBackend->inform( *constraint );
        }

<<<<<<< HEAD
        /*
         * Add all existing modules.
         */
        addModuleType( MT_SmartSimplifier, new StandardModuleFactory<SmartSimplifier>() );
        #ifdef USE_GB
        addModuleType( MT_GroebnerModule, new StandardModuleFactory<GroebnerModule<GBSettings> >() );
        #endif
        addModuleType( MT_VSModule, new StandardModuleFactory<VSModule>() );
        #ifdef USE_CAD
//        addModuleType( MT_UnivariateCADModule, new StandardModuleFactory<UnivariateCADModule>() );
        addModuleType( MT_CADModule, new StandardModuleFactory<CADModule>() );
        #endif
        addModuleType( MT_SATModule, new StandardModuleFactory<SATModule>() );
        addModuleType( MT_PreProModule, new StandardModuleFactory<PreProModule>() );
        addModuleType( MT_CNFerModule, new StandardModuleFactory<CNFerModule>() );
        addModuleType( MT_LRAModule, new StandardModuleFactory<LRAModule>() );
        addModuleType( MT_SingleVSModule, new StandardModuleFactory<SingleVSModule>() );
        addModuleType( MT_ILRAModule, new StandardModuleFactory<ILRAModule>() );
//        addModuleType( MT_ICPModule, new StandardModuleFactory<ICPModule>() );
        addModuleType( MT_TLRAModule, new StandardModuleFactory<TLRAModule>() );
        
        if( !mStrategyGraph.hasBranches() )
        {
            std::cout << "has branches" << std::endl;
            unsigned numberOfCores = 8; //std::thread::hardware_concurrency();
            if( numberOfCores>1 )
            {
                mRunsParallel = true;
                mpThreadPool = new ThreadPool( numberOfCores );
                std::cout << "has branches2" << std::endl;
            }
        }
=======
>>>>>>> d9dc8855
    }

    /**
     * Destructor:
     */

    Manager::~Manager()
    {
        Module::storeAssumptionsToCheck( *this );
        while( !mGeneratedModules.empty() )
        {
            Module* ptsmodule = mGeneratedModules.back();
            mGeneratedModules.pop_back();
            delete ptsmodule;
        }
        while( !mpModuleFactories->empty() )
        {
            const ModuleFactory* pModuleFactory = mpModuleFactories->begin()->second;
            mpModuleFactories->erase( mpModuleFactories->begin() );
            delete pModuleFactory;
        }
        delete mpModuleFactories;
        if( mpThreadPool!=NULL )
        {
            delete mpThreadPool;
        }
    }

    /**
     * Methods:
     */

    /**
     * Prints the model, if there is one.
     *
     * @param _out The stream to print on.
     */
    void Manager::printModel( ostream& _out ) const
    {
        mpPrimaryBackend->updateModel();
        if( !mpPrimaryBackend->model().empty() )
        {
            _out << "Model:" << endl;
            for( Module::Model::const_iterator assignment = mpPrimaryBackend->model().begin(); assignment != mpPrimaryBackend->model().end(); ++assignment )
            {
                _out << "  ";
                _out << left << setw( Formula::constraintPool().maxLenghtOfVarName() ) << assignment->first;
                _out << " -> " << assignment->second << endl;
            }
        }
    }

    /**
     * Get the backends to call for the given problem instance required by the given module.
     *
     * @param _formula      The problem instance.
     * @param _requiredBy   The module asking for a backend.
     *
     * @return  A vector of modules, which the module defined by _requiredBy calls in parallel to achieve
     *          an answer to the given instance.
     */
    vector<Module*> Manager::getBackends( Formula* _formula, Module* _requiredBy )
    {
        vector<Module*>        backends         = vector<Module*>();
        vector<Module*>&       allBackends      = mBackendsOfModules[_requiredBy];
        /*
         * Get the types of the modules, which the given module needs to call to solve its passedFormula.
         */
        vector< pair<unsigned, ModuleType> > backendModuleTypes = mStrategyGraph.nextModuleTypes( mModulePositionInStrategy[_requiredBy], _formula->getPropositions() );
        for( auto iter = backendModuleTypes.begin(); iter != backendModuleTypes.end(); ++iter )
        {
            assert( iter->second != _requiredBy->type() );
            /*
             * If for this module type an instance already exists, we just add it to the modules to return.
             */
            vector<Module*>::iterator backend = allBackends.begin();
            while( backend != allBackends.end() )
            {
                if( (*backend)->type() == iter->second )
                {
                    // the backend already exists
                    backends.push_back( *backend );
                    break;
                }
                ++backend;
            }
            /*
             * Otherwise, we create a new instance of this module type and add it to the modules to return.
             */
            if( backend == allBackends.end() )
            {
<<<<<<< HEAD
                auto backendFactory = mpModuleFactories->find( iter->second );
                assert( backendFactory != mpModuleFactories->end() );
                Module* pBackend = backendFactory->second->create( _requiredBy->pPassedFormula(), this );
=======
                auto backendFactory = mpModulFactories->find( iter->second );
                assert( backendFactory != mpModulFactories->end() );
                Module* pBackend = backendFactory->second->create(iter->second,  _requiredBy->pPassedFormula(), this );
>>>>>>> d9dc8855
                mGeneratedModules.push_back( pBackend );
                pBackend->setId( mGeneratedModules.size()-1 );
                allBackends.push_back( pBackend );
                backends.push_back( pBackend );
                mModulePositionInStrategy[pBackend] = iter->first;
                // inform it about all constraints
                for( fcs_const_iterator constraint = _requiredBy->constraintsToInform().begin();
                        constraint != _requiredBy->constraintsToInform().end(); ++constraint )
                {
                    pBackend->inform( *constraint );
                }
            }
        }
        return backends;
    }
    
    std::future<Answer> Manager::submitBackend( Module& _rModule )
    {
        if( mRunsParallel )
        {
            return mpThreadPool->submitTask( _rModule );
        }
        else
        {
            throw;
        }
    }
}    // namespace smtrat<|MERGE_RESOLUTION|>--- conflicted
+++ resolved
@@ -69,7 +69,6 @@
             mpPrimaryBackend->inform( *constraint );
         }
 
-<<<<<<< HEAD
         /*
          * Add all existing modules.
          */
@@ -102,8 +101,6 @@
                 std::cout << "has branches2" << std::endl;
             }
         }
-=======
->>>>>>> d9dc8855
     }
 
     /**
@@ -195,15 +192,9 @@
              */
             if( backend == allBackends.end() )
             {
-<<<<<<< HEAD
-                auto backendFactory = mpModuleFactories->find( iter->second );
-                assert( backendFactory != mpModuleFactories->end() );
-                Module* pBackend = backendFactory->second->create( _requiredBy->pPassedFormula(), this );
-=======
                 auto backendFactory = mpModulFactories->find( iter->second );
                 assert( backendFactory != mpModulFactories->end() );
                 Module* pBackend = backendFactory->second->create(iter->second,  _requiredBy->pPassedFormula(), this );
->>>>>>> d9dc8855
                 mGeneratedModules.push_back( pBackend );
                 pBackend->setId( mGeneratedModules.size()-1 );
                 allBackends.push_back( pBackend );
