--- conflicted
+++ resolved
@@ -32,14 +32,10 @@
 
 namespace smtrat
 {
-<<<<<<< HEAD
-    class Manager;
-=======
     class Manager; // forward declaration
 
     /// A vector of atomic bool pointers.
     typedef std::vector<std::atomic_bool*> Conditionals;
->>>>>>> 42cb7b21
     
     /**
      * Stores all necessary information of an branch, which can be used to detect probable infinite loop of branchings.
