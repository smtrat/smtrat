--- conflicted
+++ resolved
@@ -27,16 +27,7 @@
 #include "ValidationSettings.h"
 #include "../datastructures/Assignment.h"
 #include "../config.h"
-<<<<<<< HEAD
-#include "../logging.h"
-
-namespace smtrat
-{
-    class Manager;
-=======
 #include "ModuleSettings.h"
-
-
 
 namespace smtrat
 {
@@ -44,7 +35,6 @@
 
     /// A vector of atomic bool pointers.
     typedef std::vector<std::atomic_bool*> Conditionals;
->>>>>>> fae43a19
     
     /**
      * Stores all necessary information of an branch, which can be used to detect probable infinite loop of branchings.
@@ -150,13 +140,10 @@
             Manager* const mpManager;
             /// Stores the assignment of the current satisfiable result, if existent.
             mutable Model mModel;
-<<<<<<< HEAD
 			/// Stores all satisfying assignments
 			mutable std::vector<Model> mAllModels;
-=======
             /// True, if the model has already been computed.
             mutable bool mModelComputed;
->>>>>>> fae43a19
 
         private:
             /// States whether the received formula is known to be satisfiable or unsatisfiable otherwise it is set to unknown.
@@ -1153,7 +1140,6 @@
              * and this module could find an assignment.
              * @param _out The stream to print the assignment on.
              */
-<<<<<<< HEAD
             void printModel( std::ostream& = std::cout ) const;
             
             /**
@@ -1162,9 +1148,6 @@
              * @param _out The stream to print the assignment on.
              */
             void printAllModels( std::ostream& = std::cout );
-=======
-            void printModel() const;
->>>>>>> fae43a19
         private:
             
             /**
