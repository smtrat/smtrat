/**
 * @file Module.cpp
 *
 * @author   Florian Corzilius
 * @author   Ulrich Loup
 * @author   Sebastian Junges
 * @author   Henrik Schmitz
 * @since:   2012-01-18
 * @version: 2013-01-11
 */

#include <fstream>
#include <iostream>
#include <iomanip>
#include <limits.h>
#include <cmath>

#include <boost/range/adaptor/reversed.hpp>

#include "Manager.h"
#include "Module.h"

// Flag activating some informative and not exaggerated output about module calls.
//#define MODULE_VERBOSE
//#define MODULE_VERBOSE_INTEGERS
//#define DEBUG_MODULE_CALLS_IN_SMTLIB

using namespace std;
using namespace carl;

namespace smtrat
{
    
    vector<string> Module::mAssumptionToCheck = vector<string>();
    set<string> Module::mVariablesInAssumptionToCheck = set<string>();
    size_t Module::mNumOfBranchVarsToStore = 10;
#ifdef __VS
    vector<Branching> Module::mLastBranches = vector<Branching>( mNumOfBranchVarsToStore, Branching(Poly::PolyType(ZERO_RATIONAL), ZERO_RATIONAL) );
#else
	vector<Branching> Module::mLastBranches = vector<Branching>(mNumOfBranchVarsToStore, Branching(typename Poly::PolyType(ZERO_RATIONAL), ZERO_RATIONAL));
#endif
    size_t Module::mFirstPosInLastBranches = 0;

    #ifdef SMTRAT_DEVOPTION_Validation
    ValidationSettings* Module::validationSettings = new ValidationSettings();
    #endif

    // Constructor.
    
    Module::Module( const ModuleInput* _formula, Conditionals& _foundAnswer, Manager* _manager ):
        mId( 0 ),
        mThreadPriority( thread_priority( 0 , 0 ) ),
        mpReceivedFormula( _formula ),
        mpPassedFormula( new ModuleInput() ),
        mInfeasibleSubsets(),
        mpManager( _manager ),
        mModel(),
        mSolverState( Unknown ),
#ifdef __VS
        mBackendsFoundAnswer(new std::atomic<bool>(false)),
#else
        mBackendsFoundAnswer(new std::atomic_bool(false)),
#endif
        mFoundAnswer( _foundAnswer ),
        mUsedBackends(),
        mAllBackends(),
        mDeductions(),
        mSplittings(),
        mFirstSubformulaToPass( mpPassedFormula->end() ),
        mConstraintsToInform(),
        mInformedConstraints(),
        mFirstUncheckedReceivedSubformula( mpReceivedFormula->end() ),
        mSmallerMusesCheckCounter( 0 )
#ifdef SMTRAT_DEVOPTION_MeasureTime
        ,
        mTimerAddTotal( 0 ),
        mTimerCheckTotal( 0 ),
        mTimerRemoveTotal( 0 ),
        mTimerAddRunning( false ),
        mTimerCheckRunning( false ),
        mTimerRemoveRunning( false ),
        mNrConsistencyChecks( 0 )
#endif
    {}

    // Destructor.
    
    Module::~Module()
    {
        mDeductions.clear();
        mSplittings.clear();
        clearModel();
        mConstraintsToInform.clear();
        mInformedConstraints.clear();
        delete mpPassedFormula;
        mFoundAnswer.clear();
        delete mBackendsFoundAnswer;
    }
    
    Answer Module::check( bool _full )
    {
<<<<<<< HEAD
		SMTRAT_LOG_TRACE("smtrat.module", "Check " << (_full ? "full" : "lazy") << " with " << moduleName(type()));
=======
        #ifdef MODULE_VERBOSE
        cout << endl << "Check " << (_full ? "full" : "lazy" ) << " with " << moduleName() << endl;
        print( cout, " ");
        #endif
>>>>>>> 42cb7b21
        #ifdef SMTRAT_DEVOPTION_MeasureTime
        startCheckTimer();
        ++(mNrConsistencyChecks);
        #endif
        #ifdef DEBUG_MODULE_CALLS_IN_SMTLIB
        cout << "(assert (and";
        for( auto& subformula : *mpReceivedFormula )
            cout << " " << subformula.formula().toString( false, true );
        cout << "))\n";
        #endif
        clearDeductions();
        if( rReceivedFormula().empty() )
        {
            #ifdef SMTRAT_DEVOPTION_MeasureTime
            stopCheckTimer();
            #endif
            return foundAnswer( True );
        }
        Answer result = checkCore( _full );
        #ifdef SMTRAT_DEVOPTION_MeasureTime
        stopCheckTimer();
        #endif
        assert(result == Unknown || result == False || result == True);
        assert( result != False || hasValidInfeasibleSubset() );
        #ifdef SMTRAT_DEVOPTION_Validation
        if( validationSettings->logTCalls() )
        {
            if( result != Unknown && !mpReceivedFormula->empty() )
            {
//                std::cout  << "Add assumption to check in Line " << __LINE__ << " from " << moduleName( type() ) << ": " << ((FormulaT)*mpReceivedFormula) << std::endl;
                addAssumptionToCheck( *mpReceivedFormula, result == True, moduleName() );
            }
        }
        #endif
        return foundAnswer( result );
    }

    bool Module::inform( const FormulaT& _constraint )
    {
<<<<<<< HEAD
		SMTRAT_LOG_TRACE("smtrat.module", __func__ << " in " << this << " with name " << moduleName(mType) << ": " << _constraint);
		addConstraintToInform( _constraint );
=======
        #ifdef MODULE_VERBOSE
        cout << __func__ << " in " << this << " with name " << moduleName() << ": " << _constraint << endl;
        #endif
        addConstraintToInform( _constraint );
>>>>>>> 42cb7b21
        return informCore( _constraint );
    }
    
    bool Module::add( ModuleInput::const_iterator _receivedSubformula )
    {
<<<<<<< HEAD
        SMTRAT_LOG_TRACE("smtrat.module", __func__ << " in " << this << " with name " << moduleName(mType) << ": " << _receivedSubformula->formula());
=======
        #ifdef MODULE_VERBOSE
        cout << __func__ << " in " << this << " with name " << moduleName() << ":" << endl << endl;
        cout << " " << _receivedSubformula->formula() << endl << endl;
        #endif
>>>>>>> 42cb7b21
        if( mFirstUncheckedReceivedSubformula == mpReceivedFormula->end() )
        {
            mFirstUncheckedReceivedSubformula = _receivedSubformula;
        }
        bool result = addCore( _receivedSubformula );
        if( !result )
            foundAnswer( False );
        return result;
    }
    
    void Module::remove( ModuleInput::const_iterator _receivedSubformula )
    {
<<<<<<< HEAD
        SMTRAT_LOG_TRACE("smtrat.module", __func__ << " in " << this << " with name " << moduleName(mType) << ": " << _receivedSubformula->formula());
=======
        #ifdef MODULE_VERBOSE
        cout << __func__ << " in " << this << " with name " << moduleName() << ":" << endl << endl;
        cout << " " << _receivedSubformula->formula() << endl << endl;
        #endif
>>>>>>> 42cb7b21
        removeCore( _receivedSubformula );
        if( mFirstUncheckedReceivedSubformula == _receivedSubformula )
            ++mFirstUncheckedReceivedSubformula;
        // Check if the constraint to delete is an original constraint of constraints in the vector
        // of passed constraints.
        ModuleInput::iterator passedSubformula = mpPassedFormula->begin();
        while( passedSubformula != mpPassedFormula->end() )
        {
            // Remove the received formula from the set of origins.
            if( mpPassedFormula->removeOrigin( passedSubformula, _receivedSubformula->formula() ) )
            {
                passedSubformula = this->eraseSubformulaFromPassedFormula( passedSubformula );
            }
            else
            {
                ++passedSubformula;
            }
        }
        // Delete all infeasible subsets in which the constraint to delete occurs.
        for( size_t pos = 0; pos < mInfeasibleSubsets.size(); )
        {
            auto& infsubset = mInfeasibleSubsets[pos];
            if( infsubset.find( _receivedSubformula->formula() ) != infsubset.end() )
            {
                infsubset = std::move(mInfeasibleSubsets.back());
                mInfeasibleSubsets.pop_back();
            }
            else
            {
                ++pos;
            }
        }
        if( mInfeasibleSubsets.empty() ) 
            mSolverState = Unknown;
    }

    Answer Module::checkCore( bool _full )
    {
        if ( !mInfeasibleSubsets.empty() )
            return False;

        assert( mInfeasibleSubsets.empty() );

        // Copy the received formula to the passed formula.
        auto subformula = mpReceivedFormula->begin();
        for( auto passedSubformula = mpPassedFormula->begin(); passedSubformula != mpPassedFormula->end(); ++passedSubformula )
        {
            assert( subformula != mpReceivedFormula->end() );
            ++subformula;
        }
        while( subformula != mpReceivedFormula->end() )
        {
            addReceivedSubformulaToPassedFormula( subformula++ );
        }
        #ifdef GENERATE_ONLY_PARSED_FORMULA_INTO_ASSUMPTIONS
        addAssumptionToCheck( *mpReceivedFormula, true, moduleName( type() ) );
        return True;
        #else
        // Run the backends on the passed formula and return its answer.
        Answer a = runBackends( _full );
        if( a == False )
        {
            getInfeasibleSubsets();
        }
        return a;
        #endif
    }
    
    void Module::init()
    {
        if( mpManager == NULL || mConstraintsToInform.empty() ) return;
        // Get the backends to be considered from the manager.
        mUsedBackends = mpManager->getBackends( this, mBackendsFoundAnswer );
        mAllBackends = mpManager->getAllBackends( this );
        for( Module* backend : mAllBackends )
        {
            for( auto iter = mConstraintsToInform.begin(); iter != mConstraintsToInform.end(); ++iter )
                backend->inform( *iter );
            backend->init();
        }
        mInformedConstraints.insert(mInformedConstraints.end(), mConstraintsToInform.begin(), mConstraintsToInform.end() );
        mConstraintsToInform.clear();
    }

    void Module::updateModel() const
    {
        clearModel();
        if( mSolverState == True )
        {
            getBackendsModel();
            excludeNotReceivedVariablesFromModel();
        }
    }

	void Module::updateAllModels()
    {
        clearModels();
        if( mSolverState == True )
        {
            //TODO Matthias: set all models
			getBackendsAllModels();
            /*carl::Variables receivedVariables;
            mpReceivedFormula->arithmeticVars( receivedVariables );
            mpReceivedFormula->booleanVars( receivedVariables );
            // TODO: Do the same for bv and uninterpreted variables and functions
            auto iterRV = receivedVariables.begin();
            if( iterRV != receivedVariables.end() )
            {
                for( std::map<ModelVariable,ModelValue>::const_iterator iter = mModel.begin(); iter != mModel.end(); )
                {
                    if( iter->first.isVariable() )
                    {
                        auto tmp = std::find( iterRV, receivedVariables.end(), iter->first.asVariable() );
                        if( tmp == receivedVariables.end() )
                        {
                            iter = mModel.erase( iter );
                            continue;
                        }
                        else
                        {
                            iterRV = tmp;
                        }
                    }
                    ++iter;
                }
            }*/
        }
    }

    list<std::vector<carl::Variable>> Module::getModelEqualities() const
    {
        list<std::vector<carl::Variable>> res;
        for( auto& it : this->mModel )
        {
            if( it.first.isVariable() )
            {
                carl::Variable v = it.first.asVariable();
                ModelValue a = it.second;
                bool added = false;
                for( auto& cls: res )
                {
                    // There should be no empty classes in the result.
                    assert(cls.size() > 0);
                    // Check if the current assignment fits into this class.
                    if( a == this->mModel[cls.front()] )
                    {
                        // insert it and continue with the next assignment.
                        cls.push_back( v );
                        added = true;
                        break;
                    }
                }
                if( !added )
                {
                    // The assignment did not fit in any existing class, hence we create a new one.
                    res.emplace_back(std::vector<carl::Variable>( {v} ));
                }
            }
        }
        return res;
    }
    
    pair<ModuleInput::iterator,bool> Module::addSubformulaToPassedFormula( const FormulaT& _formula, bool _hasSingleOrigin, const FormulaT& _origin, const std::shared_ptr<std::vector<FormulaT>>& _origins, bool _mightBeConjunction )
    {
        std::pair<ModuleInput::iterator,bool> res = mpPassedFormula->add( _formula, _hasSingleOrigin, _origin, _origins, _mightBeConjunction );
        if( res.second )
        {
            if( mFirstSubformulaToPass == mpPassedFormula->end() )
                mFirstSubformulaToPass = res.first;
        }
        return res;
    }
    
    bool Module::originInReceivedFormula( const FormulaT& _origin ) const
    {
        if( mpReceivedFormula->contains( _origin ) )
            return true;
        if( _origin.getType() == carl::FormulaType::AND )
        {
            FormulasT subFormulasInRF;
            for( auto fwo = mpReceivedFormula->begin();  fwo != mpReceivedFormula->end(); ++fwo )
            {
                const FormulaT& subform = fwo->formula();
                if( subform.getType() == carl::FormulaType::AND )
                    subFormulasInRF.insert(subFormulasInRF.end(), subform.subformulas().begin(), subform.subformulas().end() );
                else
                    subFormulasInRF.push_back( subform );
            }
            for( auto& f : _origin.subformulas() )
            {
                if( std::find(subFormulasInRF.begin(), subFormulasInRF.end(), f ) == subFormulasInRF.end() )
                    return false;
            }
            return true;
        }
        return false;
    }

    std::vector<FormulaT> Module::merge( const std::vector<FormulaT>& _vecSetA, const std::vector<FormulaT>& _vecSetB ) const
    {
        std::vector<FormulaT> result;
        std::vector<FormulaT>::const_iterator originSetA = _vecSetA.begin();
        while( originSetA != _vecSetA.end() )
        {
            std::vector<FormulaT>::const_iterator originSetB = _vecSetB.begin();
            while( originSetB != _vecSetB.end() )
            {
                FormulasT subformulas;
                if( originSetA->getType() == carl::FormulaType::AND )
                    subformulas = originSetA->subformulas();
                else
                    subformulas.push_back( *originSetA );
                if( originSetB->getType() == carl::FormulaType::AND )
                    subformulas.insert(subformulas.end(), originSetB->begin(), originSetB->end() );
                else
                    subformulas.push_back( *originSetB );
                result.push_back( FormulaT( carl::FormulaType::AND, std::move( subformulas ) ) );
                ++originSetB;
            }
            ++originSetA;
        }
        return result;
    }
    
    size_t Module::determine_smallest_origin( const std::vector<FormulaT>& origins) const
    {
        assert( !origins.empty() );
        auto iter = origins.begin();
        size_t size_min = (*iter).size();
        ++iter;
        size_t index_min = 0, i = 0;
        while( iter != origins.end() )
        {
            if( (*iter).size() < size_min  )
            {
                size_min = (*iter).size();
                index_min = i;
            }
            ++i;
            ++iter;
        }
        return index_min;
    }
    
#ifdef __VS
    bool Module::probablyLooping( const Poly::PolyType& _branchingPolynomial, const Rational& _branchingValue ) const
#else
    bool Module::probablyLooping( const typename Poly::PolyType& _branchingPolynomial, const Rational& _branchingValue ) const
#endif
    {
        if( mpManager == NULL ) return false;
        assert( _branchingPolynomial.constantPart() == 0 );
        auto iter = mLastBranches.begin();
        for( ; iter != mLastBranches.end(); ++iter )
        {
            if( iter->mPolynomial == _branchingPolynomial )
            {
                if( iter->mIncreasing > 0 )
                {
                    if( _branchingValue >= iter->mValue )
                    {
                        ++(iter->mRepetitions);
                    }
                    else
                    {
                        iter->mIncreasing = -1;
                        iter->mRepetitions = 1;
                    }
                }
                else if( iter->mIncreasing < 0 )
                {
                    if( _branchingValue <= iter->mValue )
                    {
                        ++(iter->mRepetitions);
                    }
                    else
                    {
                        iter->mIncreasing = 1;
                        iter->mRepetitions = 1;
                    }
                }
                else
                {
                    ++(iter->mRepetitions);
                    iter->mIncreasing = _branchingValue >= iter->mValue ?  1 : -1;
                }
                iter->mValue = _branchingValue;
                if( iter->mRepetitions > 50 ) return true;
                break;
            }
        }
        if( iter == mLastBranches.end() )
        {
            mLastBranches[mFirstPosInLastBranches] = Branching( _branchingPolynomial, _branchingValue );
            if( ++mFirstPosInLastBranches == mNumOfBranchVarsToStore ) mFirstPosInLastBranches = 0;
        }
        return false;
    }
    
    bool Module::branchAt( const Poly& _polynomial, bool _integral, const Rational& _value, std::vector<FormulaT>&& _premise, bool _leftCaseWeak, bool _preferLeftCase )
    {
        assert( !_polynomial.hasConstantTerm() );
        ConstraintT constraintA;
        ConstraintT constraintB;
        if( _integral )
        {
            Rational bound = carl::floor( _value );
            Rational boundp = bound;
            if( _leftCaseWeak )
            {
                constraintA = ConstraintT( std::move(_polynomial - bound), Relation::LEQ );
                constraintB = ConstraintT( std::move(_polynomial - (++bound)), Relation::GEQ );
            }
            else
            {
                constraintB = ConstraintT( std::move(_polynomial - bound), Relation::GEQ );
                constraintA = ConstraintT( std::move(_polynomial - (--bound)), Relation::LEQ );
            }
            #ifdef MODULE_VERBOSE_INTEGERS
            cout << "[" << moduleName(type()) << "]  branch at  " << constraintA << "  and  " << constraintB << endl;
            cout << "Premise is: " << _premise << endl;
            #endif
        }
        else
        {
            Poly constraintLhs = _polynomial - _value;
            if( _leftCaseWeak )
            {
                constraintA = ConstraintT( constraintLhs, Relation::LEQ );
                constraintB = ConstraintT( std::move(constraintLhs), Relation::GREATER );
            }
            else
            {
                constraintA = ConstraintT( constraintLhs, Relation::LESS );
                constraintB = ConstraintT( std::move(constraintLhs), Relation::GEQ );   
            }
        }
        if( constraintA.isConsistent() == 2 )
        {
            mSplittings.emplace_back( FormulaT( constraintA ), FormulaT( constraintB ), std::move( _premise ), _preferLeftCase );
            return true;
        }
        assert( constraintB.isConsistent() != 2  );
        return false;
    }
    
    void Module::splitUnequalConstraint( const FormulaT& _unequalConstraint )
    {
        assert( _unequalConstraint.getType() == CONSTRAINT );
        assert( _unequalConstraint.constraint().relation() == Relation::NEQ );
        const Poly& lhs = _unequalConstraint.constraint().lhs();
        FormulaT lessConstraint = FormulaT( lhs, Relation::LESS );
        FormulaT notLessConstraint = FormulaT( FormulaType::NOT, lessConstraint );
        FormulaT greaterConstraint = FormulaT( lhs, Relation::GREATER );
        FormulaT notGreaterConstraint = FormulaT( FormulaType::NOT, greaterConstraint );
        // (not p!=0 or p<0 or p>0)
        FormulasT subformulas;
        subformulas.push_back( FormulaT( FormulaType::NOT, _unequalConstraint ) );
        subformulas.push_back( lessConstraint );
        subformulas.push_back( greaterConstraint );
        addDeduction( FormulaT( FormulaType::OR, std::move( subformulas ) ), DeductionType::PERMANENT );
        // (not p<0 or p!=0)
        addDeduction( FormulaT( FormulaType::OR, notLessConstraint, _unequalConstraint ), DeductionType::PERMANENT );
        // (not p>0 or p!=0)
        addDeduction( FormulaT( FormulaType::OR, notGreaterConstraint, _unequalConstraint ), DeductionType::PERMANENT );
        // (not p>0 or not p<0)
        addDeduction( FormulaT( FormulaType::OR, notGreaterConstraint, notLessConstraint ), DeductionType::PERMANENT );
    }
    
    unsigned Module::checkModel() const
    {
        this->updateModel();
        return mpReceivedFormula->satisfiedBy( mModel );
    }

    void Module::getInfeasibleSubsets()
    {
        vector<Module*>::const_iterator backend = mUsedBackends.begin();
        while( backend != mUsedBackends.end() )
        {
            if( (*backend)->solverState() == False )
            {
                std::vector<FormulaSetT> infsubsets = getInfeasibleSubsets( **backend );
                mInfeasibleSubsets.insert( mInfeasibleSubsets.end(), infsubsets.begin(), infsubsets.end() );
                // return;
            }
            ++backend;
        }
    }

    bool Module::modelsDisjoint( const Model& _modelA, const Model& _modelB )
    {
        Model::const_iterator assignment = _modelA.begin();
        while( assignment != _modelA.end() )
        {
            if( _modelB.find( assignment->first ) != _modelB.end() )
                return false;
            ++assignment;
        }
        assignment = _modelB.begin();
        while( assignment != _modelB.end() )
        {
            if( _modelA.find( assignment->first ) != _modelA.end() )
                return false;
            ++assignment;
        }
        return true;
    }

    Model Module::backendsModel() const
    {
        auto module = mUsedBackends.begin();
        while( module != mUsedBackends.end() )
        {
            assert( (*module)->solverState() != False );
            if( (*module)->solverState() == True )
            {
		//@todo models should be disjoint, but this breaks CAD on certain inputs.
                //assert( modelsDisjoint( mModel, (*module)->model() ) );
                (*module)->updateModel();
                return (*module)->model();
            }
            ++module;
        }
        return Model();
    }

    void Module::getBackendsModel() const
    {
        auto module = mUsedBackends.begin();
        while( module != mUsedBackends.end() )
        {
            assert( (*module)->solverState() != False );
            if( (*module)->solverState() == True )
            {
		//@todo models should be disjoint, but this breaks CAD on certain inputs.
                //assert( modelsDisjoint( mModel, (*module)->model() ) );
                (*module)->updateModel();
                for (auto ass: (*module)->model())
                {
                    mModel.insert(ass);
                }
                break;
            }
            ++module;
        }
    }

	void Module::getBackendsAllModels() const
    {
        auto module = mUsedBackends.begin();
        while( module != mUsedBackends.end() )
        {
            assert( (*module)->solverState() != False );
            if( (*module)->solverState() == True )
            {
				//@todo modules should be disjoint, but this breaks CAD on certain inputs.
                //assert( modelsDisjoint( mModel, (*module)->model() ) );
                (*module)->updateAllModels();
                //TODO Matthias: correct way?
				for (Model model: (*module)->allModels())
                {
					mAllModels.push_back( model );
                }
                break;
            }
            ++module;
        }
    }

    vector<FormulaT>::const_iterator Module::findBestOrigin( const vector<FormulaT>& _origins ) const
    {
        // TODO: implement other heuristics for finding the best origin, e.g., activity or age based
        // Find the smallest set of origins.
        vector<FormulaT>::const_iterator smallestOrigin = _origins.begin();
        vector<FormulaT>::const_iterator origin = _origins.begin();
        while( origin != _origins.end() )
        {
            if( origin->size() == 1 )
                return origin;
            else if( origin->size() < smallestOrigin->size() )
                smallestOrigin = origin;
            ++origin;
        }
        assert( smallestOrigin != _origins.end() );
        return smallestOrigin;
    }

    std::vector<FormulaSetT> Module::getInfeasibleSubsets( const Module& _backend ) const
    {
        std::vector<FormulaSetT> result;
        const std::vector<FormulaSetT>& backendsInfsubsets = _backend.infeasibleSubsets();
        assert( !backendsInfsubsets.empty() );
        for( std::vector<FormulaSetT>::const_iterator infSubSet = backendsInfsubsets.begin(); infSubSet != backendsInfsubsets.end(); ++infSubSet )
        {
            assert( !infSubSet->empty() );
            #ifdef SMTRAT_DEVOPTION_Validation
            if( validationSettings->logInfSubsets() )
                addAssumptionToCheck( *infSubSet, false, _backend.moduleName() + "_infeasible_subset" );
            #endif
            result.emplace_back();
            for( const auto& cons : *infSubSet )
                getOrigins( cons, result.back() );
        }
        return result;
    }

    Answer Module::runBackends( bool _full )
    {
        if( mpManager == NULL ) return Unknown;
        *mBackendsFoundAnswer = false;
        Answer result = Unknown;
        // Update the propositions of the passed formula
        mpPassedFormula->updateProperties();
        // Get the backends to be considered from the manager.
        mUsedBackends = mpManager->getBackends( this, mBackendsFoundAnswer );
        mAllBackends = mpManager->getAllBackends( this );
        size_t numberOfUsedBackends = mUsedBackends.size();
        if( numberOfUsedBackends > 0 )
        {
            // Update the backends.
            if( mFirstSubformulaToPass != mpPassedFormula->end() )
            {
                bool assertionFailed = false;
                for( vector<Module*>::iterator module = mAllBackends.begin(); module != mAllBackends.end(); ++module )
                {
                    #ifdef SMTRAT_DEVOPTION_MeasureTime
                    (*module)->startAddTimer();
                    #endif
                    (*module)->mDeductions.clear(); // TODO: this might be removed, as it is now done in check as well
                    (*module)->mSplittings.clear(); // TODO: this might be removed, as it is now done in check as well
                    if( !(*module)->mInfeasibleSubsets.empty() )
                        assertionFailed = true;
                    for( auto iter = mConstraintsToInform.begin(); iter != mConstraintsToInform.end(); ++iter )
                        (*module)->inform( *iter );
                    for( auto subformula = mFirstSubformulaToPass; subformula != mpPassedFormula->end(); ++subformula )
                    {
                        if( !(*module)->add( subformula ) )
                            assertionFailed = true;
                    }
                    #ifdef SMTRAT_DEVOPTION_MeasureTime
                    (*module)->stopAddTimer();
                    #endif
                }
                mFirstSubformulaToPass = mpPassedFormula->end();
                mInformedConstraints.insert(mInformedConstraints.end(), mConstraintsToInform.begin(), mConstraintsToInform.end() );
                mConstraintsToInform.clear();
                if( assertionFailed )
                {
                    return False;
                }
            }
            else
            {
                // TODO: this might be removed, as it is now done in check as well
                for( vector<Module*>::iterator module = mAllBackends.begin(); module != mAllBackends.end(); ++module )
                {
                    (*module)->mDeductions.clear();
                    (*module)->mSplittings.clear();
                }
            }

            #ifdef SMTRAT_STRAT_PARALLEL_MODE
            if( mpManager->runsParallel() )
            {
                // Run the backend solver parallel until the first answers true or false.
                if( anAnswerFound() )
                    return Unknown;
                size_t highestIndex = numberOfUsedBackends-1;
                vector< std::future<Answer> > futures( highestIndex );
                for( size_t i=0; i<highestIndex; ++i )
                {
					SMTRAT_LOG_TRACE("smtrat.module", "Call to module " << moduleName( mUsedBackends[ i ]->type() ));
					#ifdef MODULE_VERBOSE
					mUsedBackends[ i ]->print( cout, " ");
                    #endif
                    futures[ i ] = mpManager->submitBackend( mUsedBackends[ i ], _full );
                }
                mpManager->checkBackendPriority( mUsedBackends[ highestIndex ] );
				SMTRAT_LOG_TRACE("smtrat.module", "Call to module " << moduleName( mUsedBackends[ highestIndex ]->type() ));
				#ifdef MODULE_VERBOSE
				mUsedBackends[ highestIndex ]->print( cout, " ");
                #endif
                result = mUsedBackends[ highestIndex ]->check( _full );
                mUsedBackends[ highestIndex ]->receivedFormulaChecked();
                for( unsigned i=0; i<highestIndex; ++i )
                {
                    // Futures must be received, otherwise inconsistent state.
                    Answer res = futures[ i ].get();
                    mUsedBackends[ i ]->receivedFormulaChecked();
                    if( res!=Unknown )
                    {
//                        cout << "Resultat: " << res << " and threadid: " << mUsedBackends[i]->threadPriority().first << " and type: " << mUsedBackends[i]->type() << endl;
                        assert( result == Unknown || result == res );
                        result = res;
                    }
                }
            }
            else
            {
            #endif
                // Run the backend solver sequentially until the first answers true or false.
                std::vector<Module*>::iterator module = mUsedBackends.begin();
                while( module != mUsedBackends.end() && result == Unknown )
                {
                    result = (*module)->check( _full );
                    (*module)->receivedFormulaChecked();
                    ++module;
                }
            #ifdef SMTRAT_STRAT_PARALLEL_MODE
            }
            #endif
        }
		SMTRAT_LOG_TRACE("smtrat.module", "Result: " << ANSWER_TO_STRING(result));
        return result;
    }

    ModuleInput::iterator Module::eraseSubformulaFromPassedFormula( ModuleInput::iterator _subformula, bool _ignoreOrigins )
    {
        if( _ignoreOrigins )
        {
            mpPassedFormula->clearOrigins( _subformula );
        }
        assert( !_subformula->hasOrigins() );
        #ifdef SMTRAT_DEVOPTION_MeasureTime
        int timers = stopAllTimers();
        #endif
        // Check whether the passed sub-formula has already been part of a consistency check of the backends.
        bool subformulaChecked = true;
        if( _subformula == mFirstSubformulaToPass )
        {
            ++mFirstSubformulaToPass;
            subformulaChecked = false;
        }
        else
        {
            auto iter = mFirstSubformulaToPass;
            while( iter != mpPassedFormula->end() )
            {
                if( iter == _subformula )
                {
                    subformulaChecked = false;
                    break;
                }
                ++iter;
            }
        }
        // Remove the sub-formula from the backends, if it was considered in their consistency checks.
        if( subformulaChecked )
        {
            if( mpManager != NULL )
            {
                mAllBackends = mpManager->getAllBackends( this );
                for( vector<Module*>::iterator module = mAllBackends.begin(); module != mAllBackends.end(); ++module )
                {
                    #ifdef SMTRAT_DEVOPTION_MeasureTime
                    (*module)->startRemoveTimer();
                    #endif
                    (*module)->remove( _subformula );
                    #ifdef SMTRAT_DEVOPTION_MeasureTime
                    (*module)->stopRemoveTimer();
                    #endif
                }
            }
        }
        // Delete the sub formula from the passed formula.
        auto result = mpPassedFormula->erase( _subformula );
        #ifdef SMTRAT_DEVOPTION_MeasureTime
        startTimers(timers);
        #endif
        return result;
    }
    
    void Module::clearPassedFormula()
    {
        while( !mpPassedFormula->empty() )
            eraseSubformulaFromPassedFormula( mpPassedFormula->begin(), false );
    }

    Answer Module::foundAnswer( Answer _answer )
    {
        mSolverState = _answer;
//        if( !( _answer != True || checkModel() != 0 ) ) exit(1234);
        assert( _answer != True || checkModel() != 0 );
        // If we are in the SMT environment:
        if( mpManager != NULL && _answer != Unknown )
        {
            if( !anAnswerFound() )
                *mFoundAnswer.back() = true;
        }
        SMTRAT_LOG_TRACE("smtrat.module", "Results in: " << ANSWER_TO_STRING( _answer ));
		return _answer;
    }

    void Module::addConstraintToInform( const FormulaT& constraint )
    {
        // We can give the hint that this constraint will probably be inserted in the end of this container,
        // as it is compared by an id which gets incremented every time a new constraint is constructed.
        mConstraintsToInform.insert( mConstraintsToInform.end(), constraint );
    }
    
    void Module::excludeNotReceivedVariablesFromModel() const
    {
        if( mModel.empty() )
            return;
        // collect all variables, bit-vector variables and uninterpreted variables occurring in the received formula
        carl::Variables receivedVariables;
        std::set<BVVariable>* bvVars = nullptr;
        std::set<UVariable>* ueVars = nullptr;
        bool containtsBVConstraints = mpReceivedFormula->containsBitVectorConstraints();
        bool containtsUEquality = mpReceivedFormula->containsUninterpretedEquations();
        if( containtsBVConstraints )
            bvVars = new std::set<BVVariable>();
        if( containtsUEquality )
            ueVars = new std::set<UVariable>();
        for( auto& fwo : *mpReceivedFormula )
            fwo.formula().collectVariables_( receivedVariables, bvVars, ueVars, true, true, true, containtsUEquality, containtsBVConstraints );
        // initialize iterators of variable containers
        carl::Variables::const_iterator iterRV = receivedVariables.begin();
        std::set<BVVariable>::const_iterator bvVarsIter;
        if( containtsBVConstraints )
            bvVarsIter = bvVars->begin();
        std::set<UVariable>::const_iterator ueVarsIter;
        if( containtsUEquality )
            ueVarsIter = ueVars->begin();
        // remove the variables, which do not occur in the one of these containers
        for( std::map<ModelVariable,ModelValue>::const_iterator iter = mModel.begin(); iter != mModel.end(); )
        {
            if( iter->first.isVariable() )
            {
                auto tmp = std::find( iterRV, receivedVariables.end(), iter->first.asVariable() );
                if( tmp == receivedVariables.end() )
                {
                    iter = mModel.erase( iter );
                    continue;
                }
                else
                    iterRV = tmp;
            }
            else if( containtsBVConstraints && iter->first.isBVVariable() )
            {
                assert( bvVars != nullptr );
                auto tmp = std::find( bvVarsIter, bvVars->end(), iter->first.asBVVariable() );
                if( tmp == bvVars->end() )
                {
                    iter = mModel.erase( iter );
                    continue;
                }
                else
                    bvVarsIter = tmp;
            }
            else if( containtsUEquality && iter->first.isUVariable() )
            {
                assert( ueVars != nullptr );
                auto tmp = std::find( ueVarsIter, ueVars->end(), iter->first.asUVariable() );
                if( tmp == ueVars->end() )
                {
                    iter = mModel.erase( iter );
                    continue;
                }
                else
                    ueVarsIter = tmp;
            }
            ++iter;
        }
        if( containtsBVConstraints )
            delete bvVars;
        if( containtsUEquality )
            delete ueVars;
    }

    void Module::updateDeductions()
    {
        for( vector<Module*>::iterator module = mUsedBackends.begin(); module != mUsedBackends.end(); ++module )
        {
            (*module)->updateDeductions();
            #ifdef SMTRAT_DEVOPTION_Validation
            if( validationSettings->logLemmata() )
            {
                for( const auto& ded : (*module)->deductions() )
                    addAssumptionToCheck( FormulaT( FormulaType::NOT, ded.first ), false, (*module)->moduleName() + "_lemma" );
            }
            #endif
            mDeductions.insert( mDeductions.end(), (*module)->mDeductions.begin(), (*module)->mDeductions.end() );
            for( auto& sp : (*module)->mSplittings )
            {
                vector<FormulaT> premise;
                for( const auto& form : sp.mPremise )
                {
                    getOrigins( form, premise );
                    addSplitting( sp.mLeftCase, sp.mRightCase, std::move( premise ), sp.mPreferLeftCase );
                }
            }
        }
    }
    
    pair<bool,FormulaT> Module::getReceivedFormulaSimplified()
    {
        if( mSolverState == False )
            return make_pair( true, FormulaT( carl::FormulaType::FALSE ) );
        for( auto& backend : usedBackends() )
        {
            pair<bool,FormulaT> simplifiedPassedFormula = backend->getReceivedFormulaSimplified();
            if( simplifiedPassedFormula.first )
            {
                return simplifiedPassedFormula;
            }
        }
        return make_pair( false, FormulaT( carl::FormulaType::TRUE ) );
    }
    
    void Module::collectOrigins( const FormulaT& _formula, FormulasT& _origins ) const
    {
        if( mpReceivedFormula->contains( _formula ) )
        {
            _origins.push_back( _formula );
        }
        else
        {
            assert( _formula.getType() == carl::FormulaType::AND );
            for( auto& subformula : _formula.subformulas() )
            {
                assert( mpReceivedFormula->contains( subformula ) );
                _origins.push_back( subformula );
            }
        }
    }
    
    void Module::collectOrigins( const FormulaT& _formula, FormulaSetT& _origins ) const
    {
        if( mpReceivedFormula->contains( _formula ) )
        {
            _origins.insert( _formula );
        }
        else
        {
            assert( _formula.getType() == carl::FormulaType::AND );
            for( auto& subformula : _formula.subformulas() )
            {
                assert( mpReceivedFormula->contains( subformula ) );
                _origins.insert( subformula );
            }
        }
    }
    
    void Module::addAssumptionToCheck( const FormulaT& _formula, bool _consistent, const string& _label )
    {
        string assumption = "";
        assumption += ( _consistent ? "(set-info :status sat)\n" : "(set-info :status unsat)\n");
        assumption += "(declare-fun " + _label + " () Bool)\n";
        assumption += _formula.toString( false, 1, "", true, false, true, true );
        assumption += "(assert " + _label + ")\n";
        assumption += "(get-assertions)\n";
        assumption += "(check-sat)\n";
        mAssumptionToCheck.push_back( assumption );
        mVariablesInAssumptionToCheck.insert( _label );
    }
    
    void Module::addAssumptionToCheck( const ModuleInput& _subformulas, bool _consistent, const std::string& _label )
    {
        string assumption = "";
        assumption += ( _consistent ? "(set-info :status sat)\n" : "(set-info :status unsat)\n");
        assumption += "(declare-fun " + _label + " () Bool)\n";
        assumption += ((FormulaT) _subformulas).toString( false, 1, "", true, false, true, true );
        assumption += "(assert " + _label + ")\n";
        assumption += "(get-assertions)\n";
        assumption += "(check-sat)\n";
        mAssumptionToCheck.push_back( assumption );
        mVariablesInAssumptionToCheck.insert( _label );
    }

    void Module::addAssumptionToCheck( const FormulasT& _formulas, bool _consistent, const string& _label )
    {
        string assumption = "";
        assumption += ( _consistent ? "(set-info :status sat)\n" : "(set-info :status unsat)\n");
        assumption += "(declare-fun " + _label + " () Bool)\n";
        assumption += FormulaT(carl::FormulaType::AND, _formulas).toString( false, 1, "", true, false, true, true );
        assumption += "(assert " + _label + ")\n";
        assumption += "(get-assertions)\n";
        assumption += "(check-sat)\n";
        mAssumptionToCheck.push_back( assumption );
        mVariablesInAssumptionToCheck.insert( _label );
    }

    void Module::addAssumptionToCheck( const FormulaSetT& _formulas, bool _consistent, const string& _label )
    {
        FormulasT assumption;
        for( auto& f : _formulas )
            assumption.emplace_back( f );
        addAssumptionToCheck( assumption, _consistent, _label );
    }

    void Module::addAssumptionToCheck( const ConstraintsT& _constraints, bool _consistent, const string& _label )
    {
        string assumption = "";
        assumption += ( _consistent ? "(set-info :status sat)\n" : "(set-info :status unsat)\n");
        carl::Variables vars;
        for(const auto& c : _constraints)
            for( auto var : c.variables() )
                vars.insert( var );
        std::stringstream os;
        os << "(declare-fun " << _label << " () " << "Bool" << ")\n";
        for( auto var : vars )
            os << "(declare-fun " << var << " () " << var.getType() << ")\n";
        assumption += os.str();
        assumption += "(assert (and";
        for( auto constraint = _constraints.begin(); constraint != _constraints.end(); ++constraint )
            assumption += " " + constraint->toString( 1, false, true );
        assumption += " " + _label;
        assumption += "))\n";
        assumption += "(get-assertions)\n";
        assumption += "(check-sat)\n";
        mAssumptionToCheck.push_back( assumption );
        mVariablesInAssumptionToCheck.insert( _label );
    }

    void Module::storeAssumptionsToCheck( const Manager& 
                                          #ifdef SMTRAT_DEVOPTION_Validation
                                          _manager
                                          #endif
                                        )
    {
        #ifdef SMTRAT_DEVOPTION_Validation
        if( !Module::mAssumptionToCheck.empty() )
        {
            ofstream smtlibFile;
            smtlibFile.open( validationSettings->path() );
            for( const auto& assum : boost::adaptors::reverse(Module::mAssumptionToCheck) )
            { 
                // For each assumption add a new solver-call by resetting the search state.
                #ifndef GENERATE_ONLY_PARSED_FORMULA_INTO_ASSUMPTIONS
                smtlibFile << "\n(reset)\n";
                #endif
                smtlibFile << "(set-logic " << _manager.logic() << ")\n";
                #ifndef GENERATE_ONLY_PARSED_FORMULA_INTO_ASSUMPTIONS
                smtlibFile << "(set-option :interactive-mode true)\n";
                #endif
                smtlibFile << "(set-info :smt-lib-version 2.0)\n";
                smtlibFile << assum;
            }
            smtlibFile << "(exit)";
            smtlibFile.close();
        }
        #endif
    }
    
    bool Module::hasValidInfeasibleSubset() const
    {
        if( mInfeasibleSubsets.empty() ) return false;
        for( auto& infSubset : mInfeasibleSubsets )
        {
            for( auto& subFormula : infSubset )
            {
                if( !mpReceivedFormula->contains( subFormula ) )
                {
                    return false;
                }
            }
        }
        return true;
    }
    
    void Module::checkInfSubsetForMinimality( std::vector<FormulaSetT>::const_iterator _infsubset, const string& _filename, unsigned _maxSizeDifference ) const
    {
        stringstream filename;
        filename << _filename << "_" << moduleName() << "_" << mSmallerMusesCheckCounter << ".smt2";
        ofstream smtlibFile;
        smtlibFile.open( filename.str() );
        for( size_t size = _infsubset->size() - _maxSizeDifference; size < _infsubset->size(); ++size )
        {
            // 000000....000011111 (size-many ones)
            size_t bitvector = (1 << size) - 1;
            // 000000....100000000
            size_t limit = (1 << _infsubset->size());
            size_t nextbitvector;
            while( bitvector < limit )
            {
                // Compute lexicographical successor of the bit vector.
                size_t tmp = (bitvector | (bitvector - 1)) + 1;
                nextbitvector = tmp | ((((tmp & -tmp) / (bitvector & -bitvector)) >> 1) - 1);
                // For each assumption add a new solver-call by resetting the search state.
                smtlibFile << "(reset)\n";
                smtlibFile << "(set-logic " << mpManager->logic() << ")\n";
                smtlibFile << "(set-option :interactive-mode true)\n";
                smtlibFile << "(set-info :smt-lib-version 2.0)\n";
                // Add all real-valued variables.
				for (std::size_t varID = 1; varID <= carl::VariablePool::getInstance().nrVariables(carl::VariableType::VT_REAL); varID++) {
					smtlibFile << "(declare-fun " << carl::Variable(varID, carl::VariableType::VT_REAL) << " () " << carl::VariableType::VT_REAL << ")\n";
				}
                string assumption = "";
                assumption += "(set-info :status sat)\n";
                assumption += "(assert (and ";
                for( auto it = _infsubset->begin(); it != _infsubset->end(); ++it )
                {
                    if( bitvector & 1 )
                        assumption += " " + it->toString();
                    bitvector >>= 1;
                }
                assumption += "))\n";
                assumption += "(get-assertions)\n";
                assumption += "(check-sat)\n";
                smtlibFile << assumption;
                bitvector = nextbitvector;
                ++mSmallerMusesCheckCounter;
            }
        }
        smtlibFile << "(exit)";
        smtlibFile.close();
    }

	void Module::addInformationRelevantFormula( const FormulaT& formula )
	{
		mpManager->addInformationRelevantFormula( formula );
	}

	const std::set<FormulaT>& Module::getInformationRelevantFormulas()
	{
		return mpManager->getInformationRelevantFormulas();
	}

	bool Module::isLemmaLevel(LemmaLevel level)
	{
		return mpManager->isLemmaLevel(level);
	}

    void Module::print( ostream& _out, const string _initiation ) const
    {
        _out << _initiation << "********************************************************************************" << endl;
        _out << _initiation << " Solver with stored at " << this << " with name " << moduleName() << endl;
        _out << _initiation << endl;
        _out << _initiation << " Current solver state" << endl;
        _out << _initiation << endl;
        printReceivedFormula( _out, _initiation + " " );
        _out << _initiation << endl;
        printPassedFormula( _out, _initiation + " " );
        _out << _initiation << endl;
        printInfeasibleSubsets( _out, _initiation + " " );
        _out << _initiation << endl;
        _out << _initiation << "********************************************************************************" << endl;
    }

    void Module::printReceivedFormula( ostream& _out, const string _initiation ) const
    {
        _out << _initiation << "Received formula:" << endl;
        for( auto form = mpReceivedFormula->begin(); form != mpReceivedFormula->end(); ++form )
        {
            _out << _initiation << "  ";
            // bool _withActivity, unsigned _resolveUnequal, const string _init, bool _oneline, bool _infix, bool _friendlyNames
            _out << setw( 45 ) << form->formula().toString( false, 0, "", true, true, true );
            if( form->deducted() ) _out << " deducted";
            _out << endl;
        }
    }

    void Module::printPassedFormula( ostream& _out, const string _initiation ) const
    {
        _out << _initiation << "Passed formula:" << endl;
        for( auto form = mpPassedFormula->begin(); form != mpPassedFormula->end(); ++form )
        {
            _out << _initiation << "  ";
            _out << setw( 30 ) << form->formula().toString( false, 0, "", true, true, true );
            if( form->hasOrigins() )
            {
                for( auto oSubformulas = form->origins().begin(); oSubformulas != form->origins().end(); ++oSubformulas )
                {
                    _out << " {" << oSubformulas->toString( false, 0, "", true, true, true ) << " }";
                }
            }
            _out << endl;
        }
    }

    void Module::printInfeasibleSubsets( ostream& _out, const string _initiation ) const
    {
        _out << _initiation << "Infeasible subsets:" << endl;
        _out << _initiation << "   {";
        for( auto infSubSet = mInfeasibleSubsets.begin(); infSubSet != mInfeasibleSubsets.end(); ++infSubSet )
        {
            if( infSubSet != mInfeasibleSubsets.begin() )
                _out << endl << _initiation << "    ";
            _out << " {";
            for( auto infSubFormula = infSubSet->begin(); infSubFormula != infSubSet->end(); ++infSubFormula )
                _out << " " << infSubFormula->toString( false, 0, "", true, true, true ) << endl;
            _out << " }";
        }
        _out << " }" << endl;
    }
    
    void Module::printModel( ostream& _out ) const
    {
        this->updateModel();
        if( !model().empty() )
        {
            _out << model();
        }
    }
    
    void Module::printAllModels( ostream& _out )
    {
        this->updateAllModels();
        for( const auto& m : mAllModels )
        {
            _out << m;
        }
    }
} // namespace smtrat<|MERGE_RESOLUTION|>--- conflicted
+++ resolved
@@ -99,14 +99,7 @@
     
     Answer Module::check( bool _full )
     {
-<<<<<<< HEAD
-		SMTRAT_LOG_TRACE("smtrat.module", "Check " << (_full ? "full" : "lazy") << " with " << moduleName(type()));
-=======
-        #ifdef MODULE_VERBOSE
-        cout << endl << "Check " << (_full ? "full" : "lazy" ) << " with " << moduleName() << endl;
-        print( cout, " ");
-        #endif
->>>>>>> 42cb7b21
+	SMTRAT_LOG_TRACE("smtrat.module", "Check " << (_full ? "full" : "lazy") << " with " << moduleName());
         #ifdef SMTRAT_DEVOPTION_MeasureTime
         startCheckTimer();
         ++(mNrConsistencyChecks);
@@ -146,28 +139,14 @@
 
     bool Module::inform( const FormulaT& _constraint )
     {
-<<<<<<< HEAD
-		SMTRAT_LOG_TRACE("smtrat.module", __func__ << " in " << this << " with name " << moduleName(mType) << ": " << _constraint);
-		addConstraintToInform( _constraint );
-=======
-        #ifdef MODULE_VERBOSE
-        cout << __func__ << " in " << this << " with name " << moduleName() << ": " << _constraint << endl;
-        #endif
-        addConstraintToInform( _constraint );
->>>>>>> 42cb7b21
+	SMTRAT_LOG_TRACE("smtrat.module", __func__ << " in " << this << " with name " << moduleName() << ": " << _constraint);
+	addConstraintToInform( _constraint );
         return informCore( _constraint );
     }
     
     bool Module::add( ModuleInput::const_iterator _receivedSubformula )
     {
-<<<<<<< HEAD
-        SMTRAT_LOG_TRACE("smtrat.module", __func__ << " in " << this << " with name " << moduleName(mType) << ": " << _receivedSubformula->formula());
-=======
-        #ifdef MODULE_VERBOSE
-        cout << __func__ << " in " << this << " with name " << moduleName() << ":" << endl << endl;
-        cout << " " << _receivedSubformula->formula() << endl << endl;
-        #endif
->>>>>>> 42cb7b21
+        SMTRAT_LOG_TRACE("smtrat.module", __func__ << " in " << this << " with name " << moduleName() << ": " << _receivedSubformula->formula());
         if( mFirstUncheckedReceivedSubformula == mpReceivedFormula->end() )
         {
             mFirstUncheckedReceivedSubformula = _receivedSubformula;
@@ -180,14 +159,7 @@
     
     void Module::remove( ModuleInput::const_iterator _receivedSubformula )
     {
-<<<<<<< HEAD
-        SMTRAT_LOG_TRACE("smtrat.module", __func__ << " in " << this << " with name " << moduleName(mType) << ": " << _receivedSubformula->formula());
-=======
-        #ifdef MODULE_VERBOSE
-        cout << __func__ << " in " << this << " with name " << moduleName() << ":" << endl << endl;
-        cout << " " << _receivedSubformula->formula() << endl << endl;
-        #endif
->>>>>>> 42cb7b21
+        SMTRAT_LOG_TRACE("smtrat.module", __func__ << " in " << this << " with name " << moduleName() << ": " << _receivedSubformula->formula());
         removeCore( _receivedSubformula );
         if( mFirstUncheckedReceivedSubformula == _receivedSubformula )
             ++mFirstUncheckedReceivedSubformula;
