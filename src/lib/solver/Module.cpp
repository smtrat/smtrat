--- conflicted
+++ resolved
@@ -1074,7 +1074,6 @@
         for( auto form = mpPassedFormula->begin(); form != mpPassedFormula->end(); ++form )
         {
             _out << _initiation << "  ";
-<<<<<<< HEAD
             _out << setw( 30 ) << form->formula().toString( false, 0, "", true, true, true );
             if( form->hasOrigins() )
             {
@@ -1082,13 +1081,6 @@
                 {
                     _out << " {" << oSubformulas->toString( false, 0, "", true, true, true ) << " }";
                 }
-=======
-            _out << setw( 45 ) << form->formula().toString( false, 0, "", true, true, true );
-            _out << "  (";
-            for( auto oSubformulas = form->origins().begin(); oSubformulas != form->origins().end(); ++oSubformulas )
-            {
-                _out << "  " << oSubformulas->toString( false, 0, "", true, true, true ) << "";
->>>>>>> 7d274532
             }
             _out << endl;
         }
