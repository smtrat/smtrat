--- conflicted
+++ resolved
@@ -99,16 +99,11 @@
     }
     
     Answer Module::check( bool _full )
-<<<<<<< HEAD
-    {   
-		SMTRAT_LOG_DEBUG("smtrat.module", "Check " << (_full ? "full" : "lazy") << " with " << moduleName(type()));
-=======
     {
         #ifdef MODULE_VERBOSE
         cout << endl << "Check " << (_full ? "full" : "lazy" ) << " with " << moduleName( type() ) << endl;
         print( cout, " ");
         #endif
->>>>>>> 2bb062f5
         #ifdef SMTRAT_DEVOPTION_MeasureTime
         startCheckTimer();
         ++(mNrConsistencyChecks);
@@ -434,15 +429,11 @@
         return index_min;
     }
     
-<<<<<<< HEAD
 #ifdef __VS
-    bool Module::probablyLooping( const Poly::PolyType& _branchingPolynomial, const Rational& _branchingValue )
+    bool Module::probablyLooping( const Poly::PolyType& _branchingPolynomial, const Rational& _branchingValue ) const
 #else
-	bool Module::probablyLooping(const typename Poly::PolyType& _branchingPolynomial, const Rational& _branchingValue)
+    bool Module::probablyLooping( const typename Poly::PolyType& _branchingPolynomial, const Rational& _branchingValue ) const
 #endif
-=======
-    bool Module::probablyLooping( const typename Poly::PolyType& _branchingPolynomial, const Rational& _branchingValue ) const
->>>>>>> 2bb062f5
     {
         if( mpManager == NULL ) return false;
         assert( _branchingPolynomial.constantPart() == 0 );
