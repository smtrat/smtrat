/**
 * @file ThreadPool.h
 *
 * @author  Henrik Schmitz
 * @since   2013-01-03
 * @version 2013-02-01
 */

#pragma once

#include <atomic>
#include <future>
#include <map>
#include <mutex>
#include <queue>
#include <thread>
#include <vector>

#include "../Common.h"

namespace smtrat
{

    // pair: first = thread id, second = priority
    typedef std::shared_ptr< std::packaged_task<Answer()> > packaged_task;
    
    class Module;

    class ThreadPool
    {
        private:

            class ThreadPriorityQueue
            {
                private:
                    class CompareThreadPriorities
                    {
                        public:
                            bool operator()( const std::shared_ptr<thread_priority>& _rThreadPriority1, std::shared_ptr<thread_priority>& _rThreadPriority2 )
                            {
                                if( (_rThreadPriority1->second)>(_rThreadPriority2->second) )
                                    return true;
                                else
                                    return false;
                            }
                    };

                    std::priority_queue< std::shared_ptr<thread_priority>, std::vector< std::shared_ptr<thread_priority> >, CompareThreadPriorities > mQueue;

                public:
                    ThreadPriorityQueue(){}
                    ~ThreadPriorityQueue(){}

                    bool empty() const
                    {
                        return mQueue.empty();
                    }

                    bool higherPriority( std::size_t _priority ) const
                    {
                        return empty() || mQueue.top()->second>_priority;
                    }

                    bool pop( thread_priority& _rThreadPriority )
                    {
                        if( mQueue.empty() )
                            return false;
                        else
                        {
                            _rThreadPriority = std::move( *mQueue.top() );
                            mQueue.pop();
                            return true;
                        }
                    }

                    void push( thread_priority _newThreadPriority )
                    {
                        std::shared_ptr<thread_priority> value( std::make_shared<thread_priority>( std::move( _newThreadPriority ) ) );
                        mQueue.push( value );
                    }
            };
            
            // Members.
            std::mutex mMutex;
#ifdef __VS
            std::atomic<bool> mDone;
            std::atomic<bool> mPossibleOversubscription;
#else
            std::atomic_bool mDone;
            std::atomic_bool mPossibleOversubscription;
<<<<<<< HEAD
#endif
            unsigned mNumberOfCores;
            size_t mNumberOfThreads;
            unsigned mNumberOfRunningThreads;
=======
            std::size_t mNumberOfCores;
            std::size_t mNumberOfThreads;
            std::size_t mNumberOfRunningThreads;
>>>>>>> fae43a19
            std::vector<std::thread*> mThreads;
            std::vector<std::condition_variable> mConditionVariables;
            // Used as protection against spurious wake ups of condition variables
            std::vector<bool> mOversubscriptionFlags;
            std::vector<packaged_task> mTasks;
            ThreadPriorityQueue mThreadPriorityQueue;

            // Private methods.
            void consumeBackend( std::size_t );

        public:
            // Constructor and destructor.
            ThreadPool( size_t, std::size_t );
            ~ThreadPool();

            // Public methods.
            void checkBackendPriority( Module* );
            std::future<Answer> submitBackend( Module*, bool, bool );
    };
}    // namespace smtrat<|MERGE_RESOLUTION|>--- conflicted
+++ resolved
@@ -88,16 +88,10 @@
 #else
             std::atomic_bool mDone;
             std::atomic_bool mPossibleOversubscription;
-<<<<<<< HEAD
 #endif
-            unsigned mNumberOfCores;
-            size_t mNumberOfThreads;
-            unsigned mNumberOfRunningThreads;
-=======
             std::size_t mNumberOfCores;
             std::size_t mNumberOfThreads;
             std::size_t mNumberOfRunningThreads;
->>>>>>> fae43a19
             std::vector<std::thread*> mThreads;
             std::vector<std::condition_variable> mConditionVariables;
             // Used as protection against spurious wake ups of condition variables
