--- conflicted
+++ resolved
@@ -60,15 +60,12 @@
 			QuantifierManager mQuantifierManager;
             /// the logic this solver considers
             Logic mLogic;
-<<<<<<< HEAD
 			/// List of formula which are relevant for certain tasks
 			std::set<FormulaT> mInformationRelevantFormula;
 			/// Level of lemma generation
 			LemmaLevel mLemmaLevel;
-=======
             ///
             std::vector<std::pair<Poly,carl::Variable>> mObjectives;
->>>>>>> fae43a19
             #ifdef SMTRAT_DEVOPTION_Statistics
             /// Stores all statistics for the solver this manager belongs to.
             GeneralStatistics* mpStatistics;
@@ -224,12 +221,7 @@
              * formulas the assignment could contain other variables or freshly introduced
              * variables.
              */
-<<<<<<< HEAD
-            const Model model() const
-            {
-                mpPrimaryBackend->updateModel();
-                return mpPrimaryBackend->model();
-            }
+            const Model& model() const;
 
 			/**
 			 * @return A list of all assignments, such that they satisfy the conjunction of
@@ -245,8 +237,6 @@
 				mpPrimaryBackend->updateAllModels();
 				return mpPrimaryBackend->allModels();
 			}
-=======
-            const Model& model() const;
             
             /**
              * @param _objFct The objective function to obtain the minimal assignment for.
@@ -255,7 +245,6 @@
              * Note, that the objective must be added by addObjective beforehand.
              */
             const ModelValue& minimum( const Poly& _objFct ) const;
->>>>>>> fae43a19
             
             /**
              * Returns the lemmas/tautologies which were made during the last solving provoked by check(). These lemmas
@@ -278,11 +267,7 @@
              * formulas is satisfiable.
              * @param The stream to print on.
              */
-<<<<<<< HEAD
-            void printAssignment( std::ostream& _out = std::cout ) const
-            {
-                mpPrimaryBackend->printModel( _out );
-            }
+            void printAssignment() const;
             
             /**
              * Prints all assignments of variables occurring in the so far 
@@ -294,9 +279,6 @@
             {
                 mpPrimaryBackend->printAllModels( _out );
             }
-=======
-            void printAssignment() const;
->>>>>>> fae43a19
     
             /**
              * Prints the so far added formulas.
@@ -386,7 +368,6 @@
             {
                 return mLogic;
             }
-<<<<<<< HEAD
 
 			/**
 			 * Adds formula to InformationRelevantFormula
@@ -423,8 +404,6 @@
 				return level <= mLemmaLevel;
 			}
 
-        protected:
-=======
             
             /**
              * @return A pair of a Boolean and a formula, where the Boolean is true, if the input formula 
@@ -432,7 +411,6 @@
              *         solver's input formula, if the Boolean is true.
              */
             std::pair<bool,FormulaT> getInputSimplified();
->>>>>>> fae43a19
 
             /**
              * Removes the formula at the given position in the conjunction of formulas,
