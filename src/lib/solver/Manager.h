--- conflicted
+++ resolved
@@ -191,12 +191,7 @@
              * formulas the assignment could contain other variables or freshly introduced
              * variables.
              */
-<<<<<<< HEAD
-            const Model model() const
-            {
-                mpPrimaryBackend->updateModel();
-                return mpPrimaryBackend->model();
-            }
+            const Model& model() const;
 
 			/**
 			 * @return A list of all assignments, such that they satisfy the conjunction of
@@ -207,14 +202,7 @@
 			 * formulas the assignment could contain other variables or freshly introduced
 			 * variables.
 			 */
-			const std::vector<Model> allModels() const
-			{
-				mpPrimaryBackend->updateAllModels();
-				return mpPrimaryBackend->allModels();
-			}
-=======
-            const Model& model() const;
->>>>>>> 42cb7b21
+			const std::vector<Model>& allModels() const;
             
             /**
              * Returns the lemmas/tautologies which were made during the last solving provoked by check(). These lemmas
@@ -237,11 +225,7 @@
              * formulas is satisfiable.
              * @param The stream to print on.
              */
-<<<<<<< HEAD
-            void printAssignment( std::ostream& _out = std::cout ) const
-            {
-                mpPrimaryBackend->printModel( _out );
-            }
+			void printAssignment( std::ostream& _out ) const;
             
             /**
              * Prints all assignments of variables occurring in the so far 
@@ -249,13 +233,7 @@
              * formulas is satisfiable.
              * @param The stream to print on.
              */
-            void printAllAssignments( std::ostream& _out = std::cout )
-            {
-                mpPrimaryBackend->printAllModels( _out );
-            }
-=======
-            void printAssignment( std::ostream& _out ) const;
->>>>>>> 42cb7b21
+			void printAllAssignments( std::ostream& _out ) const;
     
             /**
              * Prints the so far added formulas.
@@ -330,7 +308,6 @@
             {
                 return mLogic;
             }
-<<<<<<< HEAD
 
 			/**
 			 * Adds formula to InformationRelevantFormula
@@ -362,13 +339,12 @@
 			 * Checks if current lemma level is greater or equal to given level.
 			 * @param level Level to check.
 			 */
-			inline bool isLemmaLevel(LemmaLevel level)
+			inline bool isLemmaLevel(LemmaLevel level) const
 			{
 				return level <= mLemmaLevel;
 			}
 
         protected:
-=======
             
             /**
              * @return A pair of a Boolean and a formula, where the Boolean is true, if the input formula 
@@ -376,7 +352,6 @@
              *         solver's input formula, if the Boolean is true.
              */
             std::pair<bool,FormulaT> getInputSimplified();
->>>>>>> 42cb7b21
 
             /**
              * Removes the formula at the given position in the conjunction of formulas,
