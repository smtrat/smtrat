--- conflicted
+++ resolved
@@ -117,20 +117,11 @@
                     return !mpOrigins->empty();
                 }
 
-<<<<<<< HEAD
-                    bool activate() const
-                    {
-                        cout << mpInfo << endl;
-                        cout << mpInfo->activity << endl;
-                        return mpInfo->activity++ == 0;
-                    }
-=======
                 bool activate( const T* _origin ) const
                 {
                     mpOrigins->insert( _origin );
                     return mpOrigins->size() == 1;
                 }
->>>>>>> 6785a5df
 
                 bool deactivate( const T* _origin ) const
                 {
