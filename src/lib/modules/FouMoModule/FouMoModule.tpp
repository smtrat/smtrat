--- conflicted
+++ resolved
@@ -28,13 +28,8 @@
 
 #include "FouMoModule.h"
 
-<<<<<<< HEAD
-//#define DEBUG_FouMoModule
-# define Iterative_Deletion
-=======
 #define DEBUG_FouMoModule
 #define Integer_Mode
->>>>>>> 4818f283
 
 namespace smtrat
 {
@@ -92,16 +87,10 @@
         if( _subformula->formula().constraint().relation() == carl::Relation::LEQ || _subformula->formula().constraint().relation() == carl::Relation::GEQ )
         {
             // Apply the Fourier-Motzkin elimination steps for the subformula to be asserted
-<<<<<<< HEAD
-            auto iter_var = mElim_Order.begin();
-            bool upper = false;
-            bool lower = false;
-=======
             #ifdef DEBUG_FouMoModule
             cout << "Do the eliminations for the newly asserted subformula!" << endl;
             #endif
             auto iter_var = mElim_Order.begin();
->>>>>>> 4818f283
             vector<std::set<FormulaT>> origins;
             std::set<FormulaT> origin;
             origin.insert( _subformula->formula() );
@@ -109,74 +98,6 @@
             FormulaOrigins temp_constr;
             temp_constr.insert( std::make_pair( _subformula->formula(), origins ) );
             while( iter_var != mElim_Order.end() )
-<<<<<<< HEAD
-            {
-                auto iter_poly = _subformula->formula().constraint().lhs().begin();
-                while( iter_poly != _subformula->formula().constraint().lhs().end() )
-                {
-                    if( !iter_poly->isConstant() )
-                    {
-                        if( iter_poly->getSingleVariable() == *iter_var )
-                        {
-                            if( ( iter_poly->coeff() > 0 && _subformula->formula().constraint().relation() == carl::Relation::GEQ ) 
-                            || ( iter_poly->coeff() < 0 &&  _subformula->formula().constraint().relation() == carl::Relation::LEQ ) )
-                            {
-                                upper = true;  
-                                break;
-                            }
-                            else
-                            {
-                                lower = true;
-                                break;
-                            }
-                        }    
-                    }                        
-                    ++iter_poly;
-                }
-                auto iter_help = mDeleted_Constraints.at( *iter_var );
-                if( upper )
-                {
-                    auto iter_lower = iter_help.second.begin();
-                    while( iter_lower != iter_help.second.end() )
-                    {
-                        auto iter_temp = temp_constr.begin();
-                        while( iter_temp != temp_constr.end() )
-                        {
-                            auto iter_poly = iter_temp->first.constraint().lhs().begin();
-                            while( iter_poly != iter_temp->first.constraint().lhs().end() )
-                            {
-                                if( !iter_poly->isConstant() )
-                                {
-                                    if( iter_poly->getSingleVariable() == *iter_var )
-                                    {
-                                        FormulaT new_formula = combine_upper_lower( iter_temp->first.pConstraint(), iter_lower->first.pConstraint(), *iter_var );                                                                                                                       
-                                        // Create origins and add to mDeleted_Constraints
-                                        temp_constr.erase( iter_temp );
-                                    }
-                                }    
-                                ++iter_poly;
-                            }
-                            ++iter_temp;
-                        }
-                        ++iter_lower;                        
-                    }
-                }
-                else if( lower )
-                {
-                    auto iter_upper = iter_help.first.begin(); 
-                    while( iter_upper != iter_help.first.end() )
-                    {
-                        // TO-DO Do as above
-                        ++iter_upper;                        
-                    }
-                }
-                ++iter_var;
-            }
-            // TO-DO ...
-            FormulaOrigins::iterator iter = mProc_Constraints.find( _subformula->formula() );
-            if( iter == mProc_Constraints.end() )
-=======
->>>>>>> 4818f283
             {
                 // Do the eliminations that would have been made when the newly asserted subformula
                 // would have been part of the initially asserted constraints
@@ -363,11 +284,6 @@
                     auto iter_set_lower = iter_lower->second.begin();
                     while( iter_set_lower != iter_lower->second.end() )
                     {
-<<<<<<< HEAD
-                        // TO-DO: Move on here
-                        ++iter_set_lower;
-                    }
-=======
                         auto iter_help_lower = iter_set_lower->find( _subformula->formula() ); 
                         if( iter_help_lower != iter_set_lower->end() )
                         {
@@ -379,16 +295,11 @@
                     {
                         iter_var->second.second.erase( iter_upper );
                     }
->>>>>>> 4818f283
                     ++iter_lower;
                 }
                 ++iter_var;
             }
-<<<<<<< HEAD
-        }    
-=======
         } 
->>>>>>> 4818f283
         Module::removeSubformula( _subformula ); 
     }
 
@@ -405,28 +316,6 @@
     template<class Settings>
     Answer FouMoModule<Settings>::isConsistent()
     {
-<<<<<<< HEAD
-        // Collect for every variable the information in which constraint it has as an upper
-        // respectively a lower bound and store it in var_corr_constr
-        VariableUpperLower var_corr_constr;
-        gather_upper_lower( mProc_Constraints, var_corr_constr );
-        if( var_corr_constr.empty() )
-        {
-            // TO-DO Distinction between LRA and LIA
-            return foundAnswer( True );
-        }
-        // Choose the variable to eliminate based on the information provided by var_corr_constr
-        carl::Variable best_var = var_corr_constr.begin()->first;
-        mElim_Order.push_back( best_var );
-        // Store how the amount of constraints will change after the elimination
-        Rational delta_constr = var_corr_constr.begin()->second.first.size()*(var_corr_constr.begin()->second.second.size()-1)-var_corr_constr.begin()->second.second.size();
-        auto iter_var = var_corr_constr.begin();
-        ++iter_var;
-        while( iter_var != var_corr_constr.end() )
-        {
-            Rational delta_temp = iter_var->second.first.size()*(iter_var->second.second.size()-1)-iter_var->second.second.size();
-            if( delta_temp < delta_constr )
-=======
         #ifdef DEBUG_FouMoModule
         cout << "Apply the Fourier-Motzkin-Algorithm" << endl;
         #endif
@@ -441,69 +330,10 @@
             cout << "Processed Constraints" << endl;
             auto iter_PC = mProc_Constraints.begin();
             while( iter_PC != mProc_Constraints.end() )
->>>>>>> 4818f283
             {
                 cout << iter_PC->first.constraint() << endl;
                 ++iter_PC;
             }
-<<<<<<< HEAD
-            ++iter_var;    
-        }
-        // Apply one step of the Fourier-Motzkin algorithm by eliminating best_var
-        auto iter_help = var_corr_constr.find( best_var );
-        assert( iter_help != var_corr_constr.end() );
-        auto iter_upper = iter_help->second.first.begin();
-        auto iter_lower = iter_help->second.second.begin();
-        //std::pair<std::vector<SingleFormulaOrigins>,std::vector<SingleFormulaOrigins>> pair_dummy;
-        while( iter_upper != iter_help->second.first.end() )
-        {
-            while( iter_lower != iter_help->second.second.end() )
-            {
-                FormulaT new_formula = combine_upper_lower( iter_upper->first.pConstraint(), iter_lower->first.pConstraint(), best_var );
-                vector<std::set<FormulaT>> origins_new = merge( iter_upper->second, iter_lower->second );
-                if( new_formula.isFalse() )
-                {
-                    size_t i = determine_smallest_origin( origins_new );
-                    std::set<FormulaT> infSubSet;
-                    infSubSet = origins_new.at(i);
-                    mInfeasibleSubsets.push_back( infSubSet );
-                    return foundAnswer( False );
-                }
-                else
-                {
-                    mProc_Constraints.insert( std::make_pair( new_formula, origins_new ) );
-                }
-                ++iter_lower;
-            }
-            ++iter_upper;
-        }
-        // Add the constraints that were used for the elimination to the data structure for 
-        // the deleted constraints and delete them from the vector of processed constraints.
-        mDeleted_Constraints.insert( std::make_pair( best_var, std::pair<std::vector<SingleFormulaOrigins>,std::vector<SingleFormulaOrigins>>() ) );
-        iter_upper = iter_help->second.first.begin();
-        while( iter_upper != iter_help->second.first.end() )
-        {
-            auto iter_delete = mProc_Constraints.find( iter_upper->first );
-            assert( iter_delete != mProc_Constraints.end() );
-            auto iter_add = mDeleted_Constraints.find( best_var );
-            assert( iter_add != mDeleted_Constraints.end() );
-            iter_add->second.first.push_back( *iter_delete );
-            mProc_Constraints.erase( iter_delete );
-            ++iter_upper;
-        }
-        iter_lower = iter_help->second.second.begin();
-        while( iter_lower != iter_help->second.second.end() )
-        {
-            auto iter_delete = mProc_Constraints.find( iter_lower->first );
-            assert( iter_delete != mProc_Constraints.end() );
-            auto iter_add = mDeleted_Constraints.find( best_var );
-            assert( iter_add != mDeleted_Constraints.end() );
-            iter_add->second.second.push_back( *iter_delete );
-            mProc_Constraints.erase( iter_delete );
-            ++iter_lower;
-        }
-        return Unknown;
-=======
             cout << "Deleted_Constraints" << endl;
             auto iter_DC = mDeleted_Constraints.begin();
             while( iter_DC != mDeleted_Constraints.end() )
@@ -650,7 +480,6 @@
                 ++iter_lower;
             }
         }    
->>>>>>> 4818f283
     }
     
     template<class Settings>
@@ -672,13 +501,8 @@
                     {
                         std::vector<SingleFormulaOrigins> upper;
                         std::vector<SingleFormulaOrigins> lower;
-<<<<<<< HEAD
-                        if( ( iter_poly->coeff() > 0 && iter_constr->first.pConstraint()->relation() == carl::Relation::GEQ ) 
-                            || ( iter_poly->coeff() < 0 &&  iter_constr->first.pConstraint()->relation() == carl::Relation::LEQ ) )
-=======
                         if( ( iter_poly->coeff() > 0 && iter_constr->first.pConstraint()->relation() == carl::Relation::LEQ ) 
                             || ( iter_poly->coeff() < 0 &&  iter_constr->first.pConstraint()->relation() == carl::Relation::GEQ ) )
->>>>>>> 4818f283
                         {
                             SingleFormulaOrigins upper_help;
                             upper_help.first = iter_constr->first;
@@ -699,13 +523,8 @@
                         SingleFormulaOrigins help;
                         help.first = iter_constr->first;
                         help.second = iter_constr->second;
-<<<<<<< HEAD
-                        if( ( iter_poly->coeff() > 0 && iter_constr->first.pConstraint()->relation() == carl::Relation::GEQ ) 
-                            || ( iter_poly->coeff() < 0 &&  iter_constr->first.pConstraint()->relation() == carl::Relation::LEQ ) )
-=======
                         if( ( iter_poly->coeff() > 0 && iter_constr->first.pConstraint()->relation() == carl::Relation::LEQ ) 
                             || ( iter_poly->coeff() < 0 &&  iter_constr->first.pConstraint()->relation() == carl::Relation::GEQ ) )
->>>>>>> 4818f283
                         {
                             iter_help->second.first.push_back( help );
                         }
@@ -736,8 +555,6 @@
     FormulaT FouMoModule<Settings>::combine_upper_lower(const smtrat::ConstraintT* upper_constr, const smtrat::ConstraintT* lower_constr, carl::Variable& corr_var)
     {
         FormulaT combined_formula;
-<<<<<<< HEAD
-=======
         Rational coeff_upper;
         auto iter_poly_upper = upper_constr->lhs().begin();
         while( iter_poly_upper != upper_constr->lhs().end() )
@@ -766,7 +583,6 @@
             }
             ++iter_poly_lower;
         }
->>>>>>> 4818f283
         Poly upper_poly = upper_constr->lhs().substitute( corr_var, ZERO_POLYNOMIAL );
         Poly lower_poly = lower_constr->lhs().substitute( corr_var, ZERO_POLYNOMIAL );
         if( upper_constr->relation() == carl::Relation::GEQ )
@@ -775,21 +591,13 @@
             {
                 upper_poly *= -1;
                 lower_poly *= -1;
-<<<<<<< HEAD
-                combined_formula = FormulaT ( carl::newConstraint( lower_poly - upper_poly, carl::Relation::LEQ ) );                
-=======
                 combined_formula = FormulaT ( carl::newConstraint( coeff_upper*lower_poly - coeff_lower*upper_poly, carl::Relation::LEQ ) );                
->>>>>>> 4818f283
             }
             else
             {
                 assert( lower_constr->relation() == carl::Relation::LEQ );
-<<<<<<< HEAD
-                combined_formula = FormulaT( carl::newConstraint( lower_poly - upper_poly, carl::Relation::LEQ ) );
-=======
                 upper_poly *= -1;
                 combined_formula = FormulaT( carl::newConstraint( coeff_upper*lower_poly - coeff_lower*upper_poly, carl::Relation::LEQ ) );
->>>>>>> 4818f283
             }
         }
         else
@@ -798,22 +606,12 @@
             if( lower_constr->relation() == carl::Relation::GEQ )  
             {
                 lower_poly *= -1;
-<<<<<<< HEAD
-                upper_poly *= -1;
-                combined_formula = FormulaT( carl::newConstraint( lower_poly - upper_poly, carl::Relation::LEQ ) );                
-=======
                 combined_formula = FormulaT( carl::newConstraint( coeff_upper*lower_poly - coeff_lower*upper_poly, carl::Relation::LEQ ) );                
->>>>>>> 4818f283
             }
             else
             {
                 assert( lower_constr->relation() == carl::Relation::LEQ );
-<<<<<<< HEAD
-                upper_poly *= -1;
-                combined_formula = FormulaT( carl::newConstraint( lower_poly - upper_poly, carl::Relation::LEQ ) );
-=======
                 combined_formula = FormulaT( carl::newConstraint( coeff_upper*lower_poly - coeff_lower*upper_poly, carl::Relation::LEQ ) );
->>>>>>> 4818f283
             }
         }
         return combined_formula;        
