--- conflicted
+++ resolved
@@ -38,11 +38,6 @@
 	template<class Settings>
 	bool PBPPModule<Settings>::addCore( ModuleInput::const_iterator _subformula )
 	{
-<<<<<<< HEAD
-		//	std::cout << "ADDCORE" << std::endl;
-		std::cout << _subformula->formula() << std::endl;
-=======
->>>>>>> 383bbf3f
 		if (objective() != carl::Variable::NO_VARIABLE) {
 			for (auto var: objectiveFunction().gatherVariables()) {
 					mVariablesCache.emplace(carl::Variable(var.getId(), carl::VariableType::VT_BOOL), var);
@@ -72,10 +67,6 @@
 	template<class Settings>
 	Answer PBPPModule<Settings>::checkCore()
 	{
-<<<<<<< HEAD
-		//std::cout << "CHECKCORE" << std::endl;
-=======
->>>>>>> 383bbf3f
 		Answer ans = runBackends();
 		if (ans == UNSAT) {
 			generateTrivialInfeasibleSubset();
@@ -85,10 +76,6 @@
 
 	template<typename Settings>
 	FormulaT PBPPModule<Settings>::checkFormulaType(const FormulaT& formula){
-<<<<<<< HEAD
-		//std::cout << "CHECKFORMULATYPE" << std::endl;
-=======
->>>>>>> 383bbf3f
 		if(formula.getType() != carl::FormulaType::PBCONSTRAINT){
 			return formula;
 		} 
@@ -113,17 +100,6 @@
 			auto res = convertSmallFormula(formula);
 			SMTRAT_LOG_INFO("smtrat.pbc", formula << " -> " << res);
 			return res;
-<<<<<<< HEAD
-		// }else if(cRel == carl::Relation::EQ){
-		// 	std::vector<carl::uint> base = calculateRNSBase(formula);
-		// 	if(base.size() != 0 && isNonRedundant(base)){
-		// 		auto res = rnsTransformation(formula);
-		// 	}else{
-		// 		//Hier koennte man schauen ob es doch nicht mit bigFormula geht!
-		// 		auto res = forwardAsArithmetic(formula);
-		// 		SMTRAT_LOG_INFO("smtrat.pbc", formula << " -> " << res);
-		// 	}
-=======
 		}else if(Settings::use_rns_transformation && positive && cRel == carl::Relation::EQ && sum > cLHS.size()){
 			initPrimesTable();
 			std::vector<carl::uint> base = calculateRNSBase(formula);
@@ -137,7 +113,6 @@
 				SMTRAT_LOG_INFO("smtrat.pbc", formula << " -> " << res);
 				return res;
 			}
->>>>>>> 383bbf3f
 		}else if(!(positive && cRHS > 0 && sum > cRHS 
 					&& (/*cRel == carl::Relation::GEQ || */cRel == carl::Relation::GREATER || cRel == carl::Relation::LEQ || cRel == carl::Relation::LESS))
 						&&  !(negative && cRHS < 0 && (cRel == carl::Relation::GEQ || cRel == carl::Relation::GREATER) && sum < cRHS && cLHS.size() > 1)
@@ -156,10 +131,6 @@
 	}
 
 	template<typename Settings>
-<<<<<<< HEAD
-	FormulaT PBPPModule<Settings>::convertSmallFormula(const FormulaT& formula){
-		//std::cout << "CONVERTSMALLFORMULA" << std::endl;
-=======
 	FormulaT PBPPModule<Settings>::secondCheck(const FormulaT& formula){
 		if(formula.getType() != carl::FormulaType::PBCONSTRAINT){
 			return formula;
@@ -206,7 +177,6 @@
 
 	template<typename Settings>
 	FormulaT PBPPModule<Settings>::convertSmallFormula(const FormulaT& formula){
->>>>>>> 383bbf3f
 		const carl::PBConstraint& c  = formula.pbConstraint();
 		carl::Relation cRel   = c.getRelation();
 		const auto& cLHS      = c.getLHS();
@@ -410,10 +380,6 @@
 
 	template<typename Settings>
 	FormulaT PBPPModule<Settings>::convertBigFormula(const FormulaT& formula){
-<<<<<<< HEAD
-		//std::cout << "CONVERTBIGFORMULA" << std::endl;
-=======
->>>>>>> 383bbf3f
 		const carl::PBConstraint& c = formula.pbConstraint();
 		const auto& cLHS 	 = c.getLHS();
 		carl::Relation cRel  = c.getRelation();
@@ -440,29 +406,17 @@
 		}
 
 		if(!positive && !negative && (cRel == carl::Relation::GEQ || cRel == carl::Relation::LEQ) && sum >= cRHS){
-<<<<<<< HEAD
-			//-1 x1 +1 x2 >= 0 ===> +1 not(x1) +1 x2 >= 0 ===> x1 and not(x2)
-			FormulasT newSubformulas;
-			for(auto it : cLHS){
-				FormulaT f = FormulaT(it.second);
-				if(it.first > 0){
-=======
 			//-1 x1 +1 x2 >= 0 ===>  not(x1) or x2
 			FormulasT newSubformulas;
 			for(auto it : cLHS){
 				FormulaT f = FormulaT(it.second);
 				if(it.first < 0){
->>>>>>> 383bbf3f
 					newSubformulas.push_back(f.negated());
 				}else{
 					newSubformulas.push_back(f);
 				}
 			}
-<<<<<<< HEAD
-			return FormulaT(carl::FormulaType::AND, std::move(newSubformulas));
-=======
 			return FormulaT(carl::FormulaType::OR, std::move(newSubformulas));
->>>>>>> 383bbf3f
 		}
 
 		if(positive && (cRel == carl::Relation::GREATER || cRel == carl::Relation::GEQ)){
@@ -612,10 +566,6 @@
 
 	template<typename Settings>
 	FormulaT PBPPModule<Settings>::generateVarChain(const std::vector<carl::Variable>& vars, carl::FormulaType type){
-<<<<<<< HEAD
-		//std::cout << "GENERATEVARCHAIN" << std::endl;
-=======
->>>>>>> 383bbf3f
 		FormulasT newSubformulas;
 		for(auto var: vars){
 			FormulaT newFormula = FormulaT(var);
@@ -629,10 +579,6 @@
 	*/
 	template<typename Settings>
 	FormulaT PBPPModule<Settings>::forwardAsArithmetic(const FormulaT& formula){
-<<<<<<< HEAD
-		//std::cout << "FORWARDASARITHMETIC" << std::endl;
-=======
->>>>>>> 383bbf3f
 		const carl::PBConstraint& c = formula.pbConstraint();
 		const auto& cLHS = c.getLHS();
 		carl::Relation cRel  = c.getRelation();
@@ -665,10 +611,6 @@
 
 	template<typename Settings>
 	FormulaT PBPPModule<Settings>::createAuxiliaryConstraint(const FormulaT& formula){
-<<<<<<< HEAD
-		//std::cout << "CREATEAUXILIARYCONSTRAINT" << std::endl;
-=======
->>>>>>> 383bbf3f
 		const carl::PBConstraint& c = formula.pbConstraint();
 		auto boolVars        = c.gatherVariables();
 		std::vector<carl::Variable> intVars;
@@ -693,10 +635,6 @@
 
 	template<typename Settings>
 	FormulaT PBPPModule<Settings>::interconnectVariables(const FormulaT& formula){
-<<<<<<< HEAD
-		//std::cout << "INTERCONNECTVARIABLES" << std::endl;
-=======
->>>>>>> 383bbf3f
 		const carl::PBConstraint& c = formula.pbConstraint();
 		auto boolVars 		 = c.gatherVariables();
 		std::map<carl::Variable, carl::Variable> varsMap;
@@ -718,104 +656,6 @@
 		}
 		return FormulaT(carl::FormulaType::AND, std::move(newSubformulas));
 
-<<<<<<< HEAD
-	}
-/*
-	template<typename Settings>
-	FormulaT PBPPModule<Settings>::rnsTransformation(const FormulaT& formula){
-
-	}
-
-	template<typename Settings>
-	std::vector<carl::uint> PBPPModule<Settings>::calculateRNSBase(const FormulaT& formula){
-		const carl::PBConstraint& c = formula.pbConstraint();	
-		const auto& cLHS = c.getLHS();
-		int max = INT_MIN;
-		// std::vector<std::pair<carl::uint, int>> freq;
-		carl::PrimeFactory<carl::uint> pFactory;
-		std::vector<std::pair<int, carl::uint>> freq;
-		int sum = 0;
-		int product = 1;
-
-		for(auto it : cLHS){
-			if(it.first > max){
-				max = it.first;
-			}
-			sum += it.first;
-		}
-		bool flag = false;
-		bool fr = 0;
-		for(auto it : cLHS){
-			carl::uint prime = pFactory.nextPrime();
-			while(prime < it.first){ //Diese Bedingung koennte vielleicht staerker sein!
-				if(it.first % prime == 0){
-					int count = 0;
-					for(auto i : freq){
-						if(i.second == prime){
-							flag = true;
-							freq[count].first = i.first + 1;
-							break;
-						}
-						count++;
-					}
-					if(!flag){
-						freq.push_back(std::pair<int, carl::uint>(1, prime));
-					}
-				}
-				flag = false;
-				prime = pFactory.nextPrime();
-			}
-		}
-
-		 std::sort(freq.begin(), freq.end(),
-		 	[&](const pair<int, carl::uint> &p1, const pair<int, carl::uint> &p2)
-		 	{
-		 		if(p1.first == p2.first){
-					return (p1.second < p2.second);
-				}else{
-					return(p1.first > p2.first);
-		}
-		 	});
-
-		 std::vector<carl::uint> base;
-		 for(auto it : freq){
-		 	product *= it.second;
-		 	if(product <= sum){
-		 	base.push_back(it.second);	
-		 	}else{
-		 		base.push_back(it.second);
-		 		break;
-		 	}
-		 }
-
-		return base;
-	}
-
-	template<typename Settings>
-	bool PBPPModule<Settings>::isNonRedundant(const std::vector<carl::uint>& base, const FormulaT& formula){
-		const carl::PBConstraint& c = formula.pbConstraint();	
-		const auto& cLHS = c.getLHS();
-		int max = INT_MIN;
-		int product = 1;
-
-		for(auto it : cLHS){
-			if(&it > max){
-				max = &it;
-			}
-		}
-		for(auto it : base){
-			product *= &it;
-		}
-
-		for(auto it : base){
-			if(&it >= max){
-				return false;
-			}
-		} 
-		return true;
-	}
-	*/
-=======
 	}
 
 	template<typename Settings>
@@ -1233,7 +1073,6 @@
 	        // return checkFormulaType(f);
 		// }
 //	}
->>>>>>> 383bbf3f
 
 }
 
