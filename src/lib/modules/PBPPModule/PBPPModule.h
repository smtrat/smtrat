/**
 * @file PBPPModule.h
 * @author YOUR NAME <YOUR EMAIL ADDRESS>
 *
 * @version 2016-11-23
 * Created on 2016-11-23.
 */

#pragma once

#include "../../solver/Module.h"
#include "PBPPStatistics.h"
#include "PBPPSettings.h"
#include <carl/numbers/PrimeFactory.h>
<<<<<<< HEAD
=======
#include <boost/math/common_factor.hpp> 
>>>>>>> 383bbf3f

namespace smtrat
{
	template<typename Settings>
	class PBPPModule : public Module
	{
		private:
#ifdef SMTRAT_DEVOPTION_Statistics
			PBPPStatistics mStatistics;
#endif
			// Members.
			std::map<carl::Variable, carl::Variable> mVariablesCache; //bool, int
			carl::FormulaVisitor<FormulaT> mVisitor;
			std::vector<carl::Variable> mCheckedVars;
<<<<<<< HEAD
=======
			std::map<int, std::vector<carl::uint>> mPrimesTable;
>>>>>>> 383bbf3f
			
		public:
			typedef Settings SettingsType;
			std::string moduleName() const {
				return SettingsType::moduleName;
			}
			PBPPModule(const ModuleInput* _formula, RuntimeSettings* _settings, Conditionals& _conditionals, Manager* _manager = nullptr);

			~PBPPModule();
			
			// Main interfaces.
			/**
			 * Informs the module about the given constraint. It should be tried to inform this
			 * module about any constraint it could receive eventually before assertSubformula
			 * is called (preferably for the first time, but at least before adding a formula
			 * containing that constraint).
			 * @param _constraint The constraint to inform about.
			 * @return false, if it can be easily decided whether the given constraint is inconsistent;
			 *		  true, otherwise.
			 */
			bool informCore( const FormulaT& _constraint );

			/**
			 * Informs all backends about the so far encountered constraints, which have not yet been communicated.
			 * This method must not and will not be called more than once and only before the first runBackends call.
			 */
			void init();

			/**
			 * The module has to take the given sub-formula of the received formula into account.
			 *
			 * @param _subformula The sub-formula to take additionally into account.
			 * @return false, if it can be easily decided that this sub-formula causes a conflict with
			 *		  the already considered sub-formulas;
			 *		  true, otherwise.
			 */
			bool addCore( ModuleInput::const_iterator _subformula );

			/**
			 * Removes the subformula of the received formula at the given position to the considered ones of this module.
			 * Note that this includes every stored calculation which depended on this subformula, but should keep the other
			 * stored calculation, if possible, untouched.
			 *
			 * @param _subformula The position of the subformula to remove.
			 */
			void removeCore( ModuleInput::const_iterator _subformula );

			/**
			 * Updates the current assignment into the model.
			 * Note, that this is a unique but possibly symbolic assignment maybe containing newly introduced variables.
			 */
			void updateModel() const;

			/**
			 * Checks the received formula for consistency.
			 * @return True,	if the received formula is satisfiable;
			 *		 False,   if the received formula is not satisfiable;
			 *		 Unknown, otherwise.
			 */
			Answer checkCore();

		private:
			FormulaT convertSmallFormula(const FormulaT& formula);
			FormulaT convertBigFormula(const FormulaT& formula);
			FormulaT forwardAsArithmetic(const FormulaT& formula);
			FormulaT checkFormulaType(const FormulaT& formula);
			std::function<FormulaT(FormulaT)> checkFormulaTypeFunction;
			FormulaT generateVarChain(const std::vector<carl::Variable>& vars, carl::FormulaType type);
			FormulaT createAuxiliaryConstraint(const FormulaT& formula);
			FormulaT interconnectVariables(const FormulaT& formula);
			FormulaT rnsTransformation(const FormulaT& formula);
			std::vector<carl::uint> calculateRNSBase(const FormulaT& formula);
			bool isNonRedundant(const std::vector<carl::uint>& base, const FormulaT& formula);
<<<<<<< HEAD
=======
			std::vector<carl::uint> integerFactorization(const int& coeff);
			void initPrimesTable();
			FormulaT secondCheck(const FormulaT& formula);
>>>>>>> 383bbf3f

	};
}<|MERGE_RESOLUTION|>--- conflicted
+++ resolved
@@ -12,10 +12,7 @@
 #include "PBPPStatistics.h"
 #include "PBPPSettings.h"
 #include <carl/numbers/PrimeFactory.h>
-<<<<<<< HEAD
-=======
 #include <boost/math/common_factor.hpp> 
->>>>>>> 383bbf3f
 
 namespace smtrat
 {
@@ -30,10 +27,7 @@
 			std::map<carl::Variable, carl::Variable> mVariablesCache; //bool, int
 			carl::FormulaVisitor<FormulaT> mVisitor;
 			std::vector<carl::Variable> mCheckedVars;
-<<<<<<< HEAD
-=======
 			std::map<int, std::vector<carl::uint>> mPrimesTable;
->>>>>>> 383bbf3f
 			
 		public:
 			typedef Settings SettingsType;
@@ -107,12 +101,9 @@
 			FormulaT rnsTransformation(const FormulaT& formula);
 			std::vector<carl::uint> calculateRNSBase(const FormulaT& formula);
 			bool isNonRedundant(const std::vector<carl::uint>& base, const FormulaT& formula);
-<<<<<<< HEAD
-=======
 			std::vector<carl::uint> integerFactorization(const int& coeff);
 			void initPrimesTable();
 			FormulaT secondCheck(const FormulaT& formula);
->>>>>>> 383bbf3f
 
 	};
 }