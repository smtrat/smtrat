/*
 *  SMT-RAT - Satisfiability-Modulo-Theories Real Algebra Toolbox
 * Copyright (C) 2012 Florian Corzilius, Ulrich Loup, Erika Abraham, Sebastian Junges
 *
 * This file is part of SMT-RAT.
 *
 * SMT-RAT is free software: you can redistribute it and/or modify
 * it under the terms of the GNU General Public License as published by
 * the Free Software Foundation, either version 3 of the License, or
 * (at your option) any later version.
 *
 * SMT-RAT is distributed in the hope that it will be useful,
 * but WITHOUT ANY WARRANTY; without even the implied warranty of
 * MERCHANTABILITY or FITNESS FOR A PARTICULAR PURPOSE.  See the
 * GNU General Public License for more details.
 *
 * You should have received a copy of the GNU General Public License
 * along with SMT-RAT.  If not, see <http://www.gnu.org/licenses/>.
 *
 */
/*
 * File:   LRAModule.cpp
 * @author Florian Corzilius <corzilius@cs.rwth-aachen.de>
 *
 * @version 2013-02-07
 * Created on April 5th, 2012, 3:22 PM
 */


#include "LRAModule.h"
#include <iostream>

//#define DEBUG_LRA_MODULE
#define LRA_SIMPLE_THEORY_PROPAGATION
#define LRA_ONE_REASON
<<<<<<< HEAD
//#define LRA_BRANCH_AND_BOUND
=======
#define LRA_BRANCH_AND_BOUND
>>>>>>> b033351e
using namespace std;
using namespace lra;
using namespace GiNaC;
using namespace GiNaCRA;

namespace smtrat
{
    /**
     * Constructor
     */
    LRAModule::LRAModule( ModuleType _type, const Formula* const _formula, RuntimeSettings* settings, Conditionals& _conditionals, Manager* const _manager ):
        Module( _type, _formula, _conditionals, _manager ),
        mInitialized( false ),
        mAssignmentFullfilsNonlinearConstraints( false ),
        mTableau( mpPassedFormula->end() ),
        mLinearConstraints(),
        mNonlinearConstraints(),
        mActiveResolvedNEQConstraints(),
        mActiveUnresolvedNEQConstraints(),
        mResolvedNEQConstraints(),
        mOriginalVars(),
        mSlackVars(),
        mConstraintToBound(),
        mBoundToUnequalConstraintMap(),
        mBoundCandidatesToPass()
    {}

    /**
     * Destructor:
     */
    LRAModule::~LRAModule()
    {
        while( !mConstraintToBound.empty() )
        {
            vector< const Bound* >* toDelete = mConstraintToBound.begin()->second;
            mConstraintToBound.erase( mConstraintToBound.begin() );
            if( toDelete != NULL ) delete toDelete;
        }
        while( !mOriginalVars.empty() )
        {
            const ex* exToDelete = mOriginalVars.begin()->first;
            mOriginalVars.erase( mOriginalVars.begin() );
            delete exToDelete;
        }
        while( !mSlackVars.empty() )
        {
            const ex* exToDelete = mSlackVars.begin()->first;
            mSlackVars.erase( mSlackVars.begin() );
            delete exToDelete;
        }
    }

    /**
     * Methods:
     */

    /**
     * Informs this module about the existence of the given constraint, which means
     * that it could be added in future.
     *
     * @param _constraint The constraint to inform about.
     * @return False, if the it can be determined that the constraint itself is conflicting;
     *         True,  otherwise.
     */
    bool LRAModule::inform( const Constraint* const _constraint )
    {
        #ifdef DEBUG_LRA_MODULE
        cout << "inform about " << *_constraint << endl;
        #endif
        Module::inform( _constraint );
        if( !_constraint->variables().empty() && _constraint->isLinear() )
        {
            bool elementInserted = mLinearConstraints.insert( _constraint ).second;
            if( elementInserted && mInitialized )
            {
                initialize( _constraint );
            }
        }
        return _constraint->isConsistent() != 0;
    }

    /**
     *
     * Adds a sub-formula/constraint to the so far received sub-formula/constraints.
     *
     * @param _subformula The position of the constraint within the received constraints.
     * @return False, if a conflict is detected;
     *         True,  otherwise.
     */
    bool LRAModule::assertSubformula( Formula::const_iterator _subformula )
    {
        #ifdef DEBUG_LRA_MODULE
        cout << "add " << **_subformula << "(" << *_subformula << ")" << endl;
        #endif
        Module::assertSubformula( _subformula );
        if( (*_subformula)->getType() == REALCONSTRAINT )
        {
            if( !mInitialized ) initialize();

            const Constraint* constraint  = (*_subformula)->pConstraint();
            int               consistency = constraint->isConsistent();
            if( consistency == 2 )
            {
                mAssignmentFullfilsNonlinearConstraints = false;
                if( constraint->isLinear() )
                {
                    if( (*_subformula)->constraint().relation() != CR_NEQ )
                    {
                        vector< const Bound* >* bounds = mConstraintToBound[constraint];
                        assert( bounds != NULL );

                        set<const Formula*> originSet = set<const Formula*>();
                        originSet.insert( *_subformula );
                        activateBound( *bounds->begin(), originSet );

                        auto unequalCons = mBoundToUnequalConstraintMap.find( *bounds->begin() );
                        if( unequalCons != mBoundToUnequalConstraintMap.end() )
                        {
                            auto pos = mActiveUnresolvedNEQConstraints.find( unequalCons->second );
                            if( pos != mActiveUnresolvedNEQConstraints.end() )
                            {
                                auto entry = mActiveResolvedNEQConstraints.insert( *pos );
                                removeSubformulaFromPassedFormula( pos->second.position );
                                entry.first->second.position = mpPassedFormula->end();
                                mActiveUnresolvedNEQConstraints.erase( pos );
                            }
                        }

                        assert( mInfeasibleSubsets.empty() || !mInfeasibleSubsets.begin()->empty() );
                        return mInfeasibleSubsets.empty() || !mNonlinearConstraints.empty();
                    }
                    else
                    {
                        vector< const Bound* >* bounds = mConstraintToBound[constraint];
                        assert( bounds != NULL );
                        assert( bounds->size() == 2 );
                        if( (*bounds)[0]->isActive() || (*bounds)[1]->isActive() )
                        {
                            Context context = Context();
                            context.origin = *_subformula;
                            context.position = mpPassedFormula->end();
                            mActiveResolvedNEQConstraints.insert( pair< const Constraint*, Context >( constraint, context ) );
                        }
                        else
                        {
                            addSubformulaToPassedFormula( new Formula( constraint ), *_subformula );
                            Context context = Context();
                            context.origin = *_subformula;
                            context.position = mpPassedFormula->last();
                            mActiveUnresolvedNEQConstraints.insert( pair< const Constraint*, Context >( constraint, context ) );
                        }
                    }
                }
                else
                {
                    addSubformulaToPassedFormula( new Formula( constraint ), *_subformula );
                    mNonlinearConstraints.insert( constraint );
                    return true;
                }
            }
            else if( consistency == 0 )
            {
                set< const Formula* > infSubSet = set< const Formula* >();
                infSubSet.insert( *_subformula );
                mInfeasibleSubsets.push_back( infSubSet );
                foundAnswer( False );
                return false;
            }
            else
            {
                return true;
            }
        }
        return true;
    }

    /**
     * Removes a sub-formula/constraint of the so far received sub-formula/constraints.
     *
     * @param _subformula The position of the constraint within the received constraints.
     */
    void LRAModule::removeSubformula( Formula::const_iterator _subformula )
    {
        #ifdef DEBUG_LRA_MODULE
        cout << "remove " << **_subformula << "(" << *_subformula << ")" << endl;
        #endif
        if( (*_subformula)->getType() == REALCONSTRAINT )
        {
            // Remove the mapping of the constraint to the sub-formula in the received formula
            const Constraint* constraint = (*_subformula)->pConstraint();
            if( constraint->isConsistent() == 2 )
            {
                if( constraint->isLinear() )
                {
                    if( (*_subformula)->constraint().relation() != CR_NEQ )
                    {
                        // Deactivate the bounds regarding the given constraint
                        vector< const Bound* >* bounds = mConstraintToBound[constraint];
                        assert( bounds != NULL );
                        auto bound = bounds->begin();
                        while( bound != bounds->end() )
                        {
                            if( !(*bound)->origins().empty() )
                            {
                                auto originSet = (*bound)->pOrigins()->begin();
                                while( originSet != (*bound)->origins().end() )
                                {
                                    if( originSet->find( *_subformula ) != originSet->end() ) originSet = (*bound)->pOrigins()->erase( originSet );
                                    else ++originSet;
                                }
                                if( (*bound)->origins().empty() )
                                {
                                    auto unequalCons = mBoundToUnequalConstraintMap.find( *bound );
                                    if( unequalCons != mBoundToUnequalConstraintMap.end() )
                                    {
                                        vector< const Bound* >* uebounds = mConstraintToBound[unequalCons->second];
                                        assert( uebounds != NULL );
                                        assert( uebounds->size() == 2 );
                                        if( !(*uebounds)[0]->isActive() && !(*uebounds)[1]->isActive() )
                                        {
                                            auto pos = mActiveResolvedNEQConstraints.find( unequalCons->second );
                                            if( pos != mActiveResolvedNEQConstraints.end() )
                                            {
                                                auto entry = mActiveUnresolvedNEQConstraints.insert( *pos );
                                                mActiveResolvedNEQConstraints.erase( pos );
                                                addSubformulaToPassedFormula( new Formula( entry.first->first ), entry.first->second.origin );
                                                entry.first->second.position = mpPassedFormula->last();
                                            }
                                        }
                                    }
                                    (*bound)->pVariable()->deactivateBound( *bound, mpPassedFormula->end() );
                                    if( !(*bound)->pVariable()->pSupremum()->isInfinite() )
                                    {
                                        mBoundCandidatesToPass.push_back( (*bound)->pVariable()->pSupremum() );
                                    }
                                    if( !(*bound)->pVariable()->pInfimum()->isInfinite() )
                                    {
                                        mBoundCandidatesToPass.push_back( (*bound)->pVariable()->pInfimum() );
                                    }
                                    if( ((*bound)->isUpperBound() && (*bound)->variable().pSupremum()->isInfinite())
                                        || ((*bound)->isLowerBound() && (*bound)->variable().pInfimum()->isInfinite()) )
                                    {
                                        if( (*bound)->variable().isBasic() )
                                        {
                                            mTableau.decrementBasicActivity( (*bound)->variable() );
                                        }
                                        else
                                        {
                                            mTableau.decrementNonbasicActivity( (*bound)->variable() );
                                        }
                                    }
                                }
                            }
                            if( bound != bounds->begin() )
                            {
                                bound = bounds->erase( bound );
                            }
                            else
                            {
                                ++bound;
                            }
                        }
                    }
                    else
                    {
                        if( mActiveResolvedNEQConstraints.erase( (*_subformula)->pConstraint() ) == 0 )
                        {
                            auto iter = mActiveUnresolvedNEQConstraints.find( (*_subformula)->pConstraint() );
                            if( iter != mActiveUnresolvedNEQConstraints.end() )
                            {
                                removeSubformulaFromPassedFormula( iter->second.position );
                                mActiveUnresolvedNEQConstraints.erase( iter );
                            }
                        }
                    }
                }
                else
                {
                    ConstraintSet::iterator nonLinearConstraint = mNonlinearConstraints.find( constraint );
                    assert( nonLinearConstraint != mNonlinearConstraints.end() );
                    mNonlinearConstraints.erase( nonLinearConstraint );
                }
            }
        }
        Module::removeSubformula( _subformula );
    }

    /**
     * Checks the consistency of the so far received constraints.
     *
     * @return True,    if the so far received constraints are consistent;
     *         False,   if the so far received constraints are inconsistent;
     *         Unknown, if this module cannot determine whether the so far received constraints are consistent or not.
     */
    Answer LRAModule::isConsistent()
    {
        #ifdef DEBUG_LRA_MODULE
        cout << "check for consistency" << endl;
        #endif
        if( !mpReceivedFormula->isRealConstraintConjunction() ) return foundAnswer( Unknown );
        if( !mInfeasibleSubsets.empty() )
        {
            return foundAnswer( False );
        }
        unsigned posNewLearnedBound = 0;
        for( ; ; )
        {
            CONSTRAINT_LOCK
            // Check whether a module which has been called on the same instance in parallel, has found an answer.
            if( anAnswerFound() )
            {
                learnRefinements();
                CONSTRAINT_UNLOCK
                return foundAnswer( Unknown );
            }
            #ifdef DEBUG_LRA_MODULE
            cout << endl;
            mTableau.printVariables( cout, "    " );
            cout << endl;
            mTableau.print( cout, 15, "    " );
            cout << endl;
            #endif

            // Find a pivoting element in the tableau.
            pair<EntryID,bool> pivotingElement = mTableau.nextPivotingElement();

            #ifdef DEBUG_LRA_MODULE
            cout << "    Next pivoting element: ";
            mTableau.printEntry( cout, pivotingElement.first );
            cout << (pivotingElement.second ? "(True)" : "(False)");
            cout << " [" << pivotingElement.first << "]" << endl;
            #endif

            // If there is no conflict.
            if( pivotingElement.second )
            {
                // If no basic variable violates its bounds (and hence no variable at all).
                if( pivotingElement.first == 0 )
                {
                    #ifdef DEBUG_LRA_MODULE
                    cout << "True" << endl;
                    #endif
                    // If the current assignment also fulfills the nonlinear constraints.
                    if( checkAssignmentForNonlinearConstraint() )
                    {
                        // If there are no unresolved notequal-constraints, return True.
                        if( mActiveUnresolvedNEQConstraints.empty() )
                        {
                            #ifdef LRA_REFINEMENT
                            learnRefinements();
                            #endif

                            #ifdef LRA_GOMORY_CUTS
                            exmap rMap_ = getRationalModel();
                            for(auto vector_iterator = mTableau.rows().begin();vector_iterator != mTableau.rows().end();++vector_iterator)
<<<<<<< HEAD
                            {
                                ex referring_ex = vector_iterator->mName->expression();
=======
                            {  
                                ex referring_ex = vector_iterator->mName->expression();     
>>>>>>> b033351e
                                auto found_ex = rMap_.find(referring_ex);
                                const numeric ass = ex_to<numeric>(found_ex->second);
                                const Constraint* gomory_constraint = mTableau.gomoryCut(ass,vector_iterator);
                                //...
                            }
                            #endif

                            #ifdef LRA_BRANCH_AND_BOUND
                            exmap _rMap = getRationalModel();
                            exmap::const_iterator map_iterator = _rMap.begin();
                            for(auto var=mOriginalVars.begin();var != mOriginalVars.end() ;++var)
                            {
                                if(Formula::domain(*var->first) == INTEGER_DOMAIN)
                                {
                                   Formula* deductionA = new Formula(OR);
                                   stringstream sstream;
                                   sstream << *var->first;
                                   symtab *setOfVar = new symtab();
                                   setOfVar->insert(pair< std::string, ex >(sstream.str(),*var->first));
                                   numeric ass = ex_to<numeric>(map_iterator->second);
                                   ass = ass.to_int();
                                   const Constraint* lessEqualConstraint = Formula::newConstraint(*var->first - ass,CR_LEQ,*setOfVar);
                                   const Constraint* biggerEqualConstraint= Formula::newConstraint(*var->first - ass - 1,CR_GEQ,*setOfVar);
                                   deductionA->addSubformula(lessEqualConstraint);
                                   deductionA->addSubformula(biggerEqualConstraint);
                                   addDeduction(deductionA);
                                   return foundAnswer(Unknown);
                                }
                            ++map_iterator;
                            }
                            #endif
                            CONSTRAINT_UNLOCK
                            return foundAnswer( True );
                        }
                        // Otherwise, resolve the notequal-constraints (create the lemma (p<0 or p>0) <-> p!=0 ) and return Unknown.
                        else
                        {
                            for( auto iter = mActiveUnresolvedNEQConstraints.begin(); iter != mActiveUnresolvedNEQConstraints.end(); ++iter )
                            {
                                if( mResolvedNEQConstraints.find( iter->first ) == mResolvedNEQConstraints.end() )
                                {
                                    splitUnequalConstraint( iter->first );
                                    mResolvedNEQConstraints.insert( iter->first );
                                }
                            }
                            #ifdef LRA_REFINEMENT
                            learnRefinements();
                            #endif
                            CONSTRAINT_UNLOCK
                            return foundAnswer( Unknown );
                        }
                    }
                    // Otherwise, check the consistency of the formula consisting of the nonlinear constraints and the tightest bounds with the backends.
                    else
                    {
                        for( auto iter = mActiveUnresolvedNEQConstraints.begin(); iter != mActiveUnresolvedNEQConstraints.end(); ++iter )
                        {
                            if( mResolvedNEQConstraints.find( iter->first ) == mResolvedNEQConstraints.end() )
                            {
                                splitUnequalConstraint( iter->first );
                                mResolvedNEQConstraints.insert( iter->first );
                            }
                        }
                        adaptPassedFormula();
                        CONSTRAINT_UNLOCK
                        Answer a = runBackends();
                        if( a == False )
                        {
                            getInfeasibleSubsets();
                        }
                        #ifdef LRA_REFINEMENT
                        CONSTRAINT_LOCK
                        learnRefinements();
                        CONSTRAINT_UNLOCK
                        #endif
                        return foundAnswer( a );
                    }
                }
                else
                {
                    // Pivot at the found pivoting entry.
                    mTableau.pivot( pivotingElement.first );
                    // Learn all bounds which has been deduced during the pivoting process.
                    while( posNewLearnedBound < mTableau.rLearnedBounds().size() )
                    {
                        set< const Formula*> originSet = set< const Formula*>();
                        Tableau::LearnedBound& learnedBound = mTableau.rLearnedBounds()[posNewLearnedBound];
                        vector<const Bound*>& bounds = *learnedBound.premise;
                        for( auto bound = bounds.begin(); bound != bounds.end(); ++bound )
                        {
                            assert( !(*bound)->origins().empty() );
                            originSet.insert( (*bound)->origins().begin()->begin(), (*bound)->origins().begin()->end() );
                            for( auto origin = (*bound)->origins().begin()->begin(); origin != (*bound)->origins().begin()->end(); ++origin )
                            {
                                const Constraint* constraint = (*origin)->pConstraint();
                                if( constraint != NULL )
                                {
                                    vector< const Bound* >* constraintToBounds = mConstraintToBound[constraint];
                                    constraintToBounds->push_back( learnedBound.nextWeakerBound );
                                    #ifdef LRA_INTRODUCE_NEW_CONSTRAINTS
                                    if( learnedBound.newBound != NULL ) constraintToBounds->push_back( learnedBound.newBound );
                                    #endif
                                }
                            }
                        }
                        activateBound( learnedBound.nextWeakerBound, originSet );
                        #ifdef LRA_INTRODUCE_NEW_CONSTRAINTS
                        if( learnedBound.newBound != NULL )
                        {
                            const Constraint* newConstraint = learnedBound.newBound->pAsConstraint();
                            addConstraintToInform( newConstraint );
                            mLinearConstraints.insert( newConstraint );
                            vector< const Bound* >* boundVector = new vector< const Bound* >();
                            boundVector->push_back( learnedBound.newBound );
                            mConstraintToBound[newConstraint] = boundVector;
                            activateBound( learnedBound.newBound, originSet );
                        }
                        #endif
                        ++posNewLearnedBound;
                    }
                    // Maybe a easy conflict occurred with the learned bounds.
                    if( !mInfeasibleSubsets.empty() )
                    {
                        #ifdef LRA_REFINEMENT
                        learnRefinements();
                        #endif
                        CONSTRAINT_UNLOCK
                        return foundAnswer( False );
                    }
                }
            }
            // There is a conflict, namely a basic variable violating its bounds without any suitable non-basic variable.
            else
            {
                // Create the infeasible subsets.
                mInfeasibleSubsets.clear();
                #ifdef LRA_ONE_REASON
                vector< const Bound* > conflict = mTableau.getConflict( pivotingElement.first );
                set< const Formula* > infSubSet = set< const Formula* >();
                for( auto bound = conflict.begin(); bound != conflict.end(); ++bound )
                {
                    assert( (*bound)->isActive() );
                    infSubSet.insert( (*bound)->pOrigins()->begin()->begin(), (*bound)->pOrigins()->begin()->end() );
                }
                mInfeasibleSubsets.push_back( infSubSet );
                #else
                vector< set< const Bound* > > conflictingBounds = mTableau.getConflictsFrom( pivotingElement.first );
                for( auto conflict = conflictingBounds.begin(); conflict != conflictingBounds.end(); ++conflict )
                {
                    set< const Formula* > infSubSet = set< const Formula* >();
                    for( auto bound = conflict->begin(); bound != conflict->end(); ++bound )
                    {
                        assert( (*bound)->isActive() );
                        infSubSet.insert( *(*bound)->pOrigins()->begin() );
                    }
                    mInfeasibleSubsets.push_back( infSubSet );
                }
                #endif
                #ifdef LRA_REFINEMENT
                learnRefinements();
                #endif
                // Return False.
                #ifdef DEBUG_LRA_MODULE
                cout << "False" << endl;
                #endif
                CONSTRAINT_UNLOCK
                return foundAnswer( False );
            }
            CONSTRAINT_UNLOCK
        }
        assert( false );
        #ifdef LRA_REFINEMENT
        learnRefinements();
        #endif
        return foundAnswer( True );
    }

    /**
     * Updates the current assignment into the model. Note, that this is a unique but symbolic assignment still containing delta as a variable.
     */
    void LRAModule::updateModel()
    {
        mModel.clear();
        if( solverState() == True )
        {
            if( mAssignmentFullfilsNonlinearConstraints )
            {
                for( ExVariableMap::const_iterator originalVar = mOriginalVars.begin(); originalVar != mOriginalVars.end(); ++originalVar )
                {
                    stringstream outA;
                    outA << *originalVar->first;
                    stringstream outB;
                    outB << originalVar->second->assignment().mainPart();
                    if( originalVar->second->assignment().deltaPart() != 0 )
                    {
                        outB << "+delta_" << mId << "*" << originalVar->second->assignment().deltaPart();
                    }
                    mModel.insert( pair< const string, string >( outA.str(), outB.str() ) );
                }
            }
            else
            {
                Module::getBackendsModel();
            }
        }
    }

    /**
     * Gives a rational model if the received formula is satisfiable. Note, that it
     * is calculated from scratch every time you call this method.
     *
     * @return The rational model.
     */
    exmap LRAModule::getRationalModel() const
    {
        exmap result = exmap();
        if( mInfeasibleSubsets.empty() )
        {
            /*
            * Check whether the found satisfying assignment is by coincidence a
            * satisfying assignment of the non linear constraints
            */
            numeric minDelta = -1;
            numeric curDelta = 0;
            Variable* variable = NULL;
            /*
            * For all slack variables find the minimum of all (c2-c1)/(k1-k2), where ..
            */
            for( auto originalVar = mOriginalVars.begin(); originalVar != mOriginalVars.end(); ++originalVar )
            {
                variable = originalVar->second;
                const Value& assValue = variable->assignment();
                const Bound& inf = variable->infimum();
                if( !inf.isInfinite() )
                {
                    /*
                    * .. the supremum is c2+k2*delta, the variable assignment is c1+k1*delta, c1<c2 and k1>k2.
                    */
                    if( inf.limit().mainPart() < assValue.mainPart() && inf.limit().deltaPart() > assValue.deltaPart() )
                    {
                        curDelta = ( assValue.mainPart() - inf.limit().mainPart() ) / ( inf.limit().deltaPart() - assValue.deltaPart() );
                        if( minDelta < 0 || curDelta < minDelta )
                        {
                            minDelta = curDelta;
                        }
                    }
                }
                const Bound& sup = variable->supremum();
                if( !sup.isInfinite() )
                {
                    /*
                    * .. the infimum is c1+k1*delta, the variable assignment is c2+k2*delta, c1<c2 and k1>k2.
                    */
                    if( sup.limit().mainPart() > assValue.mainPart() && sup.limit().deltaPart() < assValue.deltaPart() )
                    {
                        curDelta = ( sup.limit().mainPart() - assValue.mainPart() ) / ( assValue.deltaPart() - sup.limit().deltaPart() );
                        if( minDelta < 0 || curDelta < minDelta )
                        {
                            minDelta = curDelta;
                        }
                    }
                }
            }
            /*
            * For all slack variables find the minimum of all (c2-c1)/(k1-k2), where ..
            */
            for( auto slackVar = mSlackVars.begin(); slackVar != mSlackVars.end(); ++slackVar )
            {
                variable = slackVar->second;
                const Value& assValue = variable->assignment();
                const Bound& inf = variable->infimum();
                if( !inf.isInfinite() )
                {
                    /*
                    * .. the infimum is c1+k1*delta, the variable assignment is c2+k2*delta, c1<c2 and k1>k2.
                    */
                    if( inf.limit().mainPart() < assValue.mainPart() && inf.limit().deltaPart() > assValue.deltaPart() )
                    {
                        curDelta = ( assValue.mainPart() - inf.limit().mainPart() ) / ( inf.limit().deltaPart() - assValue.deltaPart() );
                        if( minDelta < 0 || curDelta < minDelta )
                        {
                            minDelta = curDelta;
                        }
                    }
                }
                const Bound& sup = variable->supremum();
                if( !sup.isInfinite() )
                {
                    /*
                    * .. the supremum is c2+k2*delta, the variable assignment is c1+k1*delta, c1<c2 and k1>k2.
                    */
                    if( sup.limit().mainPart() > assValue.mainPart() && sup.limit().deltaPart() < assValue.deltaPart() )
                    {
                        curDelta = ( sup.limit().mainPart() - assValue.mainPart() ) / ( assValue.deltaPart() - sup.limit().deltaPart() );
                        if( minDelta < 0 || curDelta < minDelta )
                        {
                            minDelta = curDelta;
                        }
                    }
                }
            }

            curDelta = minDelta < 0 ? 1 : minDelta;
            /*
            * Calculate the rational assignment of all original variables.
            */
            for( auto var = mOriginalVars.begin(); var != mOriginalVars.end(); ++var )
            {
                const Value& value = var->second->assignment();
                result.insert( pair< ex, ex >( *var->first, ex( value.mainPart() + value.deltaPart() * curDelta ) ) );
            }
        }
        return result;
    }

    /**
     * Returns the bounds of the variables as intervals.
     *
     * @return The bounds of the variables as intervals.
     */
    evalintervalmap LRAModule::getVariableBounds() const
    {
        evalintervalmap result = evalintervalmap();
        for( auto iter = mOriginalVars.begin(); iter != mOriginalVars.end(); ++iter )
        {
            const Variable& var = *iter->second;
            Interval::BoundType lowerBoundType;
            numeric lowerBoundValue;
            Interval::BoundType upperBoundType;
            numeric upperBoundValue;
            if( var.infimum().isInfinite() )
            {
                lowerBoundType = Interval::INFINITY_BOUND;
                lowerBoundValue = 0;
            }
            else
            {
                lowerBoundType = var.infimum().isWeak() ? Interval::WEAK_BOUND : Interval::STRICT_BOUND;
                lowerBoundValue = var.infimum().limit().mainPart();
            }
            if( var.supremum().isInfinite() )
            {
                upperBoundType = Interval::INFINITY_BOUND;
                upperBoundValue = 0;
            }
            else
            {
                upperBoundType = var.supremum().isWeak() ? Interval::WEAK_BOUND : Interval::STRICT_BOUND;
                upperBoundValue = var.supremum().limit().mainPart();
            }
            Interval interval = Interval( lowerBoundValue, lowerBoundType, upperBoundValue, upperBoundType );
            result.insert( pair< symbol, Interval >( ex_to< symbol >( *iter->first ), interval ) );
        }
        return result;
    }

    #ifdef LRA_REFINEMENT
    /**
     * Adds the refinements learned during pivoting to the deductions.
     */
    void LRAModule::learnRefinements()
    {
        vector<Tableau::LearnedBound>& lBs = mTableau.rLearnedBounds();
        while( !lBs.empty() )
        {
            auto originsIterA = lBs.back().nextWeakerBound->origins().begin();
            while( originsIterA != lBs.back().nextWeakerBound->origins().end() )
            {
                // TODO: Learn also those deductions with a conclusion containing more than one constraint.
                //       This must be hand over via a non clause formula and could introduce new
                //       Boolean variables.
                if( originsIterA->size() == 1 )
                {
                    if( originsIterA != lBs.back().nextWeakerBound->origins().end() )
                    {
                        auto originIterA = originsIterA->begin();
                        while( originIterA != originsIterA->end() )
                        {
                            Formula* deduction = new Formula( OR );
                            for( auto bound = lBs.back().premise->begin(); bound != lBs.back().premise->end(); ++bound )
                            {
                                auto originIterB = (*bound)->origins().begin()->begin();
                                while( originIterB != (*bound)->origins().begin()->end() )
                                {
                                    deduction->addSubformula( new Formula( NOT ) );
                                    deduction->back()->addSubformula( (*originIterB)->pConstraint() );
                                    ++originIterB;
                                }
                            }
                            deduction->addSubformula( (*originIterA)->pConstraint() );
                            addDeduction( deduction );
                            ++originIterA;
                        }
                    }
                }
                ++originsIterA;
            }
            vector<const Bound* >* toDelete = lBs.back().premise;
            lBs.pop_back();
            delete toDelete;
        }
    }
    #endif

    /**
     * Checks whether an iterator is in a formula. Only used in an assertion.
     *
     * @param _iter The iterator supposed to be in the formula.
     * @param _formula The formula, in which the iterator is supposed to be.
     *
     * @return True, if the given iterator is in the given formula; False, otherwise.
     */
    bool iterInFormula( Formula::const_iterator _iter, const Formula& _formula )
    {
        if( _formula.isBooleanCombination() )
        {
            for( Formula::const_iterator iter = _formula.begin(); iter != _formula.end(); ++iter )
            {
                if( iter == _iter ) return true;
            }
        }
        return false;
    }

    /**
     * Adapt the passed formula, such that it consists of the finite infimums and supremums
     * of all variables and the non linear constraints.
     */
    void LRAModule::adaptPassedFormula()
    {
        while( !mBoundCandidatesToPass.empty() )
        {
            const Bound& bound = *mBoundCandidatesToPass.back();
            if( bound.pInfo()->updated > 0 )
            {
                addSubformulaToPassedFormula( new Formula( bound.pAsConstraint() ), bound.origins() );
                bound.pInfo()->position = mpPassedFormula->last();
                bound.pInfo()->updated = 0;
            }
            else if( bound.pInfo()->updated < 0 )
            {
                assert( iterInFormula( bound.pInfo()->position, *mpPassedFormula ) );
                removeSubformulaFromPassedFormula( bound.pInfo()->position );
                bound.pInfo()->position = mpPassedFormula->end();
                bound.pInfo()->updated = 0;
            }
            mBoundCandidatesToPass.pop_back();
        }
    }

    /**
     * Checks whether the current assignment of the linear constraints fulfills the non linear constraints.
     *
     * @return True, if the current assignment of the linear constraints fulfills the non linear constraints;
     *         False, otherwise.
     */
    bool LRAModule::checkAssignmentForNonlinearConstraint()
    {
        if( mNonlinearConstraints.empty() )
        {
            mAssignmentFullfilsNonlinearConstraints = true;
            return true;

        }
        else
        {
            exmap assignments = getRationalModel();
            /*
             * Check whether the assignment satisfies the non linear constraints.
             */
            for( auto constraint = mNonlinearConstraints.begin(); constraint != mNonlinearConstraints.end(); ++constraint )
            {
                if( (*constraint)->satisfiedBy( assignments ) != 1 )
                {
                    return false;
                }
            }
            mAssignmentFullfilsNonlinearConstraints = true;
            return true;
        }
    }

    /**
     * Adds the following lemmas for the given constraint p!=0
     *
     *      (p!=0 <-> (p<0 or p>0))
     * and  not(p<0 and p>0)
     *
     * @param _unequalConstraint A constraint having the relation symbol !=.
     */
    void LRAModule::splitUnequalConstraint( const Constraint* _unequalConstraint )
    {
        assert( _unequalConstraint->relation() == CR_NEQ );
        const Constraint* lessConstraint = Formula::newConstraint( _unequalConstraint->lhs(), CR_LESS, _unequalConstraint->variables() );
        const Constraint* greaterConstraint = Formula::newConstraint( _unequalConstraint->lhs(), CR_GREATER, _unequalConstraint->variables() );
        // (not p!=0 or p<0 or p>0)
        Formula* deductionA = new Formula( OR );
        Formula* notConstraint = new Formula( NOT );
        notConstraint->addSubformula( _unequalConstraint );
        deductionA->addSubformula( notConstraint );
        deductionA->addSubformula( lessConstraint );
        deductionA->addSubformula( greaterConstraint );
        addDeduction( deductionA );
        // (not p<0 or p!=0)
        Formula* deductionB = new Formula( OR );
        Formula* notLessConstraint = new Formula( NOT );
        notLessConstraint->addSubformula( lessConstraint );
        deductionB->addSubformula( notLessConstraint );
        deductionB->addSubformula( _unequalConstraint );
        addDeduction( deductionB );
        // (not p>0 or p!=0)
        Formula* deductionC = new Formula( OR );
        Formula* notGreaterConstraint = new Formula( NOT );
        notGreaterConstraint->addSubformula( greaterConstraint );
        deductionC->addSubformula( notGreaterConstraint );
        deductionC->addSubformula( _unequalConstraint );
        addDeduction( deductionC );
        // (not p>0 or not p>0)
        Formula* deductionD = new Formula( OR );
        Formula* notGreaterConstraintB = new Formula( NOT );
        notGreaterConstraintB->addSubformula( greaterConstraint );
        Formula* notLessConstraintB = new Formula( NOT );
        notLessConstraintB->addSubformula( lessConstraint );
        deductionD->addSubformula( notGreaterConstraintB );
        deductionD->addSubformula( notLessConstraintB );
        addDeduction( deductionD );
    }

    // (x-i<=0 or x-i-1>=0)   wobei wir das rationale assignment x -> r, i=abs(r)

    /**
     * Activate the given bound and update the supremum, the infimum and the assignment of
     * variable to which the bound belongs.
     *
     * @param _bound The bound to activate.
     * @param _formulas The constraints which form this bound.
     * @return False, if a conflict occurs;
     *         True, otherwise.
     */
    bool LRAModule::activateBound( const Bound* _bound, set<const Formula*>& _formulas )
    {
        bool result = true;
        _bound->pOrigins()->push_back( _formulas );
        if( _bound->pInfo()->position != mpPassedFormula->end() )
        {
            addOrigin( *_bound->pInfo()->position, _formulas );
        }
        const Variable& var = _bound->variable();
        if( (_bound->isUpperBound() && var.pSupremum()->isInfinite()) )
        {
            if( var.isBasic() )
            {
                mTableau.incrementBasicActivity( var );
            }
            else
            {
                mTableau.incrementNonbasicActivity( var );
            }
        }
        if( (_bound->isLowerBound() && var.pInfimum()->isInfinite()) )
        {
            if( var.isBasic() )
            {
                mTableau.incrementBasicActivity( var );
            }
            else
            {
                mTableau.incrementNonbasicActivity( var );
            }
        }
        if( _bound->isUpperBound() )
        {
            if( *var.pInfimum() > _bound->limit() && !_bound->deduced() )
            {
                set<const Formula*> infsubset = set<const Formula*>();
                infsubset.insert( _bound->pOrigins()->begin()->begin(), _bound->pOrigins()->begin()->end() );
                infsubset.insert( var.pInfimum()->pOrigins()->back().begin(), var.pInfimum()->pOrigins()->back().end() );
                mInfeasibleSubsets.push_back( infsubset );
                result = false;
            }
            if( *var.pSupremum() > *_bound )
            {
                if( !var.pSupremum()->isInfinite() )
                {
                    mBoundCandidatesToPass.push_back( var.pSupremum() );
                }
                mBoundCandidatesToPass.push_back( _bound );
                _bound->pVariable()->setSupremum( _bound );

                if( result && !var.isBasic() && (*var.pSupremum() < var.assignment()) )
                {
                    mTableau.updateBasicAssignments( var.position(), Value( (*var.pSupremum()).limit() - var.assignment() ) );
                    _bound->pVariable()->rAssignment() = (*var.pSupremum()).limit();
                }
            }
        }
        if( _bound->isLowerBound() )
        {
            if( *var.pSupremum() < _bound->limit() && !_bound->deduced() )
            {
                set<const Formula*> infsubset = set<const Formula*>();
                infsubset.insert( _bound->pOrigins()->begin()->begin(), _bound->pOrigins()->begin()->end() );
                infsubset.insert( var.pSupremum()->pOrigins()->back().begin(), var.pSupremum()->pOrigins()->back().end() );
                mInfeasibleSubsets.push_back( infsubset );
                result = false;
            }
            if( *var.pInfimum() < *_bound )
            {
                if( !var.pInfimum()->isInfinite() )
                {
                    mBoundCandidatesToPass.push_back( var.pInfimum() );
                }
                mBoundCandidatesToPass.push_back( _bound );
                _bound->pVariable()->setInfimum( _bound );

                if( result && !var.isBasic() && (*var.pInfimum() > var.assignment()) )
                {
                    mTableau.updateBasicAssignments( var.position(), Value( (*var.pInfimum()).limit() - var.assignment() ) );
                    _bound->pVariable()->rAssignment() = (*var.pInfimum()).limit();
                }
            }
        }
        return result;
    }

    /**
     * Creates a bound corresponding to the given constraint.
     *
     * @param _var The variable to which the bound must be added.
     * @param _constraintInverted A flag, which is true if the inverted form of the given constraint forms the bound.
     * @param _boundValue The limit of the bound.
     * @param _constraint The constraint corresponding to the bound to create.
     */
    void LRAModule::setBound( Variable& _var, bool _constraintInverted, const numeric& _boundValue, const Constraint* _constraint )
    {
        if( _constraint->relation() == CR_EQ )
        {
            // TODO: Take value from an allocator to assure the values are located close to each other in the memory.
            Value* value  = new Value( _boundValue );
            pair<const Bound* ,pair<const Bound*, const Bound*> > result = _var.addEqualBound( value, mpPassedFormula->end(), _constraint );
            #ifdef LRA_SIMPLE_CONFLICT_SEARCH
            findSimpleConflicts( *result.first );
            #endif
            vector< const Bound* >* boundVector = new vector< const Bound* >();
            boundVector->push_back( result.first );
            mConstraintToBound[_constraint] = boundVector;
            #ifdef LRA_SIMPLE_THEORY_PROPAGATION
            if( result.second.first != NULL && !result.second.first->isInfinite() )
            {
                Formula* deduction = new Formula( OR );
                deduction->addSubformula( new Formula( NOT ) );
                deduction->back()->addSubformula( _constraint );
                deduction->addSubformula( result.second.first->pAsConstraint() );
                addDeduction( deduction );
            }
            if( result.second.first != NULL && !result.second.first->isInfinite() )
            {
                Formula* deduction = new Formula( OR );
                deduction->addSubformula( new Formula( NOT ) );
                deduction->back()->addSubformula( _constraint );
                deduction->addSubformula( result.second.first->pAsConstraint() );
                addDeduction( deduction );
            }
            if( result.second.second != NULL && !result.second.second->isInfinite() )
            {
                Formula* deduction = new Formula( OR );
                deduction->addSubformula( new Formula( NOT ) );
                deduction->back()->addSubformula( _constraint );
                deduction->addSubformula( result.second.second->pAsConstraint() );
                addDeduction( deduction );
            }
            if( result.second.second != NULL && !result.second.second->isInfinite() )
            {
                Formula* deduction = new Formula( OR );
                deduction->addSubformula( new Formula( NOT ) );
                deduction->back()->addSubformula( _constraint );
                deduction->addSubformula( result.second.second->pAsConstraint() );
                addDeduction( deduction );
            }
            #endif
        }
        else if( _constraint->relation() == CR_LEQ )
        {
            Value* value = new Value( _boundValue );
            pair<const Bound*,pair<const Bound*, const Bound*> > result = _constraintInverted ? _var.addLowerBound( value, mpPassedFormula->end(), _constraint ) : _var.addUpperBound( value, mpPassedFormula->end(), _constraint );
            #ifdef LRA_SIMPLE_CONFLICT_SEARCH
            findSimpleConflicts( *result.first );
            #endif
            vector< const Bound* >* boundVector = new vector< const Bound* >();
            boundVector->push_back( result.first );
            mConstraintToBound[_constraint] = boundVector;
            #ifdef LRA_SIMPLE_THEORY_PROPAGATION
            if( result.second.first != NULL && !result.second.first->isInfinite() )
            {
                Formula* deduction = new Formula( OR );
                deduction->addSubformula( new Formula( NOT ) );
                deduction->back()->addSubformula( result.second.first->pAsConstraint() );
                deduction->addSubformula( _constraint );
                addDeduction( deduction );
            }
            if( result.second.second != NULL && !result.second.second->isInfinite() )
            {
                Formula* deduction = new Formula( OR );
                deduction->addSubformula( new Formula( NOT ) );
                deduction->back()->addSubformula( _constraint );
                deduction->addSubformula( result.second.second->pAsConstraint() );
                addDeduction( deduction );
            }
            #endif
        }
        else if( _constraint->relation() == CR_GEQ )
        {
            Value* value = new Value( _boundValue );
            pair<const Bound*,pair<const Bound*, const Bound*> > result = _constraintInverted ? _var.addUpperBound( value, mpPassedFormula->end(), _constraint ) : _var.addLowerBound( value, mpPassedFormula->end(), _constraint );
            #ifdef LRA_SIMPLE_CONFLICT_SEARCH
            findSimpleConflicts( *result.first );
            #endif
            vector< const Bound* >* boundVector = new vector< const Bound* >();
            boundVector->push_back( result.first );
            mConstraintToBound[_constraint] = boundVector;
            #ifdef LRA_SIMPLE_THEORY_PROPAGATION
            if( result.second.first != NULL && !result.second.first->isInfinite() )
            {
                Formula* deduction = new Formula( OR );
                deduction->addSubformula( new Formula( NOT ) );
                deduction->back()->addSubformula( result.second.first->pAsConstraint() );
                deduction->addSubformula( _constraint );
                addDeduction( deduction );
            }
            if( result.second.second != NULL && !result.second.second->isInfinite() )
            {
                Formula* deduction = new Formula( OR );
                deduction->addSubformula( new Formula( NOT ) );
                deduction->back()->addSubformula( _constraint );
                deduction->addSubformula( result.second.second->pAsConstraint() );
                addDeduction( deduction );
            }
            #endif
        }
        else
        {
            if( _constraint->relation() == CR_LESS || _constraint->relation() == CR_NEQ )
            {
                const Constraint* constraint;
                if( _constraint->relation() != CR_NEQ )
                {
                    constraint = _constraint;
                }
                else
                {
                    constraint = Formula::newConstraint( _constraint->lhs(), CR_LESS, _constraint->variables() );
                }
                Value* value = new Value( _boundValue, (_constraintInverted ? 1 : -1) );
                pair<const Bound*,pair<const Bound*, const Bound*> > result = _constraintInverted ? _var.addLowerBound( value, mpPassedFormula->end(), constraint ) : _var.addUpperBound( value, mpPassedFormula->end(), constraint );
                #ifdef LRA_SIMPLE_CONFLICT_SEARCH
                findSimpleConflicts( *result.first );
                #endif
                vector< const Bound* >* boundVector = new vector< const Bound* >();
                boundVector->push_back( result.first );
                mConstraintToBound[constraint] = boundVector;
                if( _constraint->relation() == CR_NEQ )
                {
                    vector< const Bound* >* boundVectorB = new vector< const Bound* >();
                    boundVectorB->push_back( result.first );
                    mConstraintToBound[_constraint] = boundVectorB;
                    mBoundToUnequalConstraintMap[result.first] = _constraint;
                }
                #ifdef LRA_SIMPLE_THEORY_PROPAGATION
                if( result.second.first != NULL && !result.second.first->isInfinite() )
                {
                    Formula* deduction = new Formula( OR );
                    deduction->addSubformula( new Formula( NOT ) );
                    deduction->back()->addSubformula( result.second.first->pAsConstraint() );
                    deduction->addSubformula( constraint );
                    addDeduction( deduction );
                }
                if( result.second.second != NULL && !result.second.second->isInfinite() )
                {
                    Formula* deduction = new Formula( OR );
                    deduction->addSubformula( new Formula( NOT ) );
                    deduction->back()->addSubformula( constraint );
                    deduction->addSubformula( result.second.second->pAsConstraint() );
                    addDeduction( deduction );
                }
                #endif
            }
            if( _constraint->relation() == CR_GREATER || _constraint->relation() == CR_NEQ )
            {
                const Constraint* constraint;
                if( _constraint->relation() != CR_NEQ )
                {
                    constraint = _constraint;
                }
                else
                {
                    constraint = Formula::newConstraint( _constraint->lhs(), CR_GREATER, _constraint->variables() );
                }
                Value* value = new Value( _boundValue, (_constraintInverted ? -1 : 1) );
                pair<const Bound*,pair<const Bound*, const Bound*> > result = _constraintInverted ? _var.addUpperBound( value, mpPassedFormula->end(), constraint ) : _var.addLowerBound( value, mpPassedFormula->end(), constraint );
                #ifdef LRA_SIMPLE_CONFLICT_SEARCH
                findSimpleConflicts( *result.first );
                #endif
                vector< const Bound* >* boundVector = new vector< const Bound* >();
                boundVector->push_back( result.first );
                mConstraintToBound[constraint] = boundVector;
                if( _constraint->relation() == CR_NEQ )
                {
                    mConstraintToBound[_constraint]->push_back( result.first );
                    mBoundToUnequalConstraintMap[result.first] = _constraint;
                }
                #ifdef LRA_SIMPLE_THEORY_PROPAGATION
                if( result.second.first != NULL && !result.second.first->isInfinite() )
                {
                    Formula* deduction = new Formula( OR );
                    deduction->addSubformula( new Formula( NOT ) );
                    deduction->back()->addSubformula( result.second.first->pAsConstraint() );
                    deduction->addSubformula( constraint );
                    addDeduction( deduction );
                }
                if( result.second.second != NULL && !result.second.second->isInfinite() )
                {
                    Formula* deduction = new Formula( OR );
                    deduction->addSubformula( new Formula( NOT ) );
                    deduction->back()->addSubformula( constraint );
                    deduction->addSubformula( result.second.second->pAsConstraint() );
                    addDeduction( deduction );
                }
                #endif
            }
        }
    }

    #ifdef LRA_SIMPLE_CONFLICT_SEARCH
    /**
     * Finds all conflicts between lower resp. upper bounds and the given upper
     * resp. lower bound and adds them to the deductions.
     *
     * @param _bound The bound to find conflicts for.
     */
    void LRAModule::findSimpleConflicts( const Bound& _bound )
    {
        if( _bound.deduced() ) Module::storeAssumptionsToCheck( *mpManager );
        assert( !_bound.deduced() );
        if( _bound.isUpperBound() )
        {
            const BoundSet& lbounds = _bound.variable().lowerbounds();
            for( auto lbound = lbounds.rbegin(); lbound != --lbounds.rend(); ++lbound )
            {
                if( **lbound > _bound.limit() && (*lbound)->pAsConstraint() != NULL )
                {
                    Formula* deduction = new Formula( OR );
                    deduction->addSubformula( new Formula( NOT ) );
                    deduction->back()->addSubformula( _bound.pAsConstraint() );
                    deduction->addSubformula( new Formula( NOT ) );
                    deduction->back()->addSubformula( (*lbound)->pAsConstraint() );
                    addDeduction( deduction );
                }
                else
                {
                    break;
                }
            }
        }
        if( _bound.isLowerBound() )
        {
            const BoundSet& ubounds = _bound.variable().upperbounds();
            for( auto ubound = ubounds.begin(); ubound != --ubounds.end(); ++ubound )
            {
                if( **ubound < _bound.limit() && (*ubound)->pAsConstraint() != NULL )
                {
                    Formula* deduction = new Formula( OR );
                    deduction->addSubformula( new Formula( NOT ) );
                    deduction->back()->addSubformula( _bound.pAsConstraint() );
                    deduction->addSubformula( new Formula( NOT ) );
                    deduction->back()->addSubformula( (*ubound)->pAsConstraint() );
                    addDeduction( deduction );
                }
                else
                {
                    break;
                }
            }
        }
    }
    #endif

    /**
     * Initializes the tableau according to all linear constraints, of which this module has been informed.
     */
    void LRAModule::initialize( const Constraint* const _pConstraint )
    {
        map<const string, numeric, strCmp> coeffs = _pConstraint->linearAndConstantCoefficients();
        assert( coeffs.size() > 1 );
        map<const string, numeric, strCmp>::iterator currentCoeff = coeffs.begin();
        ex*                                          linearPart   = new ex( _pConstraint->lhs() - currentCoeff->second );
        ++currentCoeff;

        // divide the linear Part and the _pConstraint by the highest coefficient
        numeric highestCoeff = currentCoeff->second;
        --currentCoeff;
        while( currentCoeff != coeffs.end() )
        {
            currentCoeff->second /= highestCoeff;
            ++currentCoeff;
        }
        *linearPart /= highestCoeff;
        if( coeffs.size() == 2 )
        {
            // constraint has one variable
            ex* var = new ex( (*_pConstraint->variables().begin()).second );
            ExVariableMap::iterator basicIter = mOriginalVars.find( var );
            // constraint not found, add new nonbasic variable
            if( basicIter == mOriginalVars.end() )
            {
                Variable* nonBasic = mTableau.newNonbasicVariable( var );
                mOriginalVars.insert( pair<const ex*, Variable*>( var, nonBasic ) );
                setBound( *nonBasic, highestCoeff.is_negative(), -coeffs.begin()->second, _pConstraint );
            }
            else
            {
                delete var;
                Variable* nonBasic = basicIter->second;
                setBound( *nonBasic, highestCoeff.is_negative(), -coeffs.begin()->second, _pConstraint );
            }
            delete linearPart;
        }
        else
        {
            ExVariableMap::iterator slackIter = mSlackVars.find( linearPart );
            if( slackIter == mSlackVars.end() )
            {
                vector< Variable* > nonbasics = vector< Variable* >();
                vector< numeric > numCoeffs = vector< numeric >();
                symtab::const_iterator varIt   = _pConstraint->variables().begin();
                map<const string, numeric, strCmp>::iterator coeffIt = coeffs.begin();
                ++coeffIt;
                while( varIt != _pConstraint->variables().end() )
                {
                    assert( coeffIt != coeffs.end() );
                    ex* var = new ex( varIt->second );
                    ExVariableMap::iterator nonBasicIter = mOriginalVars.find( var );
                    if( mOriginalVars.end() == nonBasicIter )
                    {
                        Variable* nonBasic = mTableau.newNonbasicVariable( var );
                        mOriginalVars.insert( pair<const ex*, Variable*>( var, nonBasic ) );
                        nonbasics.push_back( nonBasic );
                    }
                    else
                    {
                        delete var;
                        nonbasics.push_back( nonBasicIter->second );
                    }
                    numCoeffs.push_back( coeffIt->second );
                    ++varIt;
                    ++coeffIt;
                }

                Variable* slackVar = mTableau.newBasicVariable( linearPart, nonbasics, numCoeffs );

                mSlackVars.insert( pair<const ex*, Variable*>( linearPart, slackVar ) );
                setBound( *slackVar, highestCoeff.is_negative(), -coeffs.begin()->second, _pConstraint );
            }
            else
            {
                delete linearPart;
                Variable* slackVar = slackIter->second;
                setBound( *slackVar, highestCoeff.is_negative(), -coeffs.begin()->second, _pConstraint );
            }
        }
    }

    /**
     * Initializes the tableau according to all linear constraints, of which this module has been informed.
     */
    void LRAModule::initialize()
    {
        if( !mInitialized )
        {
            mInitialized = true;
            for( auto constraint = mLinearConstraints.begin(); constraint != mLinearConstraints.end(); ++constraint )
            {
                initialize( *constraint );
            }
            #ifdef LRA_USE_PIVOTING_STRATEGY
            mTableau.setBlandsRuleStart( mTableau.columns().size() );
            #endif
        }
    }


    /**
     * Prints all linear constraints.
     *
     * @param _out The output stream to print on.
     * @param _init The beginning of each line to print.
     */
    void LRAModule::printLinearConstraints( ostream& _out, const string _init ) const
    {
        _out << _init << "Linear constraints:" << endl;
        for( auto iter = mLinearConstraints.begin(); iter != mLinearConstraints.end(); ++iter )
        {
            _out << _init << "   " << (*iter)->smtlibString() << endl;
        }
    }

    /**
     * Prints all non-linear constraints.
     *
     * @param _out The output stream to print on.
     * @param _init The beginning of each line to print.
     */
    void LRAModule::printNonlinearConstraints( ostream& _out, const string _init ) const
    {
        _out << _init << "Nonlinear constraints:" << endl;
        for( auto iter = mNonlinearConstraints.begin(); iter != mNonlinearConstraints.end(); ++iter )
        {
            _out << _init << "   " << (*iter)->smtlibString() << endl;
        }
    }

    /**
     * Prints the original variables with their bounds and the corresponding activation
     * sets (asserted sub-formulas/constraints corresponding to the bounds).
     *
     * @param _out The output stream to print on.
     * @param _init The beginning of each line to print.
     */
    void LRAModule::printOriginalVars( ostream& _out, const string _init ) const
    {
        _out << _init << "Original variables:" << endl;
        for( auto iter = mOriginalVars.begin(); iter != mOriginalVars.end(); ++iter )
        {
            _out << _init << "   " << *iter->first << ":" << endl;
            _out << _init << "          ";
            iter->second->print( _out );
            _out << endl;
            iter->second->printAllBounds( _out, _init + "          " );
        }
    }


    /**
     * Prints the slack/additional variables with their bounds and the corresponding activation
     * sets (asserted sub-formulas/constraints corresponding to the bounds).
     *
     * @param _out The output stream to print on.
     * @param _init The beginning of each line to print.
     */
    void LRAModule::printSlackVars( ostream& _out, const string _init ) const
    {
        _out << _init << "Slack variables:" << endl;
        for( auto iter = mSlackVars.begin(); iter != mSlackVars.end(); ++iter )
        {
            _out << _init << "   " << *iter->first << ":" << endl;
            _out << _init << "          ";
            iter->second->print( _out );
            _out << endl;
            iter->second->printAllBounds( _out, _init + "          " );
        }
    }

    /**
     * Prints the mapping of constraints to their corresponding bounds.
     *
     * @param _out The output stream to print on.
     * @param _init The beginning of each line to print.
     */
    void LRAModule::printConstraintToBound( ostream& _out, const string _init ) const
    {
        _out << _init << "Mapping of constraints to bounds:" << endl;
        for( auto iter = mConstraintToBound.begin(); iter != mConstraintToBound.end(); ++iter )
        {
            _out << _init << "   " << iter->first->smtlibString() << endl;
            for( auto iter2 = iter->second->begin(); iter2 != iter->second->end(); ++iter2 )
            {
                _out << _init << "        ";
                (*iter2)->print( true, cout, true );
                _out << endl;
            }
        }
    }

    /**
     * Prints the strictest bounds, which have to be passed the backend in case.
     *
     * @param _out The output stream to print on.
     * @param _init The beginning of each line to print.
     */
    void LRAModule::printBoundCandidatesToPass( ostream& _out, const string _init ) const
    {
        _out << _init << "Bound candidates to pass:" << endl;
        for( auto iter = mBoundCandidatesToPass.begin(); iter != mBoundCandidatesToPass.end(); ++iter )
        {
            _out << _init << "   ";
            (*iter)->print( true, cout, true );
            _out << endl;
        }
    }

    /**
     * Prints the current rational assignment.
     *
     * @param _out The output stream to print on.
     * @param _init The beginning of each line to print.
     */
    void LRAModule::printRationalModel( ostream& _out, const string _init ) const
    {
        exmap rmodel = getRationalModel();
        _out << _init << "Rational model:" << endl;
        for( auto assign = rmodel.begin(); assign != rmodel.end(); ++assign )
        {
            _out << _init;
            _out << setw(10) << assign->first;
            _out << " -> " << assign->second << endl;
        }
    }

}    // namespace smtrat
<|MERGE_RESOLUTION|>--- conflicted
+++ resolved
@@ -33,11 +33,7 @@
 //#define DEBUG_LRA_MODULE
 #define LRA_SIMPLE_THEORY_PROPAGATION
 #define LRA_ONE_REASON
-<<<<<<< HEAD
 //#define LRA_BRANCH_AND_BOUND
-=======
-#define LRA_BRANCH_AND_BOUND
->>>>>>> b033351e
 using namespace std;
 using namespace lra;
 using namespace GiNaC;
@@ -393,13 +389,8 @@
                             #ifdef LRA_GOMORY_CUTS
                             exmap rMap_ = getRationalModel();
                             for(auto vector_iterator = mTableau.rows().begin();vector_iterator != mTableau.rows().end();++vector_iterator)
-<<<<<<< HEAD
-                            {
-                                ex referring_ex = vector_iterator->mName->expression();
-=======
                             {  
                                 ex referring_ex = vector_iterator->mName->expression();     
->>>>>>> b033351e
                                 auto found_ex = rMap_.find(referring_ex);
                                 const numeric ass = ex_to<numeric>(found_ex->second);
                                 const Constraint* gomory_constraint = mTableau.gomoryCut(ass,vector_iterator);
