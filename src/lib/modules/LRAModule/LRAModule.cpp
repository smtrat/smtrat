--- conflicted
+++ resolved
@@ -517,8 +517,6 @@
         assert( false );
         #ifdef LRA_REFINEMENT
         learnRefinements();
-<<<<<<< HEAD
-=======
         #ifdef LRA_BRANCH_AND_BOUND
         exmap rmodel = getRationalModel();
         // current solution is already integer-valued
@@ -527,7 +525,6 @@
         // at least one assignment is non-integer-valued
         // ...        
                 return foundAnswer( Unknown );
->>>>>>> 283aedc2
         #endif
         return foundAnswer( True );
     }
