--- conflicted
+++ resolved
@@ -1795,65 +1795,7 @@
                 constr_vec.push_back(nonBasicVar.supremum().pAsConstraint());
                 sum += coeff*(bound-nonBasicVar.expression());                   
             }
-<<<<<<< HEAD
-            //cout << "OUT" << endl;
-            // A Gomory Cut can be constructed              
-            vector<numeric> coeffs = vector<numeric>();
-            numeric coeff;
-            numeric f_zero = ass-numeric(cln::floor1(cln::the<cln::cl_RA>(ass.to_cl_N())));
-            ex sum = ex();
-            // Construction of the Gomory Cut 
-            vector<GOMORY_SET>::const_iterator vec_iter = splitting.begin();
-            row_iterator = Iterator(row->mStartEntry,mpEntries);
-            while(!row_iterator.rowEnd())
-            {
-                const Variable nonBasicVar = (*mColumns[(*row_iterator).columnNumber()].mName);
-                if((*vec_iter)==J_MINUS)
-                {
-                    numeric bound = nonBasicVar.infimum().limit().mainPart();
-                    coeff = -(*row_iterator).content()/(f_zero);
-                    constr_vec.push_back(nonBasicVar.infimum().pAsConstraint());                    
-                    sum += coeff*(nonBasicVar.expression()-bound);                   
-                }                 
-                else if ((*vec_iter)==J_PLUS)
-                {
-                    numeric bound = nonBasicVar.infimum().limit().mainPart();
-                    coeff = (*row_iterator).content()/(1-f_zero);
-                    constr_vec.push_back(nonBasicVar.infimum().pAsConstraint());
-                    sum += coeff*(nonBasicVar.expression()-bound);                   
-                }
-                else if ((*vec_iter)==K_MINUS)
-                {
-                    numeric bound = nonBasicVar.supremum().limit().mainPart();
-                    coeff = -(*row_iterator).content()/(1-f_zero);
-                    constr_vec.push_back(nonBasicVar.supremum().pAsConstraint());
-                    sum += coeff*(bound-nonBasicVar.expression());                   
-                }
-                else if ((*vec_iter)==K_PLUS) 
-                {
-                    numeric bound = nonBasicVar.supremum().limit().mainPart();
-                    coeff = (*row_iterator).content()/f_zero;
-                    constr_vec.push_back(nonBasicVar.supremum().pAsConstraint());
-                    sum += coeff*(bound-nonBasicVar.expression());
-                }     
-                coeffs.push_back(coeff);
-                row_iterator.right();
-                ++vec_iter;
-            }            
-            print();
-            const smtrat::Constraint* gomory_constr = smtrat::Formula::newConstraint(sum-1,smtrat::CR_GEQ, smtrat::Formula::constraintPool().realVariables());
-            ex *psum = new ex(sum-gomory_constr->constantPart());
-            Value* bound = new Value(gomory_constr->constantPart());
-            Variable* var = new Variable( mHeight++, true, psum, mDefaultBoundPosition );
-            (*var).addLowerBound(bound,mDefaultBoundPosition,gomory_constr);
-            vector<numeric>::const_iterator coeffs_iter = coeffs.begin();
-            mRows.push_back(TableauHead());
-            EntryID currentStartEntryOfRow = 0;
-            EntryID leftID;            
-            while(coeffs_iter != coeffs.end())
-=======
             else if ((*vec_iter)==K_PLUS) 
->>>>>>> 248cbac4
             {
                 numeric bound = nonBasicVar.supremum().limit().mainPart();
                 coeff = (*row_iterator).content()/f_zero;
