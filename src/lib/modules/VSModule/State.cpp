/*
 *  SMT-RAT - Satisfiability-Modulo-Theories Real Algebra Toolbox
 * Copyright (C) 2012 Florian Corzilius, Ulrich Loup, Erika Abraham, Sebastian Junges
 *
 * This file is part of SMT-RAT.
 *
 * SMT-RAT is free software: you can redistribute it and/or modify
 * it under the terms of the GNU General Public License as published by
 * the Free Software Foundation, either version 3 of the License, or
 * (at your option) any later version.
 *
 * SMT-RAT is distributed in the hope that it will be useful,
 * but WITHOUT ANY WARRANTY; without even the implied warranty of
 * MERCHANTABILITY or FITNESS FOR A PARTICULAR PURPOSE.  See the
 * GNU General Public License for more details.
 *
 * You should have received a copy of the GNU General Public License
 * along with SMT-RAT.  If not, see <http://www.gnu.org/licenses/>.
 *
 */
/**
 * Class to create a state object.
 * @author Florian Corzilius
 * @since 2010-05-11
 * @version 2013-10-24
 */

#include "State.h"
#include "../../Module.h"
#include <cmath>
#include <float.h>

//#define VS_DEBUG_VARIABLE_VALUATIONS
//#define VS_DEBUG_VARIABLE_BOUNDS
//#define VS_DEBUG_LOCAL_CONFLICT_SEARCH
//#define VS_DEBUG_ROOTS_CHECK

//#define VS_LOG_INFSUBSETS

using namespace std;

namespace vs
{
    State::State( bool _withVariableBounds ):
        mConditionsSimplified( false ),
        mHasChildrenToInsert( false ),
        mHasRecentlyAddedConditions( false ),
        mInconsistent( false ),
        mMarkedAsDeleted( false ),
        mSubResultsSimplified( false ),
        mTakeSubResultCombAgain( false ),
        mTestCandidateCheckedForBounds( false ),
        mToHighDegree( false ),
        mTryToRefreshIndex( false ),
        mBackendCallValuation( 0 ),
        mID( 0 ),
        mValuation( 0 ),
        mType( TEST_CANDIDATE_TO_GENERATE ),
        mIndex( carl::Variable::NO_VARIABLE ),
        mpOriginalCondition( NULL ),
        mpFather( NULL ),
        mpSubstitution( NULL ),
        mpSubstitutionResults( NULL ),
        mpSubResultCombination( NULL ),
        mpConditions( new ConditionList() ),
        mpConflictSets( new ConflictSets() ),
        mpChildren( new std::list< State* >() ),
        mpTooHighDegreeConditions( new set< const Condition* >() ),
        mpVariableBounds( _withVariableBounds ? new VariableBoundsCond() : NULL ),
        mMinIntTestCandidate( smtrat::ZERO_RATIONAL )
    {}

    State::State( State* const _father, const Substitution& _substitution, bool _withVariableBounds ):
        mConditionsSimplified( false ),
        mHasChildrenToInsert( false ),
        mHasRecentlyAddedConditions( false ),
        mInconsistent( false ),
        mMarkedAsDeleted( false ),
        mSubResultsSimplified( false ),
        mTakeSubResultCombAgain( false ),
        mTestCandidateCheckedForBounds( false ),
        mToHighDegree( false ),
        mTryToRefreshIndex( false ),
        mBackendCallValuation( 0 ),
        mID( 0 ),
        mValuation( 0 ),
        mType( SUBSTITUTION_TO_APPLY ),
        mIndex( carl::Variable::NO_VARIABLE ),
        mpOriginalCondition( NULL ),
        mpFather( _father ),
        mpSubstitution( new Substitution( _substitution ) ),
        mpSubstitutionResults( NULL ),
        mpSubResultCombination( NULL ),
        mpConditions( new ConditionList() ),
        mpConflictSets( new ConflictSets() ),
        mpChildren( new std::list< State* >() ),
        mpTooHighDegreeConditions( new set< const Condition* >() ),
        mpVariableBounds( _withVariableBounds ? new VariableBoundsCond() : NULL ),
        mMinIntTestCandidate( smtrat::ZERO_RATIONAL )
    {}

    State::~State()
    {
        mpTooHighDegreeConditions->clear();
        delete mpTooHighDegreeConditions;
        delete mpConflictSets;
        while( !children().empty() )
        {
            State* rpChild = rChildren().back();
            rChildren().pop_back();
            delete rpChild;
        }
        delete mpChildren;
        while( !conditions().empty() )
        {
            const Condition* pCond = rConditions().back();
            rConditions().pop_back();
            if( mpVariableBounds != NULL )
                mpVariableBounds->removeBound( pCond->pConstraint(), pCond );
            delete pCond;
            pCond = NULL;
        }
        if( mpVariableBounds != NULL )
            delete mpVariableBounds;
        delete mpConditions;
        if( mpSubstitution != NULL )
            delete mpSubstitution;
        if( mpSubstitutionResults != NULL )
        {
            while( !mpSubstitutionResults->empty() )
            {
                while( !mpSubstitutionResults->back().empty() )
                {
                    while( !mpSubstitutionResults->back().back().first.empty() )
                    {
                        const Condition* rpCond = mpSubstitutionResults->back().back().first.back();
                        mpSubstitutionResults->back().back().first.pop_back();
                        delete rpCond;
                        rpCond = NULL;
                    }
                    mpSubstitutionResults->back().pop_back();
                }
                mpSubstitutionResults->pop_back();
            }
            delete mpSubstitutionResults;
            delete mpSubResultCombination;
        }
    }

    unsigned State::treeDepth() const
    {
        unsigned     depth     = 0;
        const State* currentDT = this;
        while( !(*currentDT).isRoot() )
        {
            ++depth;
            currentDT = (*currentDT).pFather();
        }
        return depth;
    }

    bool State::substitutionApplicable() const
    {
        auto cond = conditions().begin();
        while( cond != conditions().end() )
        {
            if( substitutionApplicable( (**cond).constraint() ) )
                return true;
            ++cond;
        }
        return false;
    }

    bool State::substitutionApplicable( const smtrat::Constraint& _constraint ) const
    {
        if( !isRoot() )
            if( _constraint.variables().find( substitution().variable() ) != _constraint.variables().end() )
                return true;
        return false;
    }

    bool State::hasNoninvolvedCondition() const
    {
        auto cond = conditions().begin();
        while( cond != conditions().end() )
        {
            if( (*cond)->flag() )
                ++cond;
            else
                return true;
        }
        return false;
    }

    bool State::hasChildWithID() const
    {
        auto child = children().begin();
        while( child != children().end() )
        {
            if( (*child)->id() == 0 )
                ++child;
            else
                return true;
        }
        return false;
    }

    bool State::hasOnlyInconsistentChildren() const
    {
        auto child = children().begin();
        while( child != children().end() )
        {
            if( (*child)->isInconsistent() )
                ++child;
            else
                return false;
        }
        return true;
    }

    bool State::occursInEquation( const carl::Variable& _variable ) const
    {
        for( auto cond = conditions().begin(); cond != conditions().end(); ++cond )
            if( (*cond)->constraint().relation() == smtrat::Constraint::EQ && (*cond)->constraint().hasVariable( _variable ) )
                return true;
        return false;
    }

    bool State::hasFurtherUncheckedTestCandidates() const
    {
        if( children().size() > 1 )
            return true;
        else
        {
            for( auto cond = conditions().begin(); cond != conditions().end(); ++cond )
                if( !(**cond).flag() )
                    return true;
            return false;
        }
    }

    void State::variables( smtrat::Variables& _variables ) const
    {
        for( auto cond = conditions().begin(); cond != conditions().end(); ++cond )
            _variables.insert( (**cond).constraint().variables().begin(), (**cond).constraint().variables().end() );
    }

    unsigned State::numberOfNodes() const
    {
        unsigned result = 1;
        for( auto child = children().begin(); child != children().end(); ++child )
            result += (**child).numberOfNodes();
        return result;
    }

    bool State::checkSubResultsCombs() const
    {
        if( hasSubstitutionResults() )
        {
            if( hasSubResultsCombination() )
            {
                for( auto subResComb = subResultCombination().begin(); subResComb != subResultCombination().end(); ++subResComb )
                {
                    if( subResComb->first >= substitutionResults().size() )
                        return true;
                    else
                        if( subResComb->second >= mpSubstitutionResults->at( subResComb->first ).size()
                            || mpSubstitutionResults->at( subResComb->first ).size() == 0 )
                        {
                            return true;
                        }
                }
            }
        }
        return false;
    }

    State& State::root()
    {
        State* currentDT = this;
        while( !(*currentDT).isRoot() )
            currentDT = (*currentDT).pFather();
        return *currentDT;
    }

    bool State::unfinishedAncestor( State*& _unfinAnt )
    {
        _unfinAnt = this;
        while( !_unfinAnt->isRoot() )
        {
            if( _unfinAnt->unfinished() )
                return true;
            _unfinAnt = _unfinAnt->pFather();
        }
        return _unfinAnt->unfinished();
    }

    bool State::bestCondition( const Condition*& _bestCondition, const unsigned _numberOfAllVariables, bool _preferEquation )
    {
        auto cond = rConditions().begin();
        if( cond == conditions().end() )
            return false;
        assert( index() != carl::Variable::NO_VARIABLE );
        // Find the best condition.
        _bestCondition = *cond;
        ++cond;
        double bestConditionValuation    = _bestCondition->valuate( index(), _numberOfAllVariables, true, _preferEquation );
        double currentConditionValuation = 0;
        while( cond != conditions().end() )
        {
            if( !(**cond).flag() )
            {
                if( (*_bestCondition).flag() )
                {
                    _bestCondition         = *cond;
                    bestConditionValuation = _bestCondition->valuate( index(), _numberOfAllVariables, true, _preferEquation );
                }
                else
                {
                    currentConditionValuation = (**cond).valuate( index(), _numberOfAllVariables, true, _preferEquation );
                    if( currentConditionValuation != 0 && ( currentConditionValuation < bestConditionValuation || bestConditionValuation == 0 ) )
                    {
                        _bestCondition         = *cond;
                        bestConditionValuation = currentConditionValuation;
                    }
                }
            }
            ++cond;
        }
        // If all constraints were considered to yield test candidates, return false
        // which means that there is no condition in general. Otherwise return true.
        return !(*_bestCondition).flag();
    }

    ConditionList::iterator State::constraintExists( const smtrat::Constraint& _constraint )
    {
        for( auto cond = rConditions().begin(); cond != conditions().end(); ++cond )
            if( (**cond).constraint() == _constraint )
                return cond;
        return rConditions().end();
    }

    void State::simplify()
    {
        if( !subResultsSimplified() )
        {
            if( hasSubstitutionResults() )
            {
                // If these conjunction together are consistent, simplify all conjunctions of
                // conditions in the remaining substitution results being disjunctions.
                unsigned subResultIndex  = 0;
                auto subResult = mpSubstitutionResults->begin();
                auto fixedConditions = mpSubstitutionResults->end();
                while( subResult != mpSubstitutionResults->end() )
                {
                    assert( !subResult->empty() );
                    auto condConjunction = subResult->begin();
                    bool containsEmptyCase = false;
                    while( condConjunction != subResult->end() && subResult->size() > 1 )
                    {
                        ConditionSetSet conflictingConditionPairs = ConditionSetSet();
                        if( !simplify( condConjunction->first, conflictingConditionPairs ) )
                        {
                            while( !condConjunction->first.empty() )
                            {
                                const Condition* rpCond = condConjunction->first.back();
                                condConjunction->first.pop_back();
                                delete rpCond;
                                rpCond = NULL;
                            }
                            condConjunction = subResult->erase( condConjunction );
                        }
                        else
                        {
                            if( condConjunction->first.empty() )
                                containsEmptyCase = true;
                            ++condConjunction;
                        }
                    }
                    if( containsEmptyCase )
                    {
                        if( hasSubResultsCombination() )
                        {
                            auto subResComb = rSubResultCombination().begin();
                            while( subResComb != subResultCombination().end() )
                            {
                                if( subResComb->first == subResultIndex )
                                    subResComb = rSubResultCombination().erase( subResComb );
                                else if( subResComb->first > subResultIndex )
                                {
                                    --(subResComb->first);
                                    ++subResComb;
                                }
                                else
                                    ++subResComb;
                            }
                        }
                        bool fixedPosWasEndBefore = (fixedConditions == mpSubstitutionResults->end());
                        while( !subResult->empty() )
                        {
                            while( !subResult->back().first.empty() )
                            {
                                const Condition* rpCond = subResult->back().first.back();
                                subResult->back().first.pop_back();
                                delete rpCond;
                                rpCond = NULL;
                            }
                            subResult->pop_back();
                        }
                        subResult = mpSubstitutionResults->erase( subResult );
                        if( fixedPosWasEndBefore ) fixedConditions = mpSubstitutionResults->end();
                        if( mpSubResultCombination != NULL )
                        {
                            if( mpSubResultCombination->size() > 0 )
                                mTakeSubResultCombAgain = true;
                            assert( mpSubResultCombination->size() <= mpSubstitutionResults->size() );
                        }
                    }
                    else
                    {
                        if( subResult->size() == 1 )
                        {
                            if( fixedConditions == mpSubstitutionResults->end() )
                            {
                                fixedConditions = subResult;
                                ++subResult;
                                ++subResultIndex;
                            }
                            else
                            {
                                fixedConditions->back().first.insert( fixedConditions->back().first.end(),
                                                                    subResult->back().first.begin(),
                                                                    subResult->back().first.end() );
                                if( hasSubResultsCombination() )
                                {
                                    auto subResComb = rSubResultCombination().begin();
                                    while( subResComb != subResultCombination().end() )
                                    {
                                        if( subResComb->first == subResultIndex )
                                            subResComb = rSubResultCombination().erase( subResComb );
                                        else if( subResComb->first > subResultIndex )
                                        {
                                            --(subResComb->first);
                                            ++subResComb;
                                        }
                                        else
                                            ++subResComb;
                                    }
                                }
                                subResult = mpSubstitutionResults->erase( subResult );
                                if( mpSubResultCombination != NULL )
                                {
                                    if( mpSubResultCombination->size() > 0 )
                                        mTakeSubResultCombAgain = true;
                                    assert( mpSubResultCombination->size() <= mpSubstitutionResults->size() );
                                }
                            }
                        }
                        else
                        {
                            ++subResult;
                            ++subResultIndex;
                        }
                    }
                }
                // If the state is already inconsistent update obvious conflicts.
                if( isInconsistent() && fixedConditions != mpSubstitutionResults->end() )
                {
                    ConditionSetSet conflictingConditionPairs = ConditionSetSet();
                    if( !simplify( fixedConditions->back().first, conflictingConditionPairs ) )
                        addConflicts( NULL, conflictingConditionPairs );
                }
            }
            mSubResultsSimplified = true;
        }
        // Simplify the condition vector.
        if( !conditionsSimplified() )
        {
            ConditionSetSet conflictingConditionPairs = ConditionSetSet();
            if( !simplify( rConditions(), conflictingConditionPairs, true ) )
            {
                addConflictSet( NULL, conflictingConditionPairs );
                rInconsistent() = true;
            }
            mConditionsSimplified = true;
        }
    }

    bool State::simplify( ConditionList& _conditionVectorToSimplify, ConditionSetSet& _conflictSet, bool _stateConditions )
    {
        if( _conditionVectorToSimplify.size() > 1 )
        {
            set<const Condition*> redundantConditionSet = set<const Condition*>();
            auto iterA = _conditionVectorToSimplify.begin();
            // Check all condition combinations.
            while( iterA != _conditionVectorToSimplify.end() )
            {
                auto iterB = iterA;
                ++iterB;
                while( iterB != _conditionVectorToSimplify.end() )
                {
                    const Condition* condA = *iterA;
                    const Condition* condB = *iterB;
//                    cout << "compare(  " << condA->constraint() << " , " << condB->constraint() << " )" << endl;
                    signed strongProp = smtrat::Constraint::compare( condA->pConstraint(), condB->pConstraint() );
//                    cout << "  =  " << strongProp << endl;
                    // If the two conditions have the same solution space.
                    if( strongProp == 2 )
                    {
                        // Choose original conditions.
                        if( !condA->originalConditions().empty() &&!condB->originalConditions().empty() )
                        {
                            // If we have to choose which original conditions to take, choose those, which have been created earlier.
                            if( condB->valuation() < condA->valuation() )
                            {
                                *condA->pOriginalConditions() = Condition::Set( condB->originalConditions() );
                                condA->rValuation()          = condB->valuation();
                            }
                        }
                        else
                            condA->pOriginalConditions()->insert( condB->originalConditions().begin(), condB->originalConditions().end() );
                        redundantConditionSet.insert( condB );
                    }
                    // If cond1's solution space is a subset of the solution space of cond2.
                    else if( strongProp == 1 )
                        redundantConditionSet.insert( condB );
                    // If it is easy to give a condition whose solution space is the intersection of the solution spaces of cond1 and cond2.
                    else if( strongProp == -3 )
                    {
                        const smtrat::Constraint& constraintA = condA->constraint();
                        const smtrat::Constraint& constraintB = condB->constraint();
                        const smtrat::Constraint* nConstraint = NULL;
                        unsigned nValuation = 0;
                        bool nFlag = false;
                        if( (constraintA.relation() == smtrat::Constraint::GEQ && constraintB.relation() == smtrat::Constraint::GEQ)
                                || (constraintA.relation() == smtrat::Constraint::GEQ && constraintB.relation() == smtrat::Constraint::LEQ)
                                || (constraintA.relation() == smtrat::Constraint::LEQ && constraintB.relation() == smtrat::Constraint::GEQ)
                                || (constraintA.relation() == smtrat::Constraint::LEQ && constraintB.relation() == smtrat::Constraint::LEQ) )
                        {
                            nConstraint = smtrat::Formula::newConstraint( constraintB.lhs(), smtrat::Constraint::EQ );
                            nValuation = condB->valuation();
                            nFlag = condB->flag();
                        }
                        else if( (constraintA.relation() == smtrat::Constraint::NEQ && constraintB.relation() == smtrat::Constraint::GEQ) )
                        {
                            nConstraint = smtrat::Formula::newConstraint( constraintB.lhs(), smtrat::Constraint::GREATER );
                            nValuation = condB->valuation();
                            nFlag = condB->flag();
                        }
                        else if( (constraintA.relation() == smtrat::Constraint::GEQ && constraintB.relation() == smtrat::Constraint::NEQ) )
                        {
                            nConstraint = smtrat::Formula::newConstraint( constraintA.lhs(), smtrat::Constraint::GREATER );
                            nValuation = condA->valuation();
                            nFlag = condA->flag();
                        }
                        else if( (constraintA.relation() == smtrat::Constraint::NEQ && constraintB.relation() == smtrat::Constraint::LEQ) )
                        {
                            nConstraint = smtrat::Formula::newConstraint( constraintB.lhs(), smtrat::Constraint::LESS );
                            nValuation = condB->valuation();
                            nFlag = condB->flag();
                        }
                        else if( (constraintA.relation() == smtrat::Constraint::LEQ && constraintB.relation() == smtrat::Constraint::NEQ) )
                        {
                            nConstraint = smtrat::Formula::newConstraint( constraintA.lhs(), smtrat::Constraint::LESS );
                            nValuation = condA->valuation();
                            nFlag = condA->flag();
                        }
                        else
                            assert( false );
                        unsigned nConstraintConsistency = nConstraint->isConsistent();
                        if( nConstraintConsistency == 2 )
                        {
                            if( _stateConditions )
                            {
                                Condition::Set oConds = condB->originalConditions();
                                oConds.insert( condA->originalConditions().begin(), condA->originalConditions().end() );
                                addCondition( nConstraint, oConds, nValuation, true );
                            }
                            else
                            {
                                const Condition* cond = new Condition( nConstraint, nValuation, nFlag, condB->originalConditions(), true );
                                cond->pOriginalConditions()->insert( condA->originalConditions().begin(), condA->originalConditions().end() );
                                _conditionVectorToSimplify.push_back( cond );
                            }
                            redundantConditionSet.insert( condA );
                            redundantConditionSet.insert( condB );
                        }
                        else if( nConstraint->isConsistent() == 0 )
                        {
                            Condition::Set condSet = Condition::Set();
                            condSet.insert( condA );
                            condSet.insert( condB );
                            _conflictSet.insert( condSet );
                        }
                    }
                    // If cond1's solution space is a superset of the solution space of cond2.
                    else if( strongProp == -1 )
                        redundantConditionSet.insert( condA );
                    // If it is easy to decide that cond1 and cond2 are conflicting.
                    else if( strongProp == -2 || strongProp == -4 )
                    {
                        Condition::Set condSet = Condition::Set();
                        condSet.insert( condA );
                        condSet.insert( condB );
                        _conflictSet.insert( condSet );
                    }
                    ++iterB;
                }
                ++iterA;
            }
            // Delete the conflicting conditions from redundant conditions.
            auto condSet = _conflictSet.begin();
            while( condSet != _conflictSet.end() )
            {
                auto cond = condSet->begin();
                while( cond != condSet->end() )
                    redundantConditionSet.erase( *cond++ );
                ++condSet;
            }
            if( _stateConditions )
                deleteConditions( redundantConditionSet );
            else
            {
                // Delete the redundant conditions of the vector of conditions to simplify.
                auto cond = _conditionVectorToSimplify.begin();
                while( cond != _conditionVectorToSimplify.end() )
                {
                    if( redundantConditionSet.find( *cond ) != redundantConditionSet.end() )
                        cond = _conditionVectorToSimplify.erase( cond );
                    else
                        ++cond;
                }
            }
            while( !redundantConditionSet.empty() )
            {
                const Condition* toDelete = *redundantConditionSet.begin();
                redundantConditionSet.erase( redundantConditionSet.begin() );
                delete toDelete;
                toDelete = NULL;
            }
        }
        return _conflictSet.empty();
    }

    void State::setIndex( const carl::Variable& _index )
    {
<<<<<<< HEAD
        *mpIndex = _index;
=======
        mIndex = _index;
>>>>>>> 7a7f16e9
        initConditionFlags();
    }

    void State::addConflictSet( const Substitution* _substitution, ConditionSetSet& _condSetSet )
    {
        auto iter = mpConflictSets->find( _substitution );
        if( iter != mpConflictSets->end() )
            iter->second.insert( _condSetSet );
        else
        {
            ConditionSetSetSet condSetSetSet = ConditionSetSetSet();
            condSetSetSet.insert( _condSetSet );
            mpConflictSets->insert( pair<const Substitution*, ConditionSetSetSet>( _substitution, condSetSetSet ) );
        }
        if( _substitution == NULL )
            rInconsistent() = true;
    }

    void State::addConflicts( const Substitution* _substitution, ConditionSetSet& _condSetSet )
    {
        auto iter = mpConflictSets->find( _substitution );
        if( iter != mpConflictSets->end() )
        {
            ConditionSetSetSet newCondSetSetSet = ConditionSetSetSet();
            for( auto condSetSet = iter->second.begin(); condSetSet != iter->second.end(); ++condSetSet )
            {
                ConditionSetSet newCondSetSet = ConditionSetSet();
                newCondSetSet.insert( condSetSet->begin(), condSetSet->end() );
                newCondSetSet.insert( _condSetSet.begin(), _condSetSet.end() );
                newCondSetSetSet.insert( newCondSetSet );
            }
            iter->second = newCondSetSetSet;
//            printConflictSets();
        }
        else
        {
            ConditionSetSetSet condSetSetSet = ConditionSetSetSet();
            condSetSetSet.insert( _condSetSet );
            mpConflictSets->insert( pair<const Substitution*, ConditionSetSetSet>( _substitution, condSetSetSet ) );
        }
    }

    void State::resetConflictSets()
    {
        if( !mpConflictSets->empty() )
        {
            auto conflictSet = mpConflictSets->begin();
            if( conflictSet->first == NULL )
                ++conflictSet;
            mpConflictSets->erase( conflictSet, mpConflictSets->end() );
        }
    }

    bool State::updateOCondsOfSubstitutions( const Substitution& _substitution )
    {
        for( auto child = rChildren().begin(); child != children().end(); ++child )
        {
            // TODO: If there is a child with a test candidate whose side conditions are a superset of the side conditions of the
            // given substitution, remove the child and add the test candidates original conditions to the original conditions of
            // the given substitution. However, when deleting later the original condition of the given substitution, the its
            // getting nasty.
            if( (**child).substitution() == _substitution )
            {
                (**child).rSubstitution().rOriginalConditions().insert( _substitution.originalConditions().begin(),
                                                                        _substitution.originalConditions().end() );
                return true;
            }
        }
        return false;
    }

    void State::addSubstitutionResults( vector<DisjunctionOfConditionConjunctions>& _disjunctionsOfCondConj )
    {
        // For each disjunction add a substitution result to the substitution results of this state.
        if( mpSubstitutionResults == NULL )
            mpSubstitutionResults = new SubstitutionResults();
        for( auto disjunction = _disjunctionsOfCondConj.begin(); disjunction != _disjunctionsOfCondConj.end(); ++disjunction )
        {
            mpSubstitutionResults->push_back( SubstitutionResult() );
            for( auto conjunction = disjunction->begin(); conjunction != disjunction->end(); ++conjunction )
                mpSubstitutionResults->back().push_back( pair<ConditionList, bool>( *conjunction, false ) );
        }
        // Mark this state as not yet simplified.
        mSubResultsSimplified = false;
        mToHighDegree         = false;
        mMarkedAsDeleted      = false;
        mType                 = COMBINE_SUBRESULTS;
    }

    bool State::extendSubResultCombination()
    {
        assert( subResultsSimplified() );
        if( mpSubResultCombination == NULL )
            mpSubResultCombination = new SubResultCombination();
        if( mpSubResultCombination->size() < mpSubstitutionResults->size() )
        {
            unsigned bestSubResultIndex          = 0;
            bool     notConsideredSubResultFound = false;
            unsigned subResultIndex              = 0;
            while( subResultIndex < mpSubstitutionResults->size() )
            {
                // Set all flags of conjunctions of conditions in the substitution result to false.
                auto condConj = mpSubstitutionResults->at( subResultIndex ).begin();
                while( condConj != mpSubstitutionResults->at( subResultIndex ).end() )
                {
                    condConj->second = false;
                    ++condConj;
                }
                // Check whether the sub result has not yet been considered.
                bool subResultAlreadyConsidered = false;
                auto subResComb = mpSubResultCombination->begin();
                while( subResComb != mpSubResultCombination->end() )
                {
                    if( subResComb->first == subResultIndex )
                    {
                        subResultAlreadyConsidered = true;
                        break;
                    }
                    ++subResComb;
                }

                if( !subResultAlreadyConsidered )
                {
                    if( notConsideredSubResultFound )
                    {
                        // We have already a currently best substitution result and check if
                        // it is better than the substitution result we consider now.
                        unsigned subResultSize = mpSubstitutionResults->at( subResultIndex ).size();
                        assert( subResultSize > 0 );
                        if( subResultSize < mpSubstitutionResults->at( bestSubResultIndex ).size() )
                            bestSubResultIndex = subResultIndex;
                    }
                    else
                    {
                        // This is the first not yet considered substitution result, so add take it as the currently best one.
                        assert( mpSubstitutionResults->at( subResultIndex ).size() > 0 );
                        bestSubResultIndex          = subResultIndex;
                        notConsideredSubResultFound = true;
                    }
                }
                ++subResultIndex;
            }
            // Add the found substitution result to the substitution result combinations.
            mpSubResultCombination->push_back( pair<unsigned, unsigned>( bestSubResultIndex, 0 ) );
            return true;
        }
        else
            return false;
    }

    bool State::nextSubResultCombination()
    {
        assert( type() == COMBINE_SUBRESULTS );
        if( !hasSubResultsCombination() )
        {
            extendSubResultCombination();
            return true;
        }
        else
        {
            assert( mpSubResultCombination->size() <= mpSubstitutionResults->size() );
            if( takeSubResultCombAgain() )
                mTakeSubResultCombAgain = false;
            else
            {
                SubResultCombination::reverse_iterator rIter = mpSubResultCombination->rbegin();
                while( rIter != mpSubResultCombination->rend() )
                {
                    // Take the next conjunction of conditions of the considered substitution result, which
                    // has the flag false.
                    mpSubstitutionResults->at( rIter->first ).at( rIter->second ).second = true;
                    while( rIter->second < mpSubstitutionResults->at( rIter->first ).size() - 1
                            && mpSubstitutionResults->at( rIter->first ).at( rIter->second ).second )
                    {
                        ++(rIter->second);
                    }
                    // If it has already been the last conjunction of conditions of the considered substitution result.
                    if( rIter->second == mpSubstitutionResults->at( rIter->first ).size() - 1
                            && mpSubstitutionResults->at( rIter->first ).at( rIter->second ).second )
                    {
                        // Check if we already have reached the first substitution result.
                        SubResultCombination::const_reverse_iterator rIterTemp = rIter;
                        ++rIterTemp;
                        // If we currently consider the first substitution result, return false,
                        // which means, that there is no other combination to consider.
                        if( rIterTemp == mpSubResultCombination->rend() )
                            return false;
                        // Otherwise, go back the first conjunction of conditions of the currently considered substitution
                        // result and try to go to the next conjunction of  conditions in the next substitution result.
                        else
                        {
                            for( auto condConj = mpSubstitutionResults->at( rIter->first ).begin();
                                    condConj != mpSubstitutionResults->at( rIter->first ).end(); ++condConj )
                            {
                                condConj->second = false;
                            }
                            rIter->second = 0;
                        }
                    }
                    // Otherwise we found a valid new combination of condition conjunctions.
                    else
                        return true;
                    ++rIter;
                }
            }
            // A valid new combination of substitution results is established.
            return true;
        }
    }

    const ConditionList State::getCurrentSubresultCombination() const
    {
        ConditionList currentSubresultCombination = ConditionList();
        auto iter = mpSubResultCombination->begin();
        while( iter != mpSubResultCombination->end() )
        {
            for( auto cond = mpSubstitutionResults->at( iter->first ).at( iter->second ).first.begin();
                    cond != mpSubstitutionResults->at( iter->first ).at( iter->second ).first.end(); ++cond )
            {
                currentSubresultCombination.push_back( new Condition( **cond ) );
            }
            ++iter;
        }
        return currentSubresultCombination;
    }

    bool State::refreshConditions()
    {
        assert( type() == COMBINE_SUBRESULTS );
        bool conditionsChanged = false;
        if( !mpSubstitutionResults->empty() )
        {
            // Get the conditions of the currently considered combination of substitution results.
            ConditionList newCombination = getCurrentSubresultCombination();
            // Simplify the conditions already here, to avoid unnecessarily adding and deleting conditions.
            ConditionList redundantConditions       = ConditionList();
            ConditionSetSet conflictingConditionPairs = ConditionSetSet();
            if( !simplify( newCombination, conflictingConditionPairs ) )
                rInconsistent() = true;
            // Delete the conditions of this combination, which do already occur in the considered conditions of this state.
            set<const Condition*> condsToDelete = set<const Condition*>();
            auto cond = rConditions().begin();
            while( cond != conditions().end() )
            {
                // Check if the condition occurs in the new combination. If so, delete
                // the corresponding condition in the new combination.
                bool condOccursInNewConds = false;
                auto newCond = newCombination.begin();
                while( newCond != newCombination.end() )
                {
                    if( (**cond).constraint() == (**newCond).constraint() )
                    {
                        // Choose original conditions.
                        if( !(**cond).originalConditions().empty() &&!(**newCond).originalConditions().empty() )
                        {
                            // If we have to choose which original conditions to take, choose those, which have been created earlier.
                            if( (**newCond).valuation() < (**cond).valuation() )
                            {
                                *(**cond).pOriginalConditions() = Condition::Set( (**newCond).originalConditions() );
                                (**cond).rValuation()          = (**newCond).valuation();
                            }
                        }
                        else
                            (**cond).pOriginalConditions()->insert( (**newCond).originalConditions().begin(), (**newCond).originalConditions().end() );
                        const Condition* pCond = *newCond;
                        newCombination.erase( newCond );
                        delete pCond;
                        pCond = NULL;
                        condOccursInNewConds = true;
                        break;
                    }
                    else
                        ++newCond;
                }
                // Remember the condition not occurring in the current combination.
                if( !condOccursInNewConds )
                {
                    condsToDelete.insert( *cond );
                    conditionsChanged = true;
                }
                ++cond;
            }
            if( !newCombination.empty() )
                conditionsChanged = true;
            // Delete the conditions, which do not occur in the current combination.
            if( !condsToDelete.empty() )
            {
                deleteConditions( condsToDelete );
                while( !condsToDelete.empty() )
                {
                    const vs::Condition* toDelete = *condsToDelete.begin();
                    condsToDelete.erase( condsToDelete.begin() );
                    delete toDelete;
                    toDelete = NULL;
                }
            }
            // Add the remaining conditions of the current combination to the conditions this state considers.
            for( auto newCond = newCombination.begin(); newCond != newCombination.end(); ++newCond )
                addCondition( (**newCond).pConstraint(), (**newCond).originalConditions(), (**newCond).valuation(), true );
            while( !newCombination.empty() )
            {
                // const Condition*& rpCond = newCombination.back();
                newCombination.pop_back();
                // delete rpCond; // TODO: this has to be done maybe in some situations or somewhere else
                // rpCond = NULL;
            }
        }
        mType = TEST_CANDIDATE_TO_GENERATE;
        if( conditionsChanged )
        {
            mConditionsSimplified = false;
            mTryToRefreshIndex    = true;
            return true;
        }
        else
            return false;
    }

    void State::initConditionFlags()
    {
<<<<<<< HEAD
        for( ConditionList::iterator cond = rConditions().begin(); cond != conditions().end(); ++cond )
=======
        assert( index() != carl::Variable::NO_VARIABLE );
        for( auto cond = rConditions().begin(); cond != conditions().end(); ++cond )
>>>>>>> 7a7f16e9
            (**cond).rFlag() = !(**cond).constraint().hasVariable( index() );
    }

    bool State::initIndex( const smtrat::Variables& _allVariables, bool _preferEquation )
    {
        mTryToRefreshIndex = false;
        if( conditions().empty() )
            return false;
        map<carl::Variable, multiset<double> > realVarVals = map<carl::Variable, multiset<double> >();
        map<carl::Variable, multiset<double> > intVarVals = map<carl::Variable, multiset<double> >();
        for( auto var = _allVariables.begin(); var != _allVariables.end(); ++var )
        {
            if( var->getType() == carl::VariableType::VT_INT )
                intVarVals.insert( pair<carl::Variable, multiset<double> >( *var, multiset<double>() ) );
            else
                realVarVals.insert( pair<carl::Variable, multiset<double> >( *var, multiset<double>() ) );
        }
        map<carl::Variable, multiset<double> >& varVals = realVarVals.empty() ? intVarVals : realVarVals;
        // Find for each variable the highest valuation of all conditions' constraints.
        for( auto cond = conditions().begin(); cond != conditions().end(); ++cond )
        {
            // Check for all variables their valuation for the given constraint.
            for( auto var = varVals.begin(); var != varVals.end(); ++var )
            {
                double varInConsVal = (**cond).valuate( var->first, _allVariables.size(), true, _preferEquation );
                if( varInConsVal != 0 )
                    varVals.at( var->first ).insert( varInConsVal );
            }
        }
        #ifdef VS_DEBUG_VARIABLE_VALUATIONS
        for( auto var = varVals.begin(); var != varVals.end(); ++var )
        {
            cout << var->first << ":  ";
            for( auto varVal = var->second.begin(); varVal != var->second.end(); ++varVal )
                cout <<  setprecision(10) << *varVal << " | ";
            cout << endl;
        }
        #endif
        // Find the variable which has in a constraint the best valuation. If more than one have the highest valuation, 
        // then choose the one having the higher valuation according to the order in _allVariables.
        auto bestVar = varVals.begin();
        auto var     = varVals.begin();
        ++var;
        while( var != varVals.end() )
        {
            if( !var->second.empty() && !bestVar->second.empty() )
            {
                if( var->second.size() == 1 && bestVar->second.size() == 1 )
                {
                    if( *var->second.begin() < *bestVar->second.begin() )
                        bestVar = var;
                }
                else if( !(*bestVar->second.begin() < Condition::INFINITLY_MANY_SOLUTIONS_WEIGHT) && var->second.size() == 1 ) 
                    bestVar = var;
                else
                {
                    auto varInConsVal     = var->second.begin();
                    auto bestVarInConsVal = bestVar->second.begin();
                    while( varInConsVal != var->second.end() && bestVarInConsVal != bestVar->second.end() )
                    {
                        if( *varInConsVal < *bestVarInConsVal )
                        {
                            bestVar = var;
                            break;
                        }
                        else if( *varInConsVal > *bestVarInConsVal )
                            break;
                        ++varInConsVal;
                        ++bestVarInConsVal;
                    }
                    if( varInConsVal == var->second.end() && bestVarInConsVal != bestVar->second.end() )
                        bestVar = var;
                }
            }
            else if( !var->second.empty() && bestVar->second.empty() )
                bestVar = var;
            ++var;
        }
        if( index() == carl::Variable::NO_VARIABLE )
        {
            setIndex( bestVar->first );
            return true;
        }
        else
        {
            if( index() != bestVar->first )
            {
                setIndex( (*bestVar).first );
                return true;
            }
            return false;
        }
    }

    void State::addCondition( const smtrat::Constraint* _constraint, const Condition::Set& _originalConditions, unsigned _valutation, bool _recentlyAdded )
    {
        // Check if the constraint is variable-free and consistent. If so, discard it.
        unsigned constraintConsistency = _constraint->isConsistent();
        if( constraintConsistency == 0 )
        {
            cout << *_constraint << endl;
        }
        assert( constraintConsistency != 0 );
        if( constraintConsistency != 1 )
        {
            // Check if the condition already exists.
            mConditionsSimplified = false;
            mToHighDegree         = false;
            mMarkedAsDeleted      = false;
            // The state is not a leaf.
            if( index() != carl::Variable::NO_VARIABLE )
            {
                if( _recentlyAdded )
                    mHasRecentlyAddedConditions = true;
                bool constraintWithFinitlyManySolutionCandidatesInIndexExists = false;
                for( auto child = children().begin(); child != children().end(); ++child )
                {
                    if( (**child).pOriginalCondition() != NULL )
                        constraintWithFinitlyManySolutionCandidatesInIndexExists = true;
                    break;
                }
                // Does the constraint contain the variable to eliminate.
                if( _constraint->variables().find( index() ) == _constraint->variables().end()
                        || constraintWithFinitlyManySolutionCandidatesInIndexExists )
                {
                    rConditions().push_back( new Condition( _constraint, _valutation, true, _originalConditions, _recentlyAdded ) );
                    if( mpVariableBounds != NULL && mpVariableBounds->addBound( _constraint, rConditions().back() ) )
                        mTestCandidateCheckedForBounds = false;
                }
                else
                {
                    rConditions().push_back( new Condition( _constraint, _valutation, false, _originalConditions, _recentlyAdded ) );
                    if( mpVariableBounds != NULL && mpVariableBounds->addBound( _constraint, rConditions().back() ) )
                        mTestCandidateCheckedForBounds = false;
                }
            }
            // The state is a leaf.
            else
            {
                rConditions().push_back( new Condition( _constraint, _valutation, false, _originalConditions, false ) );
                if( mpVariableBounds != NULL && mpVariableBounds->addBound( _constraint, rConditions().back() ) )
                    mTestCandidateCheckedForBounds = false;
            }
        }
    }

    bool State::checkConditions() 
    {
        for( auto cond = conditions().begin(); cond != conditions().end(); ++cond )
        {
            if( *cond == NULL )
                return false;
            for( auto oCond = (*cond)->originalConditions().begin(); oCond != (*cond)->originalConditions().end(); ++oCond )
                if( *oCond == NULL ) 
                    return false;
        }
        for( auto conflictSet = conflictSets().begin(); conflictSet != conflictSets().end(); ++conflictSet )
        {
            for( auto condSetSet = conflictSet->second.begin(); condSetSet != conflictSet->second.end(); ++condSetSet )
            {
                for( auto condSet = condSetSet->begin(); condSet != condSetSet->end(); ++condSet )
                {
                    for( auto cond = condSet->begin(); cond != condSet->end(); ++cond )
                    {
                        if( *cond == NULL ) 
                            return false;
                        if( (*cond)->pOriginalConditions() == NULL ) 
                            return false;
                        for( auto oCond = (*cond)->originalConditions().begin(); oCond != (*cond)->originalConditions().end(); ++oCond )
                            if( *oCond == NULL )
                                return false;
                    }
                }
            }
        }
        if( hasSubstitutionResults() )
        {
            for( auto subResult = rSubstitutionResults().begin(); subResult != substitutionResults().end(); ++subResult )
            {
                for( auto condConj = subResult->begin(); condConj != subResult->end(); ++condConj )
                {
                    for( auto cond = condConj->first.begin(); cond != condConj->first.end(); ++cond )
                    {
                        if( *cond == NULL )
                            return false;
                        for( auto oCond = (**cond).pOriginalConditions()->begin(); oCond != (**cond).originalConditions().end(); ++oCond )
                            if( *oCond == NULL )
                                return false;
                    }
                }
            }
        }
        return true;
    }

    int State::deleteOrigins( set<const Condition*>& _originsToDelete )
    {
        if( _originsToDelete.empty() ) return 1;
        if( !isRoot() )
        {
            // Check if the substitution has a condition to delete as original condition.
            for( auto condToDel = _originsToDelete.begin(); condToDel != _originsToDelete.end(); ++condToDel )
            {
                auto oCondInSub = rSubstitution().rOriginalConditions().begin();
                while( oCondInSub != substitution().originalConditions().end() )
                {
                    if( *oCondInSub == *condToDel )
                        rSubstitution().rOriginalConditions().erase( oCondInSub++ );
                    else
                        ++oCondInSub;
                }
                if( substitution().originalConditions().empty() )
                {
                    // If the substitutions original conditions are all deleted, then delete the corresponding child.
                    // TODO: Maybe it is better to keep these children/test candidates.
                    int result = 0;
                    if( pOriginalCondition() != NULL ) result = -1;
                    return result;
                }
            }
        }
        // Remove conditions from the currently considered condition vector, which are originated by any of the given origins.
        bool conditionDeleted = false;
        bool recentlyAddedConditionLeft = false;
        set<const Condition*> deletedConditions = set<const Condition*>();
        set<const Condition*> originsToRemove = set<const Condition*>();
        for( auto originToDelete = _originsToDelete.begin(); originToDelete != _originsToDelete.end(); ++originToDelete )
        {
            auto condition = rConditions().begin();
            while( condition != conditions().end() )
            {
                if( (*condition)->originalConditions().find( *originToDelete ) != (*condition)->originalConditions().end() )
                {
                    if( mpVariableBounds != NULL )
                    {
                        carl::Variable* changedVar;
                        unsigned boundRemoved = mpVariableBounds->removeBound( (*condition)->pConstraint(), *condition, changedVar );
                        if( boundRemoved == 2 )
                        {
                            for( auto condB = rConditions().begin(); condB != conditions().end(); ++condB )
                            {
                                if( (*condB)->constraint().variables().find( *changedVar ) != (*condB)->constraint().variables().end() )
                                {
                                    originsToRemove.insert( *condB );
                                    (*condB)->rRecentlyAdded() = true;
<<<<<<< HEAD
                                    (*condB)->rFlag() = (*condB)->constraint().hasVariable( index() );
=======
                                    recentlyAddedConditionLeft = true;
                                    if( index() != carl::Variable::NO_VARIABLE )
                                        (*condB)->rFlag() = !(*condB)->constraint().hasVariable( index() );
>>>>>>> 7a7f16e9
                                }
                            }
                            delete changedVar;
                        }
                    }
                    // Delete the condition to delete from the set of conditions with too high degree to
                    // be entirely used for test candidate generation.
                    mpTooHighDegreeConditions->erase( *condition );
                    deletedConditions.insert( *condition );
                    originsToRemove.insert( *condition );
                    condition = rConditions().erase( condition );
                    conditionDeleted = true;
                }
                else
                {
                    if( (*condition)->recentlyAdded() ) recentlyAddedConditionLeft = true;
                    ++condition;
                }
            }
        }
        if( conditionDeleted )
        {
//            if( !isRoot() )
//            {
//                mTakeSubResultCombAgain = true;
//                mType = COMBINE_SUBRESULTS;
//            }
            mInconsistent = false;
            mHasRecentlyAddedConditions = recentlyAddedConditionLeft;
        }
        mToHighDegree      = false;
        mMarkedAsDeleted   = false;
        mTryToRefreshIndex = true;
        // Delete everything originated by it in all children of this state.
        deleteOriginsFromChildren( originsToRemove );
        // Delete the conditions in the conflict sets which are originated by any of the given origins.
        deleteOriginsFromConflictSets( _originsToDelete, false );     
        // Delete the conditions.
        while( !deletedConditions.empty() )
        {
            const Condition* pCond = *deletedConditions.begin();
            deletedConditions.erase( deletedConditions.begin() );
            delete pCond;
            pCond = NULL;
        }
        // Delete all conditions in the substitution result which are originated by any of the 
        // given origins and adapt the currently considered substitution result combination.
        deleteOriginsFromSubstitutionResults( _originsToDelete );
        return 1;
    }

    void State::deleteConditions( set<const Condition*>& _conditionsToDelete )
    {
        if( _conditionsToDelete.empty() ) return;    
        // Delete the conditions to delete from the set of conditions with too high degree to
        // be entirely used for test candidate generation.
        for( auto cond = _conditionsToDelete.begin(); cond != _conditionsToDelete.end(); ++cond )
        {
            mpTooHighDegreeConditions->erase( *cond );
        }
        // Remove the given conditions from this state.
        bool conditionDeleted = false;
        bool recentlyAddedConditionLeft = false;
        set<const Condition*> originsToRemove = set<const Condition*>();
        for( auto cond = rConditions().begin(); cond != conditions().end(); )
        {
            // Delete the condition from the vector this state considers.
            if( _conditionsToDelete.find( *cond ) != _conditionsToDelete.end() )
            {
                if( mpVariableBounds != NULL )
                {
                    carl::Variable* changedVar;
                    unsigned boundRemoved = mpVariableBounds->removeBound( (*cond)->pConstraint(), *cond, changedVar );
                    if( boundRemoved == 2 )
                    {
                        for( auto condB = rConditions().begin(); condB != conditions().end(); ++condB )
                        {
                            if( (*condB)->constraint().variables().find( *changedVar ) != (*condB)->constraint().variables().end() )
                            {
                                originsToRemove.insert( *condB );
                                (*condB)->rRecentlyAdded() = true;
<<<<<<< HEAD
                                (*condB)->rFlag() = (*condB)->constraint().hasVariable( index() );
=======
                                recentlyAddedConditionLeft = true;
                                if( index() != carl::Variable::NO_VARIABLE )
                                    (*condB)->rFlag() = !(*condB)->constraint().hasVariable( index() );
>>>>>>> 7a7f16e9
                            }
                        }
                        delete changedVar;
                    }
                }
                conditionDeleted = true;
                cond = rConditions().erase( cond );
            }
            else
            {
                if( (*cond)->recentlyAdded() ) recentlyAddedConditionLeft = true;
                ++cond;
            }
        }
        if( conditionDeleted )
        {
//            if( !isRoot() )
//            {
//                mTakeSubResultCombAgain = true;
//                mType = COMBINE_SUBRESULTS;
//            }
            mInconsistent = false;
            mHasRecentlyAddedConditions = recentlyAddedConditionLeft;
        }
        originsToRemove.insert( _conditionsToDelete.begin(), _conditionsToDelete.end() );
        // Delete everything originated by the given conditions in all children of this state.
        deleteOriginsFromChildren( originsToRemove );
        // Delete the conditions from the conflict sets.
        deleteOriginsFromConflictSets( originsToRemove, true );
        // Delete everything originated by the conditions to delete in the state's children.
        deleteOriginsFromChildren( originsToRemove );
        mToHighDegree      = false;
        mMarkedAsDeleted   = false;
        mTryToRefreshIndex = true;
    }

    void State::deleteOriginsFromChildren( set<const Condition*>& _originsToDelete )
    {
        auto child = rChildren().begin();
        while( child != children().end() )
        {
            int result = (*child)->deleteOrigins( _originsToDelete );
            if( result < 0 )
                initConditionFlags();
            if( result < 1 )
            {
                auto conflictSet = rConflictSets().find( (*child)->pSubstitution() );
                if( conflictSet != conflictSets().end() )
                    rConflictSets().erase( conflictSet );
                State* toDelete = *child;
                child = rChildren().erase( child );
                delete toDelete;
            }
            else
                ++child;
        }
    }

    void State::deleteOriginsFromConflictSets( set<const Condition*>& _originsToDelete, bool _originsAreCurrentConditions )
    {
        auto conflictSet = mpConflictSets->begin();
        while( conflictSet != mpConflictSets->end() )
        {
            ConditionSetSetSet updatedCondSetSetSet = ConditionSetSetSet();
            auto condSetSet = conflictSet->second.begin();
            bool emptyReasonOccured = false;
            while( condSetSet != conflictSet->second.end() )
            {
                ConditionSetSet updatedCondSetSet = ConditionSetSet();
                auto condSet = condSetSet->begin();
                while( condSet != condSetSet->end() )
                {
                    Condition::Set updatedCondSet = Condition::Set();
                    auto cond = condSet->begin();
                    bool condToDelOccured = false;
                    while( cond != condSet->end() )
                    {
                        if( _originsAreCurrentConditions )
                        {
                            if( _originsToDelete.find( *cond ) != _originsToDelete.end() )
                            {
                                condToDelOccured = true;
                                break;
                            }
                            else
                                updatedCondSet.insert( *cond );
                        }
                        else
                        {
                            auto condToDel = _originsToDelete.begin();
                            while( condToDel != _originsToDelete.end() )
                            {
                                if( (*cond)->originalConditions().find( *condToDel ) != (*cond)->originalConditions().end() )
                                    break;
                                ++condToDel;
                            }
                            if( condToDel == _originsToDelete.end() )
                                updatedCondSet.insert( *cond );
                            else
                            {
                                condToDelOccured = true;
                                break;
                            }
                        }
                        ++cond;
                    }
                    if( !condToDelOccured )
                        updatedCondSetSet.insert( updatedCondSet );
                    ++condSet;
                }
                if( !updatedCondSetSet.empty() )
                    updatedCondSetSetSet.insert( updatedCondSetSet );
                else
                {
                    emptyReasonOccured = true;
                    break;
                }
                ++condSetSet;
            }
            if( !emptyReasonOccured )
            {
                conflictSet->second = updatedCondSetSetSet;
                ++conflictSet;
            }
            else
            {
                if( conflictSet->first == NULL )
                    rInconsistent() = false;
                if( mpVariableBounds != NULL && conflictSet->first != NULL && conflictSet->first->type() == Substitution::INVALID )
                {
                    for( auto oCond = conflictSet->first->originalConditions().begin(); oCond != conflictSet->first->originalConditions().end(); ++oCond )
                    {
                        (*oCond)->rFlag() = false;
                    }
                    const Substitution* subToDelete = conflictSet->first;
                    mpConflictSets->erase( conflictSet++ );
                    delete subToDelete;
                }
                else
                {
                    mpConflictSets->erase( conflictSet++ );
                }
            }
        }
        auto child = rChildren().begin();
        while( child != children().end() )
        {
            if( mpConflictSets->find( (*child)->pSubstitution() ) == mpConflictSets->end() )
            {
                // Delete the entry of the test candidate whose conflict set is empty
                // and set "inconsistent flag" of the corresponding child to false.
                if( (*child)->hasSubstitutionResults() )
                {
                    if( (*child)->hasSubResultsCombination() )
                    {
                        auto subResComb = (**child).rSubResultCombination().begin();
                        while( subResComb != (*child)->subResultCombination().end() )
                        {
                            subResComb->second = 0;
                            ++subResComb;
                        }
                    }
                    auto subResult = (*child)->rSubstitutionResults().begin();
                    while( subResult != (*child)->substitutionResults().end() )
                    {
                        auto condConj = subResult->begin();
                        while( condConj != subResult->end() )
                        {
                            condConj->second = false;
                            ++condConj;
                        }
                        ++subResult;
                    }
                }
                if( (*child)->type() != SUBSTITUTION_TO_APPLY )
                {
                    (*child)->rType() = COMBINE_SUBRESULTS;
                    (*child)->rTakeSubResultCombAgain() = true;
                }
                (*child)->rInconsistent() = false;
            }
            ++child;
        }
    }

    void State::deleteOriginsFromSubstitutionResults( set<const Condition*>& _originsToDelete )
    {
        if( hasSubstitutionResults() )
        {
            unsigned subResultIndex = 0;
            auto subResult = rSubstitutionResults().begin();
            while( subResult != substitutionResults().end() )
            {
                unsigned subResultConjunctionIndex = 0;
                auto condConj = subResult->begin();
                while( condConj != subResult->end() )
                {
                    ConditionList conditionsToAdd = ConditionList();
                    auto cond = condConj->first.begin();
                    while( cond != condConj->first.end() )
                    {
                        bool oCondsDeleted = false;
                        auto oCond = (**cond).pOriginalConditions()->begin();
                        while( oCond != (**cond).originalConditions().end() )
                        {
                            if( _originsToDelete.find( *oCond ) != _originsToDelete.end() )
                            {
                                (**cond).pOriginalConditions()->erase( oCond++ );
                                oCondsDeleted = true;
                            }
                            else
                                ++oCond;
                        }
                        if( oCondsDeleted )
                        {
                            oCond = (**cond).pOriginalConditions()->begin();
                            while( oCond != (**cond).originalConditions().end() )
                            {
                                Condition::Set oConds = Condition::Set();
                                oConds.insert( *oCond );
                                conditionsToAdd.push_back( new Condition( (**oCond).pConstraint(), (**cond).valuation(), false, oConds ) );
                                ++oCond;
                            }
                            const Condition* rpCond = *cond;
                            cond             = condConj->first.erase( cond );
                            condConj->second = false;
                            delete rpCond;
                            rpCond = NULL;
                            rSubResultsSimplified() = false;
                        }
                        else
                        {
                            ++cond;
                        }
                    }
                    condConj->first.insert( condConj->first.end(), conditionsToAdd.begin(), conditionsToAdd.end() );
                    if( condConj->first.empty() )
                    {
                        if( hasSubResultsCombination() )
                        {
                            // If the currently considered substitution result is part of the substitution result combination of this state.
                            auto subResComb = rSubResultCombination().begin();
                            while( subResComb != rSubResultCombination().end() && subResComb->first != subResultIndex )
                                ++subResComb;
                            if( subResComb != subResultCombination().end() )
                            {
                                // If the currently considered condition conjunction in the currently considered substitution result
                                // is part of the substitution result combination of this state.
                                if( subResComb->second == subResultConjunctionIndex )
                                    rSubResultCombination().erase( subResComb ); // Remove this entry of the substitution result combinations.
                                // If the currently considered condition conjunction in the currently considered substitution result
                                // is NOT part of the substitution result combination of this state, but another condition conjunction in
                                // the currently considered substitution result with higher index, decrease this index.
                                else if( subResComb->second > subResultConjunctionIndex )
                                    --(subResComb->second);
                            }
                            if( subResult->size() == 1 )
                            {
                                auto subResCombB = rSubResultCombination().begin();
                                while( subResCombB != subResultCombination().end() )
                                {
                                    if( subResCombB->first > subResultIndex )
                                        --(subResCombB->first);
                                    ++subResCombB;
                                }
                            }
                        }
                        condConj = subResult->erase( condConj );
                    }
                    else
                    {
                        ++condConj;
                        ++subResultConjunctionIndex;
                    }
                }
                // Remove the substitution result if it is empty.
                if( subResult->empty() )
                    subResult = rSubstitutionResults().erase( subResult );
                else
                {
                    ++subResult;
                    ++subResultIndex;
                }
            }
        }
    }

    bool State::addChild( const Substitution& _substitution )
    {
        if( !updateOCondsOfSubstitutions( _substitution ) )
        {
            State* state = new State( this, _substitution, mpVariableBounds != NULL );
            const smtrat::PointerSet<smtrat::Constraint>& sideConds = _substitution.sideCondition();
            for( auto sideCond = sideConds.begin(); sideCond != sideConds.end(); ++sideCond )
            {
                std::vector<DisjunctionOfConditionConjunctions> subResults = std::vector<DisjunctionOfConditionConjunctions>();
                subResults.push_back( DisjunctionOfConditionConjunctions() );
                if( _substitution.variable().getType() == carl::VariableType::VT_INT && (*sideCond)->relation() == smtrat::Constraint::NEQ )
                {
                    subResults.back().push_back( ConditionList() );
                    const smtrat::Constraint* consLess = smtrat::Formula::newConstraint( (*sideCond)->lhs(), smtrat::Constraint::LESS );
                    subResults.back().back().push_back( new vs::Condition( consLess, state->treeDepth(), false, _substitution.originalConditions(), false ) );
                    const smtrat::Constraint* consGreater = smtrat::Formula::newConstraint( (*sideCond)->lhs(), smtrat::Constraint::GREATER );
                    subResults.back().push_back( ConditionList() );
                    subResults.back().back().push_back( new vs::Condition( consGreater, state->treeDepth(), false, _substitution.originalConditions(), false ) );
                }
                else
                {
                    subResults.back().push_back( ConditionList() );
                    subResults.back().back().push_back( new Condition( *sideCond, state->treeDepth(), false, _substitution.originalConditions(), false ) );
                }
                state->addSubstitutionResults( subResults );
                state->rType() = SUBSTITUTION_TO_APPLY;
            }
            state->updateValuation();
            rChildren().push_back( state );
            return true;
        }
        else return false;
    }

    void State::updateValuation()
    {
        if( tooHighDegree() )
        {
            mValuation = 1;
            updateBackendCallValuation();
        }
        else
        {
            if( !isRoot() ) 
                mValuation = 100 * treeDepth() + 10 * substitution().valuate( substitution().variable().getType() == carl::VariableType::VT_REAL );
            else 
                mValuation = 1;
            if( isInconsistent() ) 
                mValuation += 7;
            else if( hasRecentlyAddedConditions() ) 
                mValuation += 6;
            else if( type() == TEST_CANDIDATE_TO_GENERATE && conditions().empty() ) 
                mValuation += 5;
            else
            {
                if( type() == SUBSTITUTION_TO_APPLY ) 
                    mValuation += 2;
                else if( type() == TEST_CANDIDATE_TO_GENERATE ) 
                {
//                    if( _preferMinInf || isRoot() || substitution().type() != Substitution::MINUS_INFINITY )
                        mValuation += 4;
//                    else
//                    {
//                        mBackendCallValuation = mValuation + 4;
//                        mValuation = 2;
//                    }
                }   
                else 
                    mValuation += 3;
            }
        }
    }

    void State::updateBackendCallValuation()
    {
        smtrat::Variables occuringVars = smtrat::Variables();
        set<smtrat::Constraint::Relation> relationSymbols = set<smtrat::Constraint::Relation>();
        for( auto cond = conditions().begin(); cond != conditions().end(); ++cond )
        {
            occuringVars.insert( (*cond)->constraint().variables().begin(), (*cond)->constraint().variables().end() );
            relationSymbols.insert( (*cond)->constraint().relation() );
        }
        mBackendCallValuation = 300000*occuringVars.size();
        if( relationSymbols.find( smtrat::Constraint::EQ ) != relationSymbols.end() )
        {
            mBackendCallValuation += 200000;
        }
        else if( relationSymbols.find( smtrat::Constraint::LEQ ) != relationSymbols.end() || relationSymbols.find( smtrat::Constraint::GEQ ) != relationSymbols.end() )
        {
            mBackendCallValuation += 100000;
        }
        mBackendCallValuation += conditions().size();
    }

    void State::passConflictToFather( bool _checkConflictForSideCondition, bool _includeInconsistentTestCandidates )
    {
        assert( isInconsistent() );
        // Determine a covering set of the conflict sets.
        Condition::Set covSet         = Condition::Set();
        ConditionSetSetSet confSets = ConditionSetSetSet();
        auto nullConfSet = rConflictSets().find( NULL );
        if( nullConfSet != conflictSets().end() && !_includeInconsistentTestCandidates )
            confSets.insert( nullConfSet->second.begin(), nullConfSet->second.end() );
        else
        {
            for( auto confSet = rConflictSets().begin(); confSet != conflictSets().end(); ++confSet )
                confSets.insert( confSet->second.begin(), confSet->second.end() );
        }
        coveringSet( confSets, covSet, treeDepth() );
        #ifdef VS_LOG_INFSUBSETS
        set< const smtrat::Constraint* > constraints = set< const smtrat::Constraint* >();
        for( auto cond = covSet.begin(); cond != covSet.end(); ++cond )
            constraints.insert( (**cond).pConstraint() );
        smtrat::Module::addAssumptionToCheck( constraints, false, "VSModule_IS_1" );
        #endif
        // Get the original conditions to the covering set.
        Condition::Set coverSetOConds = Condition::Set();
        bool coverSetOCondsContainIndexOfFather = false;
        bool sideConditionIsPartOfConflict = !_checkConflictForSideCondition || (pOriginalCondition() == NULL || originalCondition().constraint().relation() != smtrat::Constraint::EQ);
        const smtrat::PointerSet<smtrat::Constraint>& subsSideConds = substitution().sideCondition();
        for( auto cond = covSet.begin(); cond != covSet.end(); ++cond )
        {
            // Add the original conditions of the condition to the conflict set.
            if( !(**cond).originalConditions().empty() )
            {
                auto oCond = (**cond).originalConditions().begin();
                while( oCond != (**cond).originalConditions().end() )
                {
                    assert( father().index() != carl::Variable::NO_VARIABLE );
                    if( (**oCond).constraint().hasVariable( father().index() ) )
                        coverSetOCondsContainIndexOfFather = true;
                    coverSetOConds.insert( *oCond );
                    oCond++;
                }
            }
            sideConditionIsPartOfConflict |= subsSideConds.find( (*cond)->pConstraint() ) != subsSideConds.end();
        }
        if( !sideConditionIsPartOfConflict )
        {
            for( auto cond = rFather().rConditions().begin(); cond != father().conditions().end(); ++cond )
                (*cond)->rFlag() = true;
        }
        // If a test candidate was provided by an equation and its side condition hold always,
        // add the corresponding constraint to the conflict set. (Because we omit the other test candidates )
        if( pOriginalCondition() != NULL )
        {
            // Add the corresponding original condition to the conflict set.
            coverSetOConds.insert( pOriginalCondition() );
            // This original condition of course contains the index of the father, as it served as test candidate provider.
            coverSetOCondsContainIndexOfFather = true;
        }
        ConditionSetSet conflictSet = ConditionSetSet();
        conflictSet.insert( coverSetOConds );
        assert( !coverSetOConds.empty() );
        // Add the original conditions of the covering set as a conflict set to the father.
        if( !coverSetOCondsContainIndexOfFather )
            rFather().addConflictSet( NULL, conflictSet );
        else
            rFather().addConflictSet( pSubstitution(), conflictSet );
        // Delete all children, the conflict sets and the conditions of this state.
        mpConflictSets->clear();
        while( !children().empty() )
        {
            State* toDelete = rChildren().back();
            rChildren().pop_back();
            delete toDelete;
        }
        mpTooHighDegreeConditions->clear();
        while( !conditions().empty() )
        {
            const Condition* pCond = rConditions().back();
            rConditions().pop_back();
            if( mpVariableBounds != NULL )
                mpVariableBounds->removeBound( pCond->pConstraint(), pCond );
            delete pCond;
            pCond = NULL;
        }
        // Reset all necessary flags.
        rHasRecentlyAddedConditions() = false;
        rTakeSubResultCombAgain()     = false;
        rFather().rMarkedAsDeleted() = false;
        bool fixedConditions = false;
        if( hasSubResultsCombination() )
        {
            if( subResultCombination().size() == 1 )
                fixedConditions = substitutionResults().at( subResultCombination().back().first ).size() == 1;
        }
        else
            fixedConditions = true;
        if( coverSetOCondsContainIndexOfFather && !fixedConditions )
        {
            rMarkedAsDeleted() = false;
            rInconsistent() = false;
            rType() = COMBINE_SUBRESULTS;
        }
    }
 
    bool State::hasLocalConflict()
    {
        if( conflictSets().empty() || !tooHighDegreeConditions().empty() || !hasOnlyInconsistentChildren() ) return false;
        #ifdef VS_DEBUG_LOCAL_CONFLICT_SEARCH
        printAlone();
        #endif
        // Construct the local conflict consisting of all of the currently considered conditions,
        // which have been considered for test candidate construction.
        Condition::Set localConflictSet = Condition::Set();
        for( auto cond = conditions().begin(); cond != conditions().end(); ++cond )
        {
            if( (*cond)->flag() ) localConflictSet.insert( *cond );
        }
        // Check whether the local conflict set covers for each test candidate, its conditions have generated,
        // one of its conflict sets.
        #ifdef VS_DEBUG_LOCAL_CONFLICT_SEARCH
        cout << "local conflict:   { ";
        for( auto iter = localConflictSet.begin(); iter != localConflictSet.end(); ++iter )
            cout << (*iter)->constraint() << " ";
        cout << "}" << endl;
        #endif
        Condition::Set infSubset = Condition::Set();
        bool containsConflictToCover = false;
        for( auto conflict = conflictSets().begin(); conflict != conflictSets().end(); ++conflict )
        {
            containsConflictToCover = true;
            for( auto condSetSet = conflict->second.begin(); condSetSet != conflict->second.end(); ++condSetSet )
            {
                auto condSet = condSetSet->begin();
                for( ; condSet != condSetSet->end(); ++condSet )
                {
                    auto condA = condSet->begin();
                    auto condB = localConflictSet.begin();
                    assert( condA != condSet->end() );
                    #ifdef VS_DEBUG_LOCAL_CONFLICT_SEARCH
                    cout << "covers:   { ";
                    for( auto iter = condSet->begin(); iter != condSet->end(); ++iter )
                        cout << (*iter)->constraint() << " ";
                    cout << "}  ??";
                    #endif
                    while( condA != condSet->end() &&  condB != localConflictSet.end() )
                    {
                        if( Condition::condPointerLess()( *condB, *condA ) )
                            ++condB;
                        else if( Condition::condPointerLess()( *condA, *condB ) )
                            break;
                        else
                        {
                            ++condA;
                            ++condB;
                        }
                    }
                    if( condA == condSet->end() )
                    {
                        infSubset.insert( condSet->begin(), condSet->end() );
                        #ifdef VS_DEBUG_LOCAL_CONFLICT_SEARCH
                        cout << "   Yes!" << endl;
                        #endif
                        break;
                    }
                    else
                    {
                        #ifdef VS_DEBUG_LOCAL_CONFLICT_SEARCH
                        cout << "   No!" << endl;
                        #endif
                    }
                }
                if( condSet == condSetSet->end() )
                {
                    #ifdef VS_DEBUG_LOCAL_CONFLICT_SEARCH
                    cout << "No conflict set in conflict is covered!" << endl;
                    #endif
                    return false;
                }
                #ifdef VS_DEBUG_LOCAL_CONFLICT_SEARCH
                else
                {
                    cout << "A conflict set in conflict is covered!" << endl;
                }
                #endif
            }
        }
        if( containsConflictToCover )
        {
            ConditionSetSet localConflict = ConditionSetSet();
            localConflict.insert( infSubset );
            addConflictSet( NULL, localConflict );
            return true;
        }
        else
            return false;
    }

    bool State::checkTestCandidatesForBounds()
    {
        if( mTestCandidateCheckedForBounds ) return true;
        mTestCandidateCheckedForBounds = true;
        if( !isRoot() )
        {
            if( substitution().type() == Substitution::MINUS_INFINITY ) return true;
            #ifdef VS_DEBUG_VARIABLE_BOUNDS
            cout << ">>> Check test candidate  " << substitution() << "  against:" << endl;
            father().variableBounds().print( cout, ">>>    " );
            #endif
            Condition::Set conflict = Condition::Set();
            vector< carl::DoubleInterval > solutionSpaces = solutionSpace( conflict );
            if( solutionSpaces.empty() )
            {
                ConditionSetSet conflicts = ConditionSetSet();
                conflicts.insert( conflict );
                pFather()->addConflictSet( pSubstitution(), conflicts );
                return false;
            }
        }
        return true;
    }

    vector< carl::DoubleInterval > State::solutionSpace( Condition::Set& _conflictReason ) const
    {
        vector< carl::DoubleInterval > result = vector< carl::DoubleInterval >();
        assert( !isRoot() );
        if( substitution().type() == Substitution::MINUS_INFINITY )
        {
            if( father().variableBounds().getDoubleInterval( substitution().variable() ).leftType() == carl::BoundType::INFTY )
                result.push_back( carl::DoubleInterval::unboundedInterval() );
            else
            {
                set< const Condition* > conflictBounds = father().variableBounds().getOriginsOfBounds( substitution().variable() );
                _conflictReason.insert( conflictBounds.begin(), conflictBounds.end() );
            }
            return result;
        }
        else
        {
            smtrat::EvalDoubleIntervalMap intervals = father().variableBounds().getIntervalMap();
            carl::DoubleInterval solutionSpaceConst = carl::IntervalEvaluation::evaluate( substitution().term().constantPart(), intervals );
            carl::DoubleInterval solutionSpaceFactor = carl::IntervalEvaluation::evaluate( substitution().term().factor(), intervals );
            carl::DoubleInterval solutionSpaceRadicand = carl::IntervalEvaluation::evaluate( substitution().term().radicand(), intervals );
            carl::DoubleInterval solutionSpaceSqrt = solutionSpaceRadicand.sqrt();
            carl::DoubleInterval solutionSpaceDenom = carl::IntervalEvaluation::evaluate( substitution().term().denominator(), intervals );
            carl::DoubleInterval solutionSpace = solutionSpaceFactor * solutionSpaceSqrt;
            solutionSpace = solutionSpace + solutionSpaceConst;
            #ifdef VS_DEBUG_VARIABLE_BOUNDS
            cout << ">>> Results in:" << endl;
            cout << ">>>    constant part      : " << solutionSpaceConst << endl;
            cout << ">>>    factor part        : " << solutionSpaceFactor << endl;
            cout << ">>>    radicand part      : " << solutionSpaceRadicand << endl;
            cout << ">>>    square root part   : " << solutionSpaceSqrt << endl;
            cout << ">>>    denominator part   : " << solutionSpaceDenom << endl;
            cout << ">>>    numerator part     : " << solutionSpace << endl;
            #endif
            carl::DoubleInterval resA;
            carl::DoubleInterval resB;
            bool splitOccurred = solutionSpace.div_ext( resA, resB, solutionSpaceDenom );
            const carl::DoubleInterval& subVarInterval = intervals[substitution().variable()];
            if( substitution().type() == Substitution::PLUS_EPSILON && resA.leftType() != carl::BoundType::INFTY )
            {
                if( resA.rightType() == carl::BoundType::INFTY || resA.right() == DBL_MAX )
                {
                    resA = carl::DoubleInterval( resA.left(), carl::BoundType::STRICT, 0, carl::BoundType::INFTY );
                    if( splitOccurred )
                        resB = carl::DoubleInterval( resB.left(), carl::BoundType::STRICT, 0, carl::BoundType::INFTY );
                }
                else
                {
                    resA = carl::DoubleInterval( resA.left(), carl::BoundType::STRICT, std::nextafter( resA.right(), INFINITY ), carl::BoundType::WEAK );
                    if( splitOccurred )
                        resB = carl::DoubleInterval( resB.left(), carl::BoundType::STRICT, std::nextafter( resB.right(), INFINITY ), carl::BoundType::WEAK );
                }
            }
            #ifdef VS_DEBUG_VARIABLE_BOUNDS
            cout << ">>>    division part 1    : " << resA << endl;
            #endif
            resA = resA.intersect( subVarInterval );
            #ifdef VS_DEBUG_VARIABLE_BOUNDS
            cout << ">>>    intersection part 1: " << resA << endl;
            #endif
            if( !resA.empty() )
                result.push_back( resA );
            if( splitOccurred )
            {
                #ifdef VS_DEBUG_VARIABLE_BOUNDS
                cout << ">>>    division part 2: " << resB << endl;
                #endif
                resB = resB.intersect( subVarInterval );
                #ifdef VS_DEBUG_VARIABLE_BOUNDS
                cout << ">>>    intersection part 1: " << resB << endl;
                #endif
                if( !resB.empty() )
                    result.push_back( resB );
            }
            if( result.empty() )
            {
                smtrat::Variables conflictVars = substitution().termVariables();
                conflictVars.insert( substitution().variable() );
                set< const Condition* > conflictBounds = father().variableBounds().getOriginsOfBounds( conflictVars );
                _conflictReason.insert( conflictBounds.begin(), conflictBounds.end() );
                _conflictReason.insert( substitution().originalConditions().begin(), substitution().originalConditions().end() );
            }
        }
        return result;
    }

    bool State::hasRootsInVariableBounds( const Condition* _condition, bool _useSturmSequence )
    {
        #ifdef VS_DEBUG_ROOTS_CHECK
        cout << __func__ << ":  " << _condition->constraint() << endl;
        #endif
        assert( index() != carl::Variable::NO_VARIABLE );
        const smtrat::Constraint& cons = _condition->constraint();
        smtrat::EvalDoubleIntervalMap intervals = smtrat::EvalDoubleIntervalMap();
        if( cons.lhs().isUnivariate() )
        {
            carl::DoubleInterval varDomain = variableBounds().getDoubleInterval( index() );
            smtrat::Rational cb = cons.lhs().toUnivariatePolynomial().cauchyBound();
            #ifdef VS_DEBUG_ROOTS_CHECK
            cout << "Cauchy bound of  " << cons.lhs() << "  is  " << cb << "." << endl;
            #endif
            carl::DoubleInterval cbInterval = carl::DoubleInterval( -cb, carl::BoundType::STRICT, cb, carl::BoundType::STRICT );
            varDomain = varDomain.intersect( cbInterval );
            #ifdef VS_DEBUG_ROOTS_CHECK
            cout << varDomain << endl;
            #endif
            intervals[index()] = varDomain;
        }
        else
            intervals = variableBounds().getIntervalMap();
        smtrat::Constraint::Relation rel = cons.relation();
        if( rel == smtrat::Constraint::GREATER || rel == smtrat::Constraint::LESS || rel == smtrat::Constraint::NEQ )
        {
            auto indexDomain = intervals.find( index() );
            if( indexDomain->second.leftType() == carl::BoundType::STRICT )
                indexDomain->second.setLeftType( carl::BoundType::WEAK );
        }
        carl::DoubleInterval solutionSpace = carl::IntervalEvaluation::evaluate( cons.lhs(), intervals );
        // TODO: if the condition is an equation and the degree in the index less than 3, 
        // then it is maybe better to consider the according test candidates
        #ifdef VS_DEBUG_ROOTS_CHECK
        cout << "solutionSpace: " << solutionSpace << endl;
        #endif
        if( solutionSpace.contains( 0 ) )
        {
            if( _useSturmSequence && cons.variables().size() == 1 )
            {
                carl::UnivariatePolynomial<smtrat::Rational> rup = cons.lhs().toUnivariatePolynomial();
//                list<carl::UnivariatePolynomial<smtrat::Rational>> seq = carl::UnivariatePolynomial<smtrat::Rational>::standardSturmSequence( rup, rup.diff() );
                smtrat::Rational leftBound = cln::rationalize( cln::cl_F( intervals.begin()->second.left() ) );
                smtrat::Rational rightBound = cln::rationalize( cln::cl_F( intervals.begin()->second.right() ) );
                unsigned numberOfRoots = 0;//carl::UnivariatePolynomial<smtrat::Rational>::signVariations( seq, leftBound ) - carl::UnivariatePolynomial<Rational>::signVariations( seq, rightBound );
                assert( index() != carl::Variable::NO_VARIABLE );
                smtrat::Rational imageOfLeftBound = rup.evaluate( leftBound );
                smtrat::Rational imageOfRightBound = rup.evaluate( rightBound );
                if( imageOfLeftBound == smtrat::ZERO_RATIONAL )
                    ++numberOfRoots;
                if( imageOfRightBound == smtrat::ZERO_RATIONAL )
                {
                    if( intervals.begin()->second.rightType() == carl::BoundType::STRICT && numberOfRoots != 0 )
                        --numberOfRoots;
                    if( intervals.begin()->second.rightType() == carl::BoundType::WEAK )
                        ++numberOfRoots;
                }
                #ifdef VS_DEBUG_ROOTS_CHECK
                cout << "Image of left bound                     : " << imageOfLeftBound << endl;
                cout << "Image of right bound                    : " << imageOfRightBound << endl;
                cout << "Number of roots according sturm sequence: " << numberOfRoots << endl;
                #endif
                bool constraintInconsistent = false;
                if( numberOfRoots == 0 )
                {
                    if( cons.relation() == smtrat::Constraint::EQ )
                        constraintInconsistent = true;
                    else if( imageOfLeftBound > 0 && (cons.relation() == smtrat::Constraint::LESS || cons.relation() == smtrat::Constraint::LEQ) )
                        constraintInconsistent = true;
                    else if( imageOfLeftBound < 0 && (cons.relation() == smtrat::Constraint::GREATER || cons.relation() == smtrat::Constraint::GEQ) )
                        constraintInconsistent = true;
                }
                else if( numberOfRoots == 1 )
                {
                    if( imageOfLeftBound > smtrat::ZERO_RATIONAL && imageOfRightBound > smtrat::ZERO_RATIONAL && cons.relation() == smtrat::Constraint::LESS )
                        constraintInconsistent = true;
                    if( imageOfLeftBound < smtrat::ZERO_RATIONAL && imageOfRightBound < smtrat::ZERO_RATIONAL && cons.relation() == smtrat::Constraint::GREATER )
                        constraintInconsistent = true;
                }
                if( constraintInconsistent )
                {
                    Condition::Set origins = Condition::Set();
                    origins.insert( _condition );
                    set< const Condition* > conflictingBounds = variableBounds().getOriginsOfBounds( index() );
                    origins.insert( conflictingBounds.begin(), conflictingBounds.end() );
                    ConditionSetSet conflicts = ConditionSetSet();
                    conflicts.insert( origins );
                    addConflictSet( NULL, conflicts );
                    rInconsistent() = true;
                    #ifdef VS_DEBUG_ROOTS_CHECK
                    cout << "  -> false (1)" << endl;
                    #endif
                    return false;
                }
                if( numberOfRoots > 0 )
                {
                #ifdef VS_DEBUG_ROOTS_CHECK
                cout << "  -> true (1)" << endl;
                #endif
                return true;
                }
            }
            else
            {
                #ifdef VS_DEBUG_ROOTS_CHECK
                cout << "  -> true (3)" << endl;
                #endif
                return true;
            }
        }
        bool constraintInconsistent = false;
        if( cons.relation() == smtrat::Constraint::EQ )
            constraintInconsistent = true;
        else if( solutionSpace.left() > 0 && cons.relation() == smtrat::Constraint::LEQ )
            constraintInconsistent = true;
        else if( solutionSpace.right() < 0 && cons.relation() == smtrat::Constraint::GEQ )
            constraintInconsistent = true;
        else if( solutionSpace.left() >= 0 && cons.relation() == smtrat::Constraint::LESS )
            constraintInconsistent = true;
        else if( solutionSpace.right() <= 0 && cons.relation() == smtrat::Constraint::GREATER )
            constraintInconsistent = true;
        Condition::Set origins = Condition::Set();
        origins.insert( _condition );
        set< const Condition* > conflictingBounds = variableBounds().getOriginsOfBounds( cons.variables() );
        origins.insert( conflictingBounds.begin(), conflictingBounds.end() );
        ConditionSetSet conflicts = ConditionSetSet();
        conflicts.insert( origins );
        Substitution* sub = NULL;
        if( !constraintInconsistent )
        {
            smtrat::PointerSet<smtrat::Constraint> constraints = smtrat::PointerSet<smtrat::Constraint>();
            constraints.insert( _condition->pConstraint() );
            Condition::Set subsOrigins = Condition::Set();
            subsOrigins.insert( _condition );
            sub = new Substitution( index(), Substitution::INVALID, subsOrigins, constraints );
        }
        addConflictSet( sub, conflicts );
        #ifdef VS_DEBUG_ROOTS_CHECK
        cout << "  -> false (2)" << endl;
        #endif
        return false;
    }

    void State::print( const string _initiation, ostream& _out ) const
    {
        printAlone( _initiation, _out );
        _out << _initiation << "   " << "Children:" << endl;
        if( !children().empty() )
            for( auto child = children().begin(); child != children().end(); ++child )
                (**child).print( _initiation + "      ", _out );
        else _out << _initiation << "      no" << endl;
    }

    void State::printAlone( const string _initiation, ostream& _out ) const
    {
        _out << _initiation << "   State: (                     reference: " << this << endl;
        _out << _initiation << "                                valuation: " << valuation() << endl;
        _out << _initiation << "                                       ID: " << mID << endl;
        switch( type() )
        {
            case COMBINE_SUBRESULTS:
                _out << _initiation << "                               state type: COMBINE_SUBRESULTS" << endl;
                break;
            case SUBSTITUTION_TO_APPLY:
                _out << _initiation << "                               state type: SUBSTITUTION_TO_APPLY" << endl;
                break;
            case TEST_CANDIDATE_TO_GENERATE:
                _out << _initiation << "                               state type: TEST_CANDIDATE_TO_GENERATE" << endl;
                break;
            default:
                _out << _initiation << "                               state type: Undefined" << endl;
                break;
        }
        if( hasRecentlyAddedConditions() ) 
            _out << _initiation << "               hasRecentlyAddedConditions: yes" << endl;
        else 
            _out << _initiation << "               hasRecentlyAddedConditions: no" << endl;
        if( isInconsistent() ) 
            _out << _initiation << "                           isInconsistent: yes" << endl;
        else
            _out << _initiation << "                           isInconsistent: no" << endl;
        if( conditionsSimplified() )
            _out << _initiation << "                     conditionsSimplified: yes" << endl;
        else
            _out << _initiation << "                     conditionsSimplified: no" << endl;
        if( subResultsSimplified() )
            _out << _initiation << "                     subResultsSimplified: yes" << endl;
        else
            _out << _initiation << "                     subResultsSimplified: no" << endl;
        if( takeSubResultCombAgain() )
            _out << _initiation << "                   takeSubResultCombAgain: yes" << endl;
        else
            _out << _initiation << "                   takeSubResultCombAgain: no" << endl;
        if( tryToRefreshIndex() )
            _out << _initiation << "                        tryToRefreshIndex: yes" << endl;
        else
            _out << _initiation << "                        tryToRefreshIndex: no" << endl;
        if( tooHighDegree() )
            _out << _initiation << "                             toHighDegree: yes" << endl;
        else
            _out << _initiation << "                             toHighDegree: no" << endl;
        if( markedAsDeleted() )
            _out << _initiation << "                          markedAsDeleted: yes" << endl;
        else
            _out << _initiation << "                          markedAsDeleted: no" << endl;
        if( pOriginalCondition() != NULL )
        {
            _out << _initiation << "                       original condition: ";
            _out << originalCondition().constraint().toString() << " [";
            _out << pOriginalCondition() << "]" << endl;
        }
        _out << _initiation << "                                    index: " << index() << " " << smtrat::Formula::constraintPool().toString(index().getType()) << "  )" << endl;
        printConditions( _initiation + "   ", _out );
        if( !isRoot() )
        {
            _out << _initiation + "   " << "Substitution: ";
            substitution().print( false, false, _out );
        }
        printSubstitutionResults( _initiation + "   ", _out );
        _out << _initiation << endl;
        printSubstitutionResultCombination( _initiation + "   ", _out );
        _out << _initiation << endl;
        printConflictSets( _initiation + "   ", _out );
        if( mpVariableBounds != NULL )
        {
            _out << _initiation << endl;
            mpVariableBounds->print( _out, _initiation );
            _out << _initiation << endl;
        }
    }

    void State::printConditions( const string _initiation, ostream& _out, bool _onlyAsConstraints ) const
    {
        _out << _initiation << "Condititons:" << endl;
        for( auto cond = conditions().begin(); cond != conditions().end(); ++cond )
        {
            _out << _initiation << "   ";
            if( _onlyAsConstraints )
                _out << (**cond).constraint().toString( 0, true, true );
            else 
                (**cond).print( _out );
            _out << endl;
        }
    }

    void State::printSubstitutionResults( const string _initiation, ostream& _out ) const
    {
        if( hasSubstitutionResults() )
        {
            _out << _initiation << "Substitution results:" << endl;
            for( auto subResult = mpSubstitutionResults->begin(); subResult != mpSubstitutionResults->end(); ++subResult )
            {
                if( subResult == mpSubstitutionResults->begin() )
                    _out << _initiation << "       [ ";
                else
                    _out << _initiation << "   and [ ";
                for( auto condConjunction = subResult->begin(); condConjunction != subResult->end(); ++condConjunction )
                {
                    if( condConjunction == subResult->begin() )
                        _out << "   ( ";
                    else
                        _out << _initiation << "         or ( ";

                    for( auto cond = condConjunction->first.begin(); cond != condConjunction->first.end(); ++cond )
                    {
                        if( cond != condConjunction->first.begin() ) _out << " and ";
                        (**cond).print( _out );
                    }
                    _out << " )";
                    if( condConjunction->second ) _out << "_[True]  ";
                    else _out << "_[False]  ";
                    auto nextCondConjunction = condConjunction;
                    ++nextCondConjunction;
                    if( nextCondConjunction != subResult->end() ) _out << endl;
                }
                _out << " ]" << endl;
            }
        }
    }

    void State::printSubstitutionResultCombination( const string _initiation, ostream& _out ) const
    {
        if( hasSubstitutionResults() )
        {
            if( hasSubResultsCombination() )
            {
                _out << _initiation << "Substitution result combination:" << endl;
                for( auto subResComb = mpSubResultCombination->begin(); subResComb != mpSubResultCombination->end(); ++subResComb )
                {
                    _out << _initiation << "   (  ";
                    for( auto cond = mpSubstitutionResults->at( subResComb->first ).at( subResComb->second ).first.begin();
                            cond != mpSubstitutionResults->at( subResComb->first ).at( subResComb->second ).first.end(); ++cond )
                    {
                        if( cond != mpSubstitutionResults->at( subResComb->first ).at( subResComb->second ).first.begin() )
                            _out << " and ";
                        _out << (**cond).constraint().toString( 0, true, true );
                    }
                    _out << "  )" << endl;
                }
            }
        }
    }
    
    void State::printSubstitutionResultCombinationAsNumbers( const string _initiation, ostream& _out ) const
    {
        if( hasSubstitutionResults() )
        {
            if( mpSubResultCombination != NULL )
            {
                _out << _initiation << "Substitution result combination:    ";
                for( auto subResComb = mpSubResultCombination->begin(); subResComb != mpSubResultCombination->end(); ++subResComb )
                    _out << "(" << subResComb->first << ", " << subResComb->second << ")  ";
                _out << endl;
            }
        }
    }

    void State::printConflictSets( const string _initiation, ostream& _out ) const
    {
        _out << _initiation << "Conflict sets: " << endl;
        for( auto conflictSet = conflictSets().begin(); conflictSet != conflictSets().end(); ++conflictSet )
        {
            if( conflictSet->first != NULL )
                conflictSet->first->print( true, true, _out, _initiation + "    " );
            else
                _out << _initiation << "    NULL" << endl;
            for( auto condSetSet = conflictSet->second.begin(); condSetSet != conflictSet->second.end(); ++condSetSet )
            {
                auto condSet = condSetSet->begin();
                if( condSet != condSetSet->end() )
                {
                    _out << _initiation << "       {";
                    auto cond = (*condSet).begin();
                    if( cond != (*condSet).end() )
                    {
                        _out << " { [";
                        _out << (**cond).constraint().toString( 0, true, true );
                        _out << "]" << "_" << (**cond).valuation();
                        ++cond;
                        while( cond != (*condSet).end() )
                        {
                            _out << ", [";
                            _out << (**cond).constraint().toString( 0, true, true );
                            _out << "]" << "_" << (**cond).valuation();
                            ++cond;
                        }
                        _out << " }";
                    }
                    else
                        _out << " {}";
                    ++condSet;
                    while( condSet != condSetSet->end() )
                    {
                        _out << "," << endl;
                        _out << _initiation << "        ";
                        auto cond = (*condSet).begin();
                        if( cond != (*condSet).end() )
                        {
                            _out << " { [";
                            _out << (**cond).constraint().toString( 0, true, true );
                            _out << "]" << "_" << (**cond).valuation();
                            ++cond;
                            while( cond != (*condSet).end() )
                            {
                                _out << ", [";
                                _out << (**cond).constraint().toString( 0, true, true );
                                _out << "]" << "_" << (**cond).valuation();
                                ++cond;
                            }
                            _out << " }";
                        }
                        else
                            _out << " {}";
                        ++condSet;
                    }
                    _out << " }" << endl;
                }
                else
                    _out << _initiation << "       {}" << endl;
            }
        }
    }

    unsigned State::coveringSet( const ConditionSetSetSet& _conflictSets, Condition::Set& _coveringSet, unsigned _currentTreeDepth )
    {
        // Greatest tree depth of the original conditions of the conditions in the covering set.
        unsigned greatestTreeDepth = 0;
        for( auto conflictSet = _conflictSets.begin(); conflictSet != _conflictSets.end(); ++conflictSet )
        {
            if( !conflictSet->empty() )
            {
                // Greatest tree depth of the original conditions of the conditions in the
                // currently best set of conditions in this conflict set.
                unsigned greatestTreeDepthConflictSet = 0;
                // The number of conditions in the currently best set of conditions, which are
                // not covered of the so far created covering set.
                unsigned                        numUncovCondsConflictSet = 0;
                auto bestConditionSet         = conflictSet->begin();
                for( auto conditionSet = conflictSet->begin(); conditionSet != conflictSet->end(); ++conditionSet )
                {
                    unsigned numUncovCondsCondSet     = 0;
                    unsigned greatestTreeDepthCondSet = 0;
                    bool     justEmptyOConds          = true;
                    for( auto condition = conditionSet->begin(); condition != conditionSet->end(); ++condition )
                    {
                        if( _coveringSet.find( *condition ) == _coveringSet.end() )
                            numUncovCondsCondSet++;
                        assert( *condition != NULL );
                        for( auto oCond = (**condition).originalConditions().begin(); oCond != (**condition).originalConditions().end(); ++oCond )
                        {
                            assert( *oCond != NULL );
                            justEmptyOConds = false;
                            if( (**oCond).valuation() > greatestTreeDepthCondSet )
                                greatestTreeDepthCondSet = (**oCond).valuation();
                        }
                    }
                    if( justEmptyOConds )
                        greatestTreeDepthCondSet = _currentTreeDepth - 1;
                    if( conditionSet == conflictSet->begin() || (greatestTreeDepthCondSet < greatestTreeDepthConflictSet)
                            || ((greatestTreeDepthCondSet == greatestTreeDepthConflictSet && numUncovCondsCondSet < numUncovCondsConflictSet)) )
                    {
                        bestConditionSet             = conditionSet;
                        greatestTreeDepthConflictSet = greatestTreeDepthCondSet;
                        numUncovCondsConflictSet     = numUncovCondsCondSet;
                    }
                }
                if( greatestTreeDepthConflictSet > greatestTreeDepth )
                    greatestTreeDepth = greatestTreeDepthConflictSet;
                _coveringSet.insert( bestConditionSet->begin(), bestConditionSet->end() );
            }
        }
        return greatestTreeDepth;
    }
}    // end namspace vs<|MERGE_RESOLUTION|>--- conflicted
+++ resolved
@@ -644,11 +644,7 @@
 
     void State::setIndex( const carl::Variable& _index )
     {
-<<<<<<< HEAD
-        *mpIndex = _index;
-=======
         mIndex = _index;
->>>>>>> 7a7f16e9
         initConditionFlags();
     }
 
@@ -969,12 +965,8 @@
 
     void State::initConditionFlags()
     {
-<<<<<<< HEAD
-        for( ConditionList::iterator cond = rConditions().begin(); cond != conditions().end(); ++cond )
-=======
         assert( index() != carl::Variable::NO_VARIABLE );
         for( auto cond = rConditions().begin(); cond != conditions().end(); ++cond )
->>>>>>> 7a7f16e9
             (**cond).rFlag() = !(**cond).constraint().hasVariable( index() );
     }
 
@@ -1220,13 +1212,9 @@
                                 {
                                     originsToRemove.insert( *condB );
                                     (*condB)->rRecentlyAdded() = true;
-<<<<<<< HEAD
-                                    (*condB)->rFlag() = (*condB)->constraint().hasVariable( index() );
-=======
                                     recentlyAddedConditionLeft = true;
                                     if( index() != carl::Variable::NO_VARIABLE )
                                         (*condB)->rFlag() = !(*condB)->constraint().hasVariable( index() );
->>>>>>> 7a7f16e9
                                 }
                             }
                             delete changedVar;
@@ -1308,13 +1296,9 @@
                             {
                                 originsToRemove.insert( *condB );
                                 (*condB)->rRecentlyAdded() = true;
-<<<<<<< HEAD
-                                (*condB)->rFlag() = (*condB)->constraint().hasVariable( index() );
-=======
                                 recentlyAddedConditionLeft = true;
                                 if( index() != carl::Variable::NO_VARIABLE )
                                     (*condB)->rFlag() = !(*condB)->constraint().hasVariable( index() );
->>>>>>> 7a7f16e9
                             }
                         }
                         delete changedVar;
