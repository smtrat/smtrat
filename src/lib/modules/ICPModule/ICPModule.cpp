/*
 *  SMT-RAT - Satisfiability-Modulo-Theories Real Algebra Toolbox
 * Copyright (C) 2012 Florian Corzilius, Ulrich Loup, Erika Abraham, Sebastian Junges
 *
 * This file is part of SMT-RAT.
 *
 * SMT-RAT is free software: you can redistribute it and/or modify
 * it under the terms of the GNU General Public License as published by
 * the Free Software Foundation, either version 3 of the License, or
 * (at your option) any later version.
 *
 * SMT-RAT is distributed in the hope that it will be useful,
 * but WITHOUT ANY WARRANTY; without even the implied warranty of
 * MERCHANTABILITY or FITNESS FOR A PARTICULAR PURPOSE.  See the
 * GNU General Public License for more details.
 *
 * You should have received a copy of the GNU General Public License
 * along with SMT-RAT.  If not, see <http://www.gnu.org/licenses/>.
 *
 */


/*
 * @file   ICPModule.cpp
 * @author Stefan Schupp <stefan.schupp@rwth-aachen.de>
 *
 * Created on October 16, 2012, 1:07 PM
 */

#include <map>

#include "ICPModule.h"
#include "assert.h"

using namespace std;

#define ICPMODULE_DEBUG
//#define ICPMODULE_REDUCED_DEBUG


namespace smtrat
{
    /**
     * Constructor
     */
    ICPModule::ICPModule( ModuleType _type, const Formula* const _formula, RuntimeSettings* settings, Conditionals& _conditionals, Manager* const _manager ):
        Module( _type, _formula, _conditionals, _manager ),
        mActiveNonlinearConstraints(),
        mActiveLinearConstraints(),
        mLinearConstraints(),
        mNonlinearConstraints(),
        mVariables(),
        mIntervals(),
        mIcpRelevantCandidates(),
        mReplacements(),
        mLinearizations(),
        mSubstitutions(),
        mHistoryRoot(new icp::HistoryNode(mIntervals,1)),
        mHistoryActual(NULL),
        mValidationFormula(new Formula(AND)),
//        mReceivedFormulaMapping(),
        mLRAFoundAnswer( vector< std::atomic_bool* >( 1, new std::atomic_bool( false ) ) ),
        mLraRuntimeSettings(new RuntimeSettings),
        mLRA(MT_LRAModule, mValidationFormula, mLraRuntimeSettings, mLRAFoundAnswer),    
        mCenterConstraints(),
        mCreatedDeductions(),
        mLastCandidate(NULL),
        #ifdef RAISESPLITTOSATSOLVER
        mBoxStorage(),
        #endif
        mIsIcpInitialized(false),
        mCurrentId(1),
        mIsBackendCalled(false),
        mCountBackendCalls(0)
    {
        #ifdef ICP_BOXLOG
        icpLog.open ("icpLog.txt", ios::out | ios::trunc );
        #endif
    }

    /**
     * Destructor:
     */
    ICPModule::~ICPModule()
    {
        mLRAFoundAnswer.clear();
        delete mLraRuntimeSettings;
        delete mHistoryRoot;
        delete mValidationFormula;
        mLRAFoundAnswer.clear();
        
        for(auto variableIt = mVariables.begin(); variableIt != mVariables.end(); ++variableIt)
            delete (*variableIt).second;
        
        mVariables.clear();
        #ifdef ICP_BOXLOG
        if ( icpLog.is_open() )
        {
            icpLog.close();
        }
        #endif
    }

    bool ICPModule::inform( const Constraint* const _constraint )
    {
        #ifdef ICPMODULE_DEBUG
        cout << "[ICP] inform: " << (*_constraint) << " (id: " << _constraint->id() << ")" << endl;
        #endif  
        // do not inform about boundary constraints - this leads to confusion
        if ( _constraint->variables().size() > 1 )
            Module::inform(_constraint);

        if( _constraint->variables().size() > 0 )
        {
            const Polynomial constr = _constraint->lhs();
            bool linear = false;
            // add original variables to substitution mapping
            for( auto variablesIt = _constraint->variables().begin(); variablesIt != _constraint->variables().end(); ++variablesIt )
            {
                Polynomial singleVar = Polynomial(*variablesIt);
                mSubstitutions[singleVar] = singleVar;
            }

            // actual preprocessing
            FastMap<Polynomial, const Constraint*> temporaryMonomes;
            linear = icp::isLinear( _constraint, constr, temporaryMonomes );
            Formula linearFormula;
            bool informLRA = true;
            
            if ( linear )
                linearFormula = Formula( _constraint );
            else
            {
                Polynomial lhs;
                if(!temporaryMonomes.empty())
                    lhs = createContractionCandidates(temporaryMonomes);
                else
                {
                    for( auto replacementsIt = mReplacements.begin(); replacementsIt != mReplacements.end(); ++replacementsIt )
                    {
                        if ( (*replacementsIt).second == _constraint )
                        {
                            lhs = (*replacementsIt).first->lhs();
                            break;
                        }
                    }
                    informLRA = false;
                    assert(!lhs.is_zero());
                }
                
                assert(temporaryMonomes.empty());
                
                if( informLRA )
                {
                    linearFormula = Formula( Formula::newConstraint(lhs,_constraint->relation()) );
                }
            }
            if( informLRA )
            {
                // store replacement for later comparison when asserting
                mReplacements[linearFormula.pConstraint()] = _constraint;
                // inform internal LRAmodule of the linearized constraint
                mLRA.inform(linearFormula.pConstraint());
                #ifdef ICPMODULE_DEBUG
                cout << "[mLRA] inform: " << linearFormula.constraint() << endl;
                #endif
                assert( linearFormula.constraint().lhs().isLinear() );
            }
        }
        return (_constraint->isConsistent() != 0);
    }


    bool ICPModule::assertSubformula( Formula::const_iterator _formula )
    {
        const Constraint*                    constr = (*_formula)->pConstraint();

        // create and initialize slackvariables
        mLRA.initialize();
        if( !mIsIcpInitialized)
        {
            // catch deductions
            mLRA.updateDeductions();
            while( !mLRA.deductions().empty() )
            {
                #ifdef ICPMODULE_DEBUG
                #ifndef ICPMODULE_REDUCED_DEBUG
                cout << "Create deduction for: " << endl;
                mLRA.deductions().back()->print();
                cout << endl;
                #endif
                #endif
                Formula* deduction = transformDeductions(mLRA.deductions().back());
                mCreatedDeductions.insert(deduction);
                mLRA.rDeductions().pop_back();
                addDeduction(deduction);
                #ifdef ICPMODULE_DEBUG
                #ifndef ICPMODULE_REDUCED_DEBUG
                cout << "Passed deduction: " << endl;
                deduction->print();
                cout << endl;
                #endif
                #endif
            }
            mIsIcpInitialized = true;
        }
        #ifdef ICPMODULE_DEBUG
        cout << "[ICP] Assertion: ";
        constr->print();
        cout << endl;
        #endif
        assert( (*_formula)->getType() == CONSTRAINT );
        if ( (*_formula)->constraint().variables().size() > 1 || (mNonlinearConstraints.find((*_formula)->pConstraint()) != mNonlinearConstraints.end()) )
        {
            addSubformulaToPassedFormula( new Formula( constr ), *_formula );
            Module::assertSubformula( _formula );
        }
        
        /**
         * activate associated nonlinear contraction candidates.
         */
        if (mNonlinearConstraints.find(constr) != mNonlinearConstraints.end())
        {
            #ifdef ICPMODULE_DEBUG
            cout << "[ICP] Assertion (nonlinear)" << *constr <<  endl;
            cout << "mNonlinearConstraints.size: " << mNonlinearConstraints.size() << endl;
            cout << "Number Candidates: " << mNonlinearConstraints[constr].size() << endl;
            #endif
            for( auto candidateIt = mNonlinearConstraints[constr].begin(); candidateIt != mNonlinearConstraints[constr].end(); ++candidateIt )
            {
                std::map<icp::ContractionCandidate*, unsigned, icp::contractionCandidateComp>::iterator activeCandidateIt = mActiveNonlinearConstraints.find( *candidateIt );
                if( activeCandidateIt != mActiveNonlinearConstraints.end() )
                {
                    (*candidateIt)->addOrigin(*_formula);
                    (*activeCandidateIt).second += 1;
                    #ifdef ICPMODULE_DEBUG
                    cout << "[ICP] Increased candidate count: ";
                    (*candidateIt)->print();
                    #endif
                }
                else
                {
                    (*candidateIt)->addOrigin(*_formula);
                    mActiveNonlinearConstraints[*candidateIt] = 1;
                    #ifdef ICPMODULE_DEBUG
                    cout << "[ICP] Activated candidate: ";
                    (*candidateIt)->print();
                    #endif
                }

                // activate for mIcpRelevantCandidates Management
                (*candidateIt)->activate();
                // update affectedCandidates
                for ( auto varIt = (*candidateIt)->constraint()->variables().begin(); varIt != (*candidateIt)->constraint()->variables().end(); ++varIt )
                {
                    #ifdef ICPMODULE_DEBUG
                    #ifndef ICPMODULE_REDUCED_DEBUG
                    cout << "[ICP] Added to affected canndidates: " << ex_to<symbol>((*varIt).second) << " -> ";
                    (*candidateIt)->print();
                    #endif
                    #endif
                    // try to insert new icpVariable - if already existing, only a candidate is added, else a new icpVariable is created.
                    bool original = !( (*candidateIt)->lhs() == *varIt);
                    icp::IcpVariable* icpVar = NULL;
                    if( original )
                        icpVar = new icp::IcpVariable(*varIt, original , *candidateIt, icp::getOriginalLraVar(Polynomial(*varIt),mLRA));
                    else
                        icpVar = new icp::IcpVariable(*varIt, original , *candidateIt);
                    std::pair<std::map<carl::Variable, icp::IcpVariable*>::iterator,bool> added = mVariables.insert(std::make_pair(*varIt, icpVar));
                    if (!added.second)
                    {
                        (*added.first).second->addCandidate(*candidateIt);
                        delete icpVar;
                    }
                }
            }
        }
        if ( (*_formula)->constraint().variables().size() == 1 && (*_formula)->constraint().varInfo((*(*_formula)->constraint().variables().begin())).maxDegree() == 1 )
        {
            // considered constraint is activated but has no slackvariable -> it is a boundary constraint
            Formula* tmpFormula = new Formula(**_formula);
            assert(tmpFormula->getType() == CONSTRAINT);
            mValidationFormula->addSubformula(tmpFormula);
            // update ReceivedFormulaMapping
//            mReceivedFormulaMapping.insert(std::make_pair(tmpFormula, *_formula));
            // try to insert new icpVariable -> is original!
            carl::Variable tmpVar = (*(*_formula)->pConstraint()->variables().begin());
            const lra::Variable<lra::Numeric>* slackvariable = mLRA.getSlackVariable(tmpFormula->pConstraint());
            assert( slackvariable != NULL );
            icp::IcpVariable* icpVar = new icp::IcpVariable(tmpVar, true, slackvariable );
            std::pair<std::map<carl::Variable, icp::IcpVariable*>::iterator,bool> added = mVariables.insert(std::make_pair(tmpVar, icpVar));
            if (!added.second)
                delete icpVar;
                
            #ifdef ICPMODULE_DEBUG
            cout << "[mLRA] Assert bound constraint: ";
            tmpFormula->print();
            cout << endl;
            #endif
            mValidationFormula->getPropositions();
            if ( !mLRA.assertSubformula(mValidationFormula->last()) )
            {
                remapAndSetLraInfeasibleSubsets();
                assert(!mInfeasibleSubsets.empty());
                return false;
            }
        }
        else //if ( (*_formula)->constraint().variables().size() > 1 )
        {
            const Constraint* replacementPtr = NULL;
            // lookup corresponding linearization - in case the constraint is already linear, mReplacements holds the constraint as the linearized one
            for ( auto replacementIt = mReplacements.begin(); replacementIt != mReplacements.end(); ++replacementIt )
            {
                if ( (*replacementIt).second == (*_formula)->pConstraint() )
                {
                    replacementPtr = (*replacementIt).first;
                    break;
                }
            }
            assert(replacementPtr != NULL);
            const lra::Variable<lra::Numeric>* slackvariable = mLRA.getSlackVariable(replacementPtr);
            assert(slackvariable != NULL);

            // lookup if contraction candidates already exist - if so, add origins
            bool alreadyExisting = (mLinearConstraints.find(slackvariable) != mLinearConstraints.end());
            if (alreadyExisting)
            {
                for ( auto candidateIt = mLinearConstraints.at(slackvariable).begin(); candidateIt != mLinearConstraints.at(slackvariable).end(); ++candidateIt )
                {
                    #ifdef ICPMODULE_DEBUG
                    #ifndef ICPMODULE_REDUCED_DEBUG
                    cout << "[ICP] ContractionCandidates already exist: ";
                    slackvariable->print();
                    cout << ", Size Origins: " << (*candidateIt)->origin().size() << endl;

                    (*_formula)->print();
                    (*candidateIt)->print();
                    cout << "Adding origin." << endl;
                    #endif
                    #endif
                    // add origin
                    (*candidateIt)->addOrigin(*_formula);

                    // set value in activeLinearConstraints
                    if ( mActiveLinearConstraints.find(*candidateIt) == mActiveLinearConstraints.end() )
                        mActiveLinearConstraints[(*candidateIt)] = 1;
                    else
                        mActiveLinearConstraints[(*candidateIt)] += 1;
                }
            }
            else
            {
                // if not existent:
                carl::Variable newReal = Formula::newAuxiliaryRealVariable();
                Variables variables = replacementPtr->variables();
                variables.insert(newReal);

                const Polynomial rhs = slackvariable->expression()-newReal;
                const Constraint* tmpConstr = Formula::newConstraint(rhs, Constraint::Relation::EQ);
               
                // Create candidates for every possible variable:
                for (auto variableIt = variables.begin(); variableIt != variables.end(); ++variableIt )
                {
                    if( mContractors.find(rhs) == mContractors.end() )
                    {
                        mContractors.insert(std::make_pair(rhs, Contractor<carl::SimpleNewton>(rhs)));
                    }
                    icp::ContractionCandidate* newCandidate = mCandidateManager->getInstance()->createCandidate(newReal, rhs, tmpConstr, *variableIt, mContractors.at(rhs),*_formula);

                    // ensure that the created candidate is set as linear
                    newCandidate->setLinear();
                    #ifdef ICPMODULE_DEBUG
                    #ifndef ICPMODULE_REDUCED_DEBUG
                    cout << "[ICP] Create & activate candidate: ";
                    newCandidate->print();
                    slackvariable->print();
                    #endif
                    #endif
                    // add to linearConstraints and ActiveLinearConstraints
                    mLinearConstraints[slackvariable].insert(newCandidate);
                    mActiveLinearConstraints[newCandidate] = 1;

                    // set interval to unbounded if not existing - we need an interval for the icpVariable
                    if ( mIntervals.find(newReal) == mIntervals.end() )
                    {
                        mIntervals.insert(std::make_pair(newReal, carl::DoubleInterval::unboundedInterval()));
                        mHistoryRoot->addInterval(newReal, carl::DoubleInterval::unboundedInterval());
                    }
                   
                    // try to add icpVariable - if already existing, only add the created candidate, else create new icpVariable
                    bool original = (*variableIt != newReal);
                    icp::IcpVariable* icpVar = NULL;
                    if( original )
                        icpVar = new icp::IcpVariable(*variableIt, original, newCandidate, icp::getOriginalLraVar(Polynomial(*variableIt),mLRA) );
                    else
                        icpVar = new icp::IcpVariable(*variableIt, original, newCandidate, slackvariable );
                    std::pair<std::map<carl::Variable, icp::IcpVariable*>::iterator,bool> added = mVariables.insert(std::make_pair(*variableIt, icpVar));
                    if(!added.second)
                    {
                        (*added.first).second->addCandidate(newCandidate);
                        if ((*added.first).second->isOriginal())
                                (*added.first).second->setLraVar(icp::getOriginalLraVar(Polynomial(*variableIt),mLRA));
                            else
                                (*added.first).second->setLraVar(slackvariable);
                        delete icpVar;
                    }
                   
                    // update affectedCandidates
                    for ( auto varIt = variables.begin(); varIt != variables.end(); ++varIt )
                    {
                        original = (*_formula)->pConstraint()->hasVariable(*varIt);
                        icp::IcpVariable* icpVar = NULL;
                        if( original )
<<<<<<< HEAD
                        {
//                            cout << "Original: " << (*varIt).first << endl;
                            icpVar = new icp::IcpVariable(ex_to<symbol>((*varIt).second), original, newCandidate, icp::getOriginalLraVar((*varIt).second,mLRA) );
                        }
=======
                            icpVar = new icp::IcpVariable(*varIt, original, newCandidate, icp::getOriginalLraVar(Polynomial(*varIt),mLRA) );
>>>>>>> 7a7f16e9
                        else
                            icpVar = new icp::IcpVariable(*varIt, original, newCandidate, slackvariable );      
                        std::pair<std::map<carl::Variable, icp::IcpVariable*>::iterator,bool> added = mVariables.insert(std::make_pair(*varIt, icpVar));
                        if(!added.second)
                        {
                            (*added.first).second->addCandidate(newCandidate);
                            if ((*added.first).second->isOriginal())
                                (*added.first).second->setLraVar(icp::getOriginalLraVar(Polynomial(*varIt),mLRA));
                            else
                                (*added.first).second->setLraVar(slackvariable);
                            delete icpVar;
                        }
                        #ifdef ICPMODULE_DEBUG
                        #ifndef ICPMODULE_REDUCED_DEBUG
                        cout << "[ICP] Added to affected canndidates: " << *varIt << " -> ";
                        newCandidate->print();
                        #endif
                        #endif
                    }
                }
            }

            // assert in mLRA
            assert(replacementPtr != NULL);
            Formula* tmpFormula = new Formula(replacementPtr);
            assert(tmpFormula->getType() == CONSTRAINT);
            mValidationFormula->addSubformula(tmpFormula);
            mValidationFormula->getPropositions();

            // update ReceivedFormulaMapping
//            mReceivedFormulaMapping.insert(std::make_pair(tmpFormula, *_formula));
            
            if( !mLRA.assertSubformula(mValidationFormula->last()) )
            {
                remapAndSetLraInfeasibleSubsets();
                return false;
            }
            #ifdef ICPMODULE_DEBUG
            cout << "[mLRA] Assert ";
            tmpFormula->print();
            cout << endl;
            #endif
        }
        return true;
    }


    void ICPModule::removeSubformula( Formula::const_iterator _formula )
    {
        const Constraint* constr = (*_formula)->pConstraint();
        #ifdef ICPMODULE_DEBUG
        cout << "[ICP] Remove Formula ";
        constr->print();
        cout << endl;
        #endif
        // is it nonlinear?
        if (mNonlinearConstraints.find(constr) != mNonlinearConstraints.end())
        {
            #ifdef ICPMODULE_DEBUG
            cout << "Nonlinear." << endl;
            #endif
            set<icp::ContractionCandidate*>::iterator candidateIt;
            assert( mNonlinearConstraints.find(constr) != mNonlinearConstraints.end() );
            
            std::map<string, icp::IcpVariable*>::iterator toRemove;
            for( candidateIt = mNonlinearConstraints.at(constr).begin(); candidateIt != mNonlinearConstraints.at(constr).end(); ++candidateIt )
            {
                // remove origin, no matter if constraint is active or not
                (*candidateIt)->removeOrigin(*_formula);
                
                //store slackvariable for later removal.
//                toRemove = mVariables.find((*candidateIt)->lhs().get_name());
//                assert(toRemove != mVariables.end());

                // remove candidate if counter == 1, else decrement counter.
                if( mActiveNonlinearConstraints.find( *candidateIt ) != mActiveNonlinearConstraints.end() )
                {
                    if( mActiveNonlinearConstraints.at(*candidateIt) > 1 )
                    {
                        mActiveNonlinearConstraints[*candidateIt] = mActiveNonlinearConstraints.at(*candidateIt) - 1;

                        // directly decrement linear replacements
                        for ( auto activeLinearIt = mActiveLinearConstraints.begin(); activeLinearIt != mActiveLinearConstraints.end(); ++activeLinearIt )
                        {
                            if ( (*activeLinearIt).first->hasOrigin(*_formula) )
                            {
                                #ifdef ICPMODULE_DEBUG
                                #ifndef ICPMODULE_REDUCED_DEBUG
                                cout << "Remove linear origin from candidate " << (*activeLinearIt).first->id() << endl;
                                #endif
                                #endif
                                (*activeLinearIt).first->removeOrigin(*_formula);
                                if ( (*activeLinearIt).second > 1 )
                                {
                                    #ifdef ICPMODULE_DEBUG
                                    #ifndef ICPMODULE_REDUCED_DEBUG
                                    cout << "Decrease counter." << endl;
                                    #endif
                                    #endif
                                    mActiveLinearConstraints[(*activeLinearIt).first]--;
                                }
                                else
                                {
                                    // reset History to point before this candidate was used
                                    icp::HistoryNode::set_HistoryNode nodes =  mHistoryRoot->findCandidates((*activeLinearIt).first);
                                    // as the set is sorted ascending by id, we pick the node with the lowest id
                                    if ( !nodes.empty() )
                                    {
                                        icp::HistoryNode* firstNode = (*nodes.begin())->parent();
                                        if ( *firstNode == *mHistoryRoot )
                                        {
<<<<<<< HEAD
                                            GiNaCRA::evaldoubleintervalmap rootmap;
                                            for ( auto constraintIt = mHistoryRoot->intervals().begin(); constraintIt != mHistoryRoot->intervals().end(); ++constraintIt )
                                                rootmap[(*constraintIt).first] = GiNaCRA::DoubleInterval((*constraintIt).second);
=======
                                            EvalDoubleIntervalMap rootmap;
                                            for ( auto intervalIt = mHistoryRoot->intervals().begin(); intervalIt != mHistoryRoot->intervals().end(); ++intervalIt )
                                                rootmap[(*intervalIt).first] = carl::DoubleInterval((*intervalIt).second);
>>>>>>> 7a7f16e9
                                            
                                            firstNode = mHistoryRoot->addRight(new icp::HistoryNode(rootmap, 2));
                                        }
                                        setBox(firstNode);
                                        mHistoryActual->reset();
                                    }
                                    #ifdef ICPMODULE_DEBUG
                                    #ifndef ICPMODULE_REDUCED_DEBUG
                                    cout << "Erase candidate from active." << endl;
                                    #endif
                                    #endif
                                    // clean up icpRelevantCandidates
                                    removeCandidateFromRelevant((*activeLinearIt).first);
                                    (*activeLinearIt).first->deactivate();
                                    mActiveLinearConstraints.erase((*activeLinearIt).first);
                                }
                            }
                        }
                    }
                    // total removal
                    else if( mActiveNonlinearConstraints[*candidateIt] == 1 )
                    {
                        // reset History to point before this candidate was used
                        icp::HistoryNode::set_HistoryNode nodes =  mHistoryRoot->findCandidates(*candidateIt);
                        // as the set is sorted ascending by id, we pick the node with the lowest id
                        if ( !nodes.empty() )
                        {
                            icp::HistoryNode* firstNode = (*nodes.begin())->parent();
                            if ( *firstNode == *mHistoryRoot )
                                firstNode = mHistoryRoot->addRight(new icp::HistoryNode(mHistoryRoot->intervals(), 2));
                            
                            setBox(firstNode);
                            mHistoryActual->reset();
                        }
                        // clean up icpRelevantCandidates
                        removeCandidateFromRelevant((*candidateIt));
                        (*candidateIt)->deactivate();
                        mActiveNonlinearConstraints.erase( *candidateIt );
                    }
                }

                // a total removal has happened -> erase all related information (cleanup)
                if (mActiveNonlinearConstraints.find(*candidateIt) == mActiveNonlinearConstraints.end())
                {
                    // clean up affected candidates
                    for ( auto variableIt = (*candidateIt)->constraint()->variables().begin(); variableIt != (*candidateIt)->constraint()->variables().end(); ++variableIt )
                    {
                        std::map<carl::Variable, icp::IcpVariable*>::iterator icpVar = mVariables.find(*variableIt);
                        assert(icpVar != mVariables.end());
                        for ( auto varCandidateIt = (*icpVar).second->candidates().begin(); varCandidateIt != (*icpVar).second->candidates().end(); )
                        {
                            if ( *candidateIt == *varCandidateIt )
                                varCandidateIt = (*icpVar).second->candidates().erase(varCandidateIt);
                            else
                                ++varCandidateIt;
                        }
                    }

                    // find all linear replacements and deactivate them as well
                    for ( auto activeLinearIt = mActiveLinearConstraints.begin(); activeLinearIt != mActiveLinearConstraints.end(); )
                    {
                        if ( (*activeLinearIt).first->hasOrigin(*_formula) )
                        {
                            if ( (*activeLinearIt).second > 1 )
                            {
                                //This should not happen
                                assert(false);
                            }
                            else
                            {
                                // clean up affected candidates before deletion
                                for( auto variablesIt = constr->variables().begin(); variablesIt != constr->variables().end(); ++variablesIt )
                                {
                                    std::map<carl::Variable, icp::IcpVariable*>::iterator icpVar = mVariables.find(*variablesIt);
                                    (*icpVar).second->deleteCandidate((*activeLinearIt).first);
                                }
                                // clean up icpRelevantCandidates
                                removeCandidateFromRelevant((*activeLinearIt).first);
                                (*activeLinearIt).first->deactivate();
                                #ifdef ICPMODULE_DEBUG
                                #ifndef ICPMODULE_REDUCED_DEBUG                                
                                cout << "deactivate." << endl;
                                #endif
                                #endif
                                activeLinearIt= mActiveLinearConstraints.erase(activeLinearIt);
                            }
                        }
                        else
                            ++activeLinearIt;
                    }
                }
            }
//            mVariables.erase(toRemove);
        }

        // linear handling
        bool mLraCleared = false;
        std::map<unsigned, icp::ContractionCandidate*> candidates = mCandidateManager->getInstance()->rCandidates();
        for ( auto candidateIt = candidates.begin(); candidateIt != candidates.end(); ++candidateIt )
        {
            if ( (*candidateIt).second->isLinear() && (*candidateIt).second->hasOrigin(*_formula) )
            {
                #ifdef ICPMODULE_DEBUG
                #ifndef ICPMODULE_REDUCED_DEBUG
                cout << "Found linear candidate: ";
                (*candidateIt).second->print();
                cout << endl;
                #endif
                #endif
                (*candidateIt).second->removeOrigin(*_formula);
                if (!mLraCleared)
                {
                    for ( auto formulaIt = mValidationFormula->begin(); formulaIt != mValidationFormula->end(); )
                    {
                        if ( (*formulaIt)->constraint() == (*_formula)->constraint() )
                        {
                            mLraCleared = true;
                            #ifdef ICPMODULE_DEBUG
                            cout << "[mLRA] Remove constraint: ";
                            (*_formula)->constraint().print();
                            cout << endl;
                            #endif
                            mLRA.removeSubformula(formulaIt);
//                            mReceivedFormulaMapping.erase(*formulaIt);
                            formulaIt = mValidationFormula->erase(formulaIt);
                            break;
                        }
                        else
                            ++formulaIt;
                    }
                }

                if( mActiveLinearConstraints.find( (*candidateIt).second ) != mActiveLinearConstraints.end() )
                {
                    if( mActiveLinearConstraints[(*candidateIt).second] > 1 )
                    {
                        mActiveLinearConstraints[(*candidateIt).second] = mActiveLinearConstraints[(*candidateIt).second] - 1;
                        // no need to remove in mLRA since counter >= 1
                    }
                    else
                    {
                        // reset History to point before this candidate was used
                        icp::HistoryNode::set_HistoryNode nodes =  mHistoryRoot->findCandidates((*candidateIt).second);
                        // as the set is sorted ascending by id, we pick the node with the lowest id
                        if ( !nodes.empty() )
                        {
                            icp::HistoryNode* firstNode = (*nodes.begin())->parent();
                            if ( *firstNode == *mHistoryRoot )
                                firstNode = mHistoryRoot->addRight(new icp::HistoryNode(mHistoryRoot->intervals(), 2));
                            
                            setBox(firstNode);
                            mHistoryActual->reset();
                        }
                        // clean up icpRelevantCandidates
                        removeCandidateFromRelevant((*candidateIt).second);
                        (*candidateIt).second->deactivate();
                        mActiveLinearConstraints.erase( (*candidateIt).second );
                    }
                }
            }
        }
        // remove constraint from mLRA module -> is identified by replacements-map Todo: IMPROVE, maybe we can avoid replacements mapping
        for ( auto replacementIt = mReplacements.begin(); replacementIt != mReplacements.end(); ++replacementIt )
        {
            if ( (*_formula)->constraint() == *(*replacementIt).second)
            {
                for ( auto validationFormulaIt = mValidationFormula->begin(); validationFormulaIt != mValidationFormula->end(); ++validationFormulaIt )
                {
                    if ( (*validationFormulaIt)->constraint() == *(*replacementIt).first )
                    {
                        #ifdef ICPMODULE_DEBUG
                        cout << "[mLRA] remove ";
                        (*validationFormulaIt)->pConstraint()->print();
                        cout << endl;
                        #endif
                        mLRA.removeSubformula(validationFormulaIt);
//                        mReceivedFormulaMapping.erase(*validationFormulaIt);
                        mValidationFormula->erase(validationFormulaIt);
                        break;
                    }
                }
                break;
            }
        }
        if ( (*_formula)->constraint().variables().size() > 1 )
            Module::removeSubformula( _formula );
    }


    Answer ICPModule::isConsistent()
    {
        // Dirty! Normally this shouldn't be neccessary
        mInfeasibleSubsets.clear();
        mIsBackendCalled = false;
        double relativeContraction = 1;
        bool   splitOccurred = false;
        std::pair<bool,carl::Variable> didSplit = std::make_pair(false, carl::Variable(0));
//        didSplit.first = false;
        vec_set_const_pFormula violatedConstraints = vec_set_const_pFormula();
        double targetDiameter = 1;
        double contractionThreshold = 0.01;

        // Debug Outputs of linear and nonlinear Tables
        #ifdef ICPMODULE_DEBUG
        debugPrint();
        printAffectedCandidates();
        printIcpVariables();
        cout << "Id selected box: " << mHistoryRoot->id() << " Size subtree: " << mHistoryRoot->sizeSubtree() << endl;
        #endif
        // call mLRA to check linear feasibility
        mValidationFormula->getPropositions();
        mLRA.clearDeductions();
        Answer lraAnswer = mLRA.isConsistent();
        
        // catch deductions
        mLRA.updateDeductions();
        while( !mLRA.deductions().empty() )
        {
            #ifdef ICPMODULE_DEBUG
            #ifndef ICPMODULE_REDUCED_DEBUG
            cout << "Create deduction for: " << endl;
            mLRA.deductions().back()->print();
            cout << endl;
            #endif
            #endif
            Formula* deduction = transformDeductions(mLRA.deductions().back());
            mLRA.rDeductions().pop_back();
            addDeduction(deduction);
            #ifdef ICPMODULE_DEBUG
            #ifndef ICPMODULE_REDUCED_DEBUG            
            cout << "Passed deduction: " << endl;
            deduction->print();
            cout << endl;
            #endif
            #endif
        }
        
        mLRA.clearDeductions();
        
        if (lraAnswer == False)
        {
            // remap infeasible subsets to original constraints
            remapAndSetLraInfeasibleSubsets();
            cout << "LRA: " << lraAnswer << endl;
            return foundAnswer(lraAnswer);
        }
        else if ( lraAnswer == Unknown)
        {
            #ifdef ICPMODULE_DEBUG
            mLRA.printReceivedFormula();
            #endif
            cout << "LRA: " << lraAnswer << endl;
            return foundAnswer(lraAnswer);
        }
        else if ( !mActiveNonlinearConstraints.empty() ) // lraAnswer == True
        {
            // get intervals for initial variables
            EvalIntervalMap tmp = mLRA.getVariableBounds();
            #ifdef ICPMODULE_DEBUG
            cout << "Newly obtained Intervals: " << endl;
            #endif
            for ( auto constraintIt = tmp.begin(); constraintIt != tmp.end(); ++constraintIt )
            {
                #ifdef ICPMODULE_DEBUG
                cout << (*constraintIt).first << ": ";
                (*constraintIt).second.dbgprint();
                #endif
<<<<<<< HEAD
                if (mVariables.find((*constraintIt).first.get_name()) != mVariables.end())
                {
                    mHistoryRoot->addInterval((*constraintIt).first, GiNaCRA::DoubleInterval((*constraintIt).second));
                    mIntervals[(*constraintIt).first] = GiNaCRA::DoubleInterval((*constraintIt).second);
                    mVariables.at((*constraintIt).first.get_name())->setUpdated();
=======
                if (mVariables.find((*intervalIt).first) != mVariables.end())
                {
                    mHistoryRoot->addInterval((*intervalIt).first, carl::DoubleInterval((*intervalIt).second));
                    mIntervals[(*intervalIt).first] = carl::DoubleInterval((*intervalIt).second);
                    mVariables.at((*intervalIt).first)->setUpdated();
>>>>>>> 7a7f16e9
                }
            }
            
            // get intervals for slackvariables
            const LRAModule::ExVariableMap slackVariables = mLRA.slackVariables();
            for ( auto slackIt = slackVariables.begin(); slackIt != slackVariables.end(); ++slackIt )
            {
                std::map<const lra::Variable<lra::Numeric>*, ContractionCandidates>::iterator linIt = mLinearConstraints.find((*slackIt).second);
                if ( linIt != mLinearConstraints.end() )
                {
                    // dirty hack: expect lhs to be set and take first item of set of CCs --> Todo: Check if it is really set in the constructors of the CCs during inform and assert
                    Interval tmp = (*slackIt).second->getVariableBounds();
                    // keep root updated about the initial box.
                    mHistoryRoot->rIntervals()[(*(*linIt).second.begin())->lhs()] = carl::DoubleInterval(tmp);
                    mIntervals[(*(*linIt).second.begin())->lhs()] = carl::DoubleInterval(tmp);
                    #ifdef ICPMODULE_DEBUG
                    #ifndef ICPMODULE_REDUCED_DEBUG
                    cout << "Added interval (slackvariables): " << (*(*linIt).second.begin())->lhs() << " ";
                    tmp.print(std::cout);
                    cout << endl;
                    #endif
                    #endif
                }
            }
            // temporary solution - an added linear constraint might have changed the box.
            setBox(mHistoryRoot);
            mHistoryRoot->rReasons().clear();
            mHistoryRoot->rStateInfeasibleConstraints().clear();
            mHistoryRoot->rStateInfeasibleVariables().clear();
            mHistoryActual = mHistoryActual->addRight(new icp::HistoryNode(mIntervals,2));
            mCurrentId = mHistoryActual->id();
            #ifdef ICPMODULE_DEBUG
            cout << "Id actual box: " << mHistoryActual->id() << " Size subtree: " << mHistoryActual->sizeSubtree() << endl;
            #endif
        }
        else if ( mActiveNonlinearConstraints.empty() ) // lraAnswer == True, but no nonlinear constraints -> nothing to do
        {
            cout << "LRA: " << lraAnswer << endl;
            return foundAnswer(lraAnswer);
        }
            

        bool boxFeasible = true;
        bool invalidBox = false;

        #ifdef ICP_BOXLOG
        icpLog << "startTheoryCall";
        writeBox();
        #endif
        
        printIntervals(true);
        cout << "---------------------------------------------" << endl;
        
        do //while BoxFeasible
        {
            bool icpFeasible = true;
            mLastCandidate = NULL;

            while ( icpFeasible )
            {
                #ifdef RAISESPLITTOSATSOLVER
                while(!mBoxStorage.empty())
                    mBoxStorage.pop();
                
                icp::set_icpVariable icpVariables;
                Variables originalRealVariables;
                mpReceivedFormula->realValuedVars(originalRealVariables);
                for( auto variablesIt = originalRealVariables.begin(); variablesIt != originalRealVariables.end(); ++variablesIt )
                {
                    assert(mVariables.count(*variablesIt) > 0);
                    icpVariables.insert( (*(mVariables.find(*variablesIt))).second );
                }
                std::set<const Formula*> box = variableReasonHull(icpVariables);
                mBoxStorage.push(box);
//                cout << "ADD TO BOX!" << endl;
                #endif
                #ifdef ICPMODULE_DEBUG
                cout << "********************** [ICP] Contraction **********************" << endl;
                cout << "Subtree size: " << mHistoryRoot->sizeSubtree() << endl;
                mHistoryActual->print();
                #endif
                #ifdef ICP_BOXLOG
                icpLog << "startContraction";
                writeBox();
                #endif
                #ifdef SMTRAT_DEVOPTION_VALIDATION_ICP
                Formula* negatedContraction = new Formula(*mpReceivedFormula);
                GiNaCRA::evaldoubleintervalmap tmp = GiNaCRA::evaldoubleintervalmap();
                for ( auto constraintIt = mIntervals.begin(); constraintIt != mIntervals.end(); ++constraintIt )
                    tmp.insert((*constraintIt));
                
                std::vector<Formula*> boundaryConstraints = createConstraintsFromBounds(tmp);
                for ( auto boundaryConstraint = boundaryConstraints.begin(); boundaryConstraint != boundaryConstraints.end(); ++boundaryConstraint )
                    negatedContraction->addSubformula(*boundaryConstraint);
                #endif
                // prepare IcpRelevantCandidates
                fillCandidates(targetDiameter);
                splitOccurred = false;
                
                while ( !mIcpRelevantCandidates.empty() && !splitOccurred )
                {
                    
                    #ifdef SMTRAT_DEVOPTION_VALIDATION_ICP
                    mCheckContraction = new Formula(*mpReceivedFormula);
                    
                    GiNaCRA::evaldoubleintervalmap tmp = GiNaCRA::evaldoubleintervalmap();
                    for ( auto constraintIt = mIntervals.begin(); constraintIt != mIntervals.end(); ++constraintIt )
                        tmp.insert((*constraintIt));
                    
                    std::vector<Formula*> boundaryConstraints = createConstraintsFromBounds(tmp);
                    for ( auto boundaryConstraint = boundaryConstraints.begin(); boundaryConstraint != boundaryConstraints.end(); ++boundaryConstraint )
                        mCheckContraction->addSubformula(*boundaryConstraint);
                    #endif
                    
                    icp::ContractionCandidate* candidate = chooseContractionCandidate();
                    assert(candidate != NULL);
                    candidate->calcDerivative();
                    relativeContraction = -1;
                    splitOccurred = contraction( candidate, relativeContraction );
                    #ifdef SMTRAT_DEVOPTION_VALIDATION_ICP
                    if ( !splitOccurred && relativeContraction != 0 )
                    {
                        GiNaCRA::evaldoubleintervalmap tmp = GiNaCRA::evaldoubleintervalmap();
                        for ( auto constraintIt = mIntervals.begin(); constraintIt != mIntervals.end(); ++constraintIt )
                            tmp.insert((*constraintIt));
                        
                        std::vector<Formula*> contractedBox = createConstraintsFromBounds(tmp);
                        Formula* negBox = new Formula(NOT);
                        Formula* boxConjunction = new Formula(AND);
                        for ( auto formulaIt = contractedBox.begin(); formulaIt != contractedBox.end(); ++formulaIt )
                            boxConjunction->addSubformula(*formulaIt);
                        
                        negBox->addSubformula(boxConjunction);
                        mCheckContraction->addSubformula(negBox);
                        addAssumptionToCheck(*mCheckContraction,false,"SingleContractionCheck");
                    }
                    mCheckContraction->clear();
                    delete mCheckContraction;
                    #endif

                    // catch if new interval is empty -> we can drop box and chose next box
                    if ( mIntervals.at(candidate->derivationVar()).empty() )
                    {
                        #ifdef ICPMODULE_DEBUG
                        cout << "GENERATED EMPTY INTERVAL, Drop Box: " << endl;
                        #endif
                        mLastCandidate = candidate;
                        invalidBox = true;
                        break;
                    }
                    
                    if ( relativeContraction > 0 )
                    {
                        std::map<carl::Variable, icp::IcpVariable*>::iterator icpVar = mVariables.find(candidate->derivationVar());
                        assert(icpVar != mVariables.end());
                        (*icpVar).second->setUpdated();
                        mLastCandidate = candidate;
                    }

                    // update weight of the candidate
                    removeCandidateFromRelevant(candidate);
                    candidate->setPayoff(relativeContraction);
                    candidate->calcRWA();

                    // only add nonlinear CCs as linear CCs should only be used once
                    if ( !candidate->isLinear() )
                        addCandidateToRelevant(candidate);
                    
                    assert(mIntervals.find(candidate->derivationVar()) != mIntervals.end() );
                    if ( (relativeContraction < contractionThreshold && !splitOccurred)  || mIntervals.at(candidate->derivationVar()).diameter() <= targetDiameter )
                        removeCandidateFromRelevant(candidate);
                    else if ( relativeContraction >= contractionThreshold )
                    {
                        /**
                         * make sure all candidates which contain the variable
                         * of which the interval has significantly changed are
                         * contained in mIcpRelevantCandidates.
                         */
                        std::map<carl::Variable, icp::IcpVariable*>::iterator icpVar = mVariables.find(candidate->derivationVar());
                        assert(icpVar != mVariables.end());
                        for ( auto candidateIt = (*icpVar).second->candidates().begin(); candidateIt != (*icpVar).second->candidates().end(); ++candidateIt )
                        {
                            bool toAdd = true;
                            for ( auto relevantCandidateIt = mIcpRelevantCandidates.begin(); relevantCandidateIt != mIcpRelevantCandidates.end(); ++relevantCandidateIt )
                            {
                                if ( (*relevantCandidateIt).second == (*candidateIt)->id() )
                                    toAdd = false;
                            }
                            if ( toAdd && (*candidateIt)->isActive() && mIntervals.at((*candidateIt)->derivationVar()).diameter() > targetDiameter )
                                addCandidateToRelevant(*candidateIt);
                        }
                        #ifdef ICP_BOXLOG
                        icpLog << "contraction; \n";
                        #endif
                    }
                    
                    bool originalAllFinished = true;
                    Variables originalRealVariables;
                    mpReceivedFormula->realValuedVars(originalRealVariables);
                    for ( auto varIt = originalRealVariables.begin(); varIt != originalRealVariables.end(); ++varIt )
                    {
<<<<<<< HEAD
                        GiNaCRA::evaldoubleintervalmap::iterator constraintIt = mIntervals.find(ex_to<symbol>((*varIt).second));
                        if ( constraintIt != mIntervals.end() )
                        {
                            if ( (*constraintIt).second.diameter() > targetDiameter )
=======
                        if ( mIntervals.find(*varIt) != mIntervals.end() )
                        {
                            if ( mIntervals.at(*varIt).diameter() > targetDiameter )
>>>>>>> 7a7f16e9
                            {
                                originalAllFinished = false;
                                break;
                            }
                        }
                    }
                    if ( originalAllFinished )
                    {
                        mIcpRelevantCandidates.clear();
                        break;
                    }
                } //while ( !mIcpRelevantCandidates.empty() && !splitOccurred)
                // do not verify if the box is already invalid
                if (!invalidBox)
                {
                    invalidBox = !checkBoxAgainstLinearFeasibleRegion();
                    #ifdef ICPMODULE_DEBUG
                    cout << "Invalid against linear region: " << invalidBox << endl;
                    #endif
                    #ifdef ICP_BOXLOG
                    if ( invalidBox )
                    {
                        icpLog << "invalid Post Contraction; \n";
                    }
                    #endif
                }
                #ifdef ICP_BOXLOG
                else
                {
                    icpLog << "contract to emp; \n";
                }
                #endif
                #ifdef SMTRAT_DEVOPTION_VALIDATION_ICP
                if ( !splitOccurred && !invalidBox )
                {
                    GiNaCRA::evaldoubleintervalmap tmp = GiNaCRA::evaldoubleintervalmap();
                    for ( auto constraintIt = mIntervals.begin(); constraintIt != mIntervals.end(); ++constraintIt )
                        tmp.insert((*constraintIt));
                    
                    std::vector<Formula*> contractedBox = createConstraintsFromBounds(tmp);
                    Formula* negConstraint = new Formula(NOT);
                    Formula* conjunction = new Formula(AND);
                    for ( auto formulaIt = contractedBox.begin(); formulaIt != contractedBox.end(); ++formulaIt )
                        conjunction->addSubformula(*formulaIt);

                    negConstraint->addSubformula(conjunction);
                    negatedContraction->addSubformula(negConstraint);
                    addAssumptionToCheck(*negatedContraction,false,"ICPContractionCheck");
                }
                negatedContraction->clear();
                delete negatedContraction;
                #endif
                didSplit.first = false;
                // perform splitting if possible
                if ( !invalidBox && !splitOccurred )
                {
                    didSplit = checkAndPerformSplit( targetDiameter );
                }

                if ( didSplit.first || (splitOccurred && !invalidBox) )
                {
                    #ifdef ICP_BOXLOG
                    icpLog << "split size subtree; " << mHistoryRoot->sizeSubtree() << "\n";
                    #endif
                    #ifdef ICPMODULE_DEBUG
                    #ifndef ICPMODULE_REDUCED_DEBUG
                    cout << "Size subtree: " << mHistoryActual->sizeSubtree() << " \t Size total: " << mHistoryRoot->sizeSubtree() << endl;
                    #endif
                    #endif
                    #ifdef RAISESPLITTOSATSOLVER
                    #ifdef ICPMODULE_DEBUG
                    cout << "Return unknown, raise deductions for split." << endl;
                    #endif
                    cout << "Return unknown, raise deductions for split." << endl;
                    return foundAnswer(Unknown);
                    #endif
                    invalidBox = false;
                    icpFeasible = true;
                }
                else
                    icpFeasible = false;
                
                #ifdef ICPMODULE_DEBUG
                cout << "empty: " << invalidBox << "  didSplit: " << didSplit.first << endl;
                #endif
            } //while ( icpFeasible )

            // when one interval is empty, we can skip validation and chose next box.
            if ( !invalidBox )
            {
                //call validation
                std::pair<bool,bool> validationResult = validateSolution();
                bool newConstraintAdded = validationResult.first;
                bool boxValidated = validationResult.second;

                if(!boxValidated)
                {
                    #ifdef ICP_BOXLOG
                    icpLog << "invalid Post Validation; \n";
                    #endif
                    // choose & set new box
                    #ifdef BOXMANAGEMENT
                    #ifdef SMTRAT_DEVOPTION_VALIDATION_ICP
                    Module::addAssumptionToCheck(mLRA.rReceivedFormula(),false,"ICP_CenterpointValidation");
                    #endif
                    #ifdef ICPMODULE_DEBUG
                    cout << "Box not Validated, Chose new box: " << endl;
                    #endif
                    // set stateInfeasibleSubset
//                    cout << "[Post-Validate]" << endl;
//                    for (auto infSetIt = (*mInfeasibleSubsets.begin()).begin(); infSetIt != (*mInfeasibleSubsets.begin()).end(); ++infSetIt )
//                        mHistoryActual->addInfeasibleConstraint((*infSetIt)->pConstraint());
                    
                    mLastCandidate = NULL;
                    icp::HistoryNode* newBox = chooseBox( mHistoryActual );
                    if ( newBox != NULL )
                        setBox(newBox);
                    else
                    {
                        // no new Box to select -> finished
                        boxFeasible = false;

                        //TODO: If chooseBox worked properly, this wouldn't be necessary.
                        mHistoryActual->propagateStateInfeasibleConstraints();
                        mHistoryActual->propagateStateInfeasibleVariables();
                        
                        mInfeasibleSubsets.clear();
                        mInfeasibleSubsets.push_back(collectReasons(mHistoryRoot));
//                        printInfeasibleSubsets();
                        cout << "False" << endl;
                        return foundAnswer(False);
                    }
                    #else
                    // TODO: Create deductions

                    return Unknown;
                    #endif
                }
                else if (!newConstraintAdded)
                {
                    /**
                    * If no change has happened after the validation the set was either empty
                    * or we didn't add new constraints which results in a direct acceptance of
                    * the solution (Why? -> numerical errors)
                    */
                    // create Bounds and set them, add to passedFormula
                    bool boxChanged = pushBoundsToPassedFormula();
                    // remove centerConstaints as soon as they are not longer needed.
                    clearCenterConstraintsFromValidationFormula();
                    
                    if ( boxChanged )
                    {
                        #ifdef ICPMODULE_DEBUG
                        cout << "[ICP] created passed formula." << endl;
                        printPassedFormula();
                        #endif
                        #ifdef ICP_BOXLOG
                        icpLog << "backend";
                        writeBox();
                        #endif
                        cout << "\r";
                        cout << ++mCountBackendCalls;
                        Answer a = runBackends();
                        mIsBackendCalled = true;
                        #ifdef ICPMODULE_DEBUG
                        cout << "[ICP] Done running backends:" << a << endl;
                        #endif
                        if( a == False )
                        {
                            assert(infeasibleSubsets().empty());
                            bool isBoundInfeasible = false;
                            bool isBound = false;
                            
                            vector<Module*>::const_iterator backend = usedBackends().begin();
                            while( backend != usedBackends().end() )
                            {
                                assert( !(*backend)->infeasibleSubsets().empty() );
                                for( vec_set_const_pFormula::const_iterator infsubset = (*backend)->infeasibleSubsets().begin();
                                        infsubset != (*backend)->infeasibleSubsets().end(); ++infsubset )
                                {
                                    for( set<const Formula*>::const_iterator subformula = infsubset->begin(); subformula != infsubset->end(); ++subformula )
                                    {
                                        isBound = false;
                                        std::map<carl::Variable, icp::IcpVariable*>::iterator icpVar = mVariables.begin();
                                        for ( ; icpVar != mVariables.end(); ++icpVar )
                                        {
                                            if( (*icpVar).second->isOriginal() && (*icpVar).second->isExternalBoundsSet() )
                                            {
                                                assert( !(*icpVar).second->isExternalUpdated() );
                                                if ( (*subformula) == (*(*icpVar).second->externalLeftBound()) || (*subformula) == (*(*icpVar).second->externalRightBound()) )
                                                {
                                                    isBound = true;
                                                    isBoundInfeasible = true;
<<<<<<< HEAD
                                                    std::map<string, icp::IcpVariable*>::iterator variableIt = mVariables.find( (*(*subformula)->constraint().variables().begin()).first );
                                                    assert(variableIt != mVariables.end() );
                                                    mHistoryActual->addInfeasibleVariable((*variableIt).second);
=======
                                                    assert(mVariables.find( *(*subformula)->constraint().variables().begin() ) != mVariables.end() );
                                                    mHistoryActual->addInfeasibleVariable( mVariables.at( *(*subformula)->constraint().variables().begin() ) );
>>>>>>> 7a7f16e9
                                                    break;
                                                }
                                            }
                                        }
                                        if(!isBound)
                                        {
                                            if (mInfeasibleSubsets.empty())
                                            {
                                                set<const Formula*> infeasibleSubset = set<const Formula*>();
                                                infeasibleSubset.insert(*subformula);
                                                mInfeasibleSubsets.insert(mInfeasibleSubsets.begin(), infeasibleSubset);
                                            }
                                            else
                                                (*mInfeasibleSubsets.begin()).insert(*subformula);
                                        }
                                    }
                                }
                                break;
                            }
                            if ( isBoundInfeasible )
                            {
                                // set stateInfeasibleSubset
                                assert(!mInfeasibleSubsets.empty());
                                for (auto infSetIt = (*mInfeasibleSubsets.begin()).begin(); infSetIt != (*mInfeasibleSubsets.begin()).end(); ++infSetIt )
                                {
                                    if( icp::isBound((*infSetIt)->pConstraint()) )
                                    {
                                        assert( mVariables.find( *(*infSetIt)->constraint().variables().begin() ) != mVariables.end() );
//                                        mHistoryActual->addInfeasibleVariable( mVariables.at((*(*infSetIt)->constraint().variables().begin()).first) );
//                                        cout << "Added infeasible Variable." << endl;
                                    }
                                    else
                                    {
                                        mHistoryActual->addInfeasibleConstraint((*infSetIt)->pConstraint());
//                                        cout << "Added infeasible Constraint." << endl;
                                    }
                                        
                                }
                                // clear infeasible subsets
                                mInfeasibleSubsets.clear();
                                #ifdef BOXMANAGEMENT
                                #ifdef ICPMODULE_DEBUG
                                cout << "InfSet of Backend contained bound, Chose new box: " << endl;
                                #endif
                                mLastCandidate = NULL;
                                icp::HistoryNode* newBox = chooseBox( mHistoryActual );
                                if ( newBox != NULL )
                                    setBox(newBox);
                                else
                                {
                                    #ifdef ICPMODULE_DEBUG
                                    cout << "No new box found. Return false." << endl;
                                    #endif
                                    //TODO: If chooseBox would work properly, this wouldn't be necessary
                                    mHistoryActual->propagateStateInfeasibleConstraints();
                                    mHistoryActual->propagateStateInfeasibleVariables();
                                    // no new Box to select -> finished
                                    mInfeasibleSubsets.clear();
                                    mInfeasibleSubsets.push_back(collectReasons(mHistoryRoot));
//                                    printInfeasibleSubsets();
                                    cout << "False" << endl;
                                    return foundAnswer(False);
                                }
                                #else
                                // TODO: Create deductions
                                return foundAnswer(Unknown);
                                #endif
                            }
                            else
                            {
                                mHistoryActual->propagateStateInfeasibleConstraints();
                                mHistoryActual->propagateStateInfeasibleVariables();
                                mInfeasibleSubsets.clear();
                                mInfeasibleSubsets.push_back(collectReasons(mHistoryRoot));
//                                printInfeasibleSubsets();
                                cout << "False" << endl;
                                return foundAnswer(False);
                            }
                        }
                        else // if answer == true or answer == unknown
                        {
                            mHistoryActual->propagateStateInfeasibleConstraints();
                            mHistoryActual->propagateStateInfeasibleVariables();
                            cout << "Backend: " << a << endl;
                            return foundAnswer(a);
                        }
                    }
                    else // Box hasn't changed
                    {
                        #ifdef BOXMANAGEMENT
                        #ifdef ICPMODULE_DEBUG
                        cout << "Box hasn't changed, Chose new box: " << endl;
                        #endif
                        // we do not need to propagate the stateInfeasibleSet, as the box didn't change also this set has been set somewhere before.
//                        for( auto constraintIt = mHistoryActual->reasons().at(mLastCandidate->lhs().get_name()).begin(); constraintIt != mHistoryActual->reasons().at(mLastCandidate->lhs().get_name()).end(); ++constraintIt )
//                            mHistoryActual->addInfeasibleConstraint(*constraintIt);
//                        
//                        cout << "[No-Box-Change]" << endl;
                        mLastCandidate = NULL;
                        icp::HistoryNode* newBox = chooseBox( mHistoryActual );
                        if ( newBox != NULL )
                            setBox(newBox);
                        else
                        {
                            #ifdef ICPMODULE_DEBUG
                            cout << "No new box found. Return false." << endl;
                            #endif
                            // no new Box to select -> finished
                            //TODO: If chooseBox would work properly, this wouldn't be necessary
                            mHistoryActual->propagateStateInfeasibleConstraints();
                            mHistoryActual->propagateStateInfeasibleVariables();
                            mInfeasibleSubsets.clear();
                            mInfeasibleSubsets.push_back(collectReasons(mHistoryRoot));
//                            printInfeasibleSubsets();
                            cout << "False" << endl;
                            return foundAnswer(False);
                        }
                        #else
                        // TODO: Create deductions
                        return foundAnswer(Unknown);
                        #endif
                    }
                }
                else // valid Box, newConstraintAdded
                {
                    // do nothing, the resetting of the tree has already been performed in validate
                    #ifdef ICPMODULE_DEBUG
                    #ifndef ICPMODULE_REDUCED_DEBUG                    
                    cout << "Id actual box: " << mHistoryActual->id() << " Size subtree: " << mHistoryActual->sizeSubtree() << endl;
                    #endif
                    #endif
                    #ifdef ICP_BOXLOG
                    icpLog << "validation added new constraints; \n";
                    #endif
                }
                clearCenterConstraintsFromValidationFormula();
            }
            else // if invalidBox -> ChooseNextBox
            {
                #ifdef BOXMANAGEMENT
                #ifdef ICPMODULE_DEBUG
                cout << "Generated empty interval, Chose new box: " << endl;
                #endif
                if( mLastCandidate != NULL) // if there has been a candidate, the stateInfeasible set has to be created, otherwise it has been generated during checkBoxAgainstLinear...
                {
<<<<<<< HEAD
                    assert(mVariables.find(mLastCandidate->derivationVar().get_name()) != mVariables.end());
                    mHistoryActual->addInfeasibleVariable(mVariables.at(mLastCandidate->derivationVar().get_name()));
//                    mHistoryActual->print();
//                    mHistoryActual->printReasons();
//                    mHistoryActual->printVariableReasons();
                    if (mHistoryActual->rReasons().find(mLastCandidate->derivationVar().get_name()) != mHistoryActual->rReasons().end())
=======
                    assert(mVariables.find(mLastCandidate->derivationVar()) != mVariables.end());
                    mHistoryActual->addInfeasibleVariable( mVariables.at(mLastCandidate->derivationVar()) );
                    if (mHistoryActual->rReasons().find(mLastCandidate->derivationVar()) != mHistoryActual->rReasons().end())
>>>>>>> 7a7f16e9
                    {
                        for( auto constraintIt = mHistoryActual->rReasons().at(mLastCandidate->derivationVar()).begin(); constraintIt != mHistoryActual->rReasons().at(mLastCandidate->derivationVar()).end(); ++constraintIt )
                            mHistoryActual->addInfeasibleConstraint(*constraintIt);
                    }
                }
//                mHistoryActual->print();
//                mHistoryActual->printReasons();
//                mHistoryActual->printVariableReasons();
                mLastCandidate = NULL;
                icp::HistoryNode* newBox = chooseBox( mHistoryActual );
                if ( newBox != NULL )
                {
                    setBox(newBox);
                    invalidBox = false;
                }
                else
                {
                    #ifdef ICPMODULE_DEBUG
                    cout << "No new box found. Return false." << endl;
                    #endif
                    // no new Box to select -> finished
                    mHistoryActual->propagateStateInfeasibleConstraints();
                    mHistoryActual->propagateStateInfeasibleVariables();
                    mInfeasibleSubsets.clear();
                    mInfeasibleSubsets.push_back(collectReasons(mHistoryRoot));
//                    printInfeasibleSubsets();
                    cout << "False" << endl;
                    return foundAnswer(False);
                }
                #else
                // TODO: Create deductions
                return foundAnswer(Unknown);
                #endif
            }
        }while ( boxFeasible );
        // This should not happen!
        assert(false);
    }
    
    
    Polynomial ICPModule::createContractionCandidates(FastMap<Polynomial, const Constraint*>& _tempMonomes)
    {
        Polynomial linearizedConstraint = Polynomial();
        if( !_tempMonomes.empty() )
        {
            const Constraint* constraint = (*_tempMonomes.begin()).second;
//            Variables substitutions;
            
//            cout << "Constraint: " << *constraint << endl;

            // Create contraction candidate object for every possible derivation variable
            for( auto expressionIt = _tempMonomes.begin(); expressionIt != _tempMonomes.end(); )
            {
                if( mLinearizations.find((*expressionIt).first) == mLinearizations.end() )
                {
                    assert( (*expressionIt).second == constraint );
                    // cCreate mLinearzations entry
                    carl::Variable newReal = Formula::newAuxiliaryRealVariable();
                    mLinearizations[(*expressionIt).first] = newReal;
                    mSubstitutions[Polynomial(newReal)]=(*expressionIt).first;
//                    substitutions.insert(std::make_pair((*expressionIt).first, newReal));
                    #ifdef ICPMODULE_DEBUG
                    cout << "New replacement: " << (*expressionIt).first << " -> " << mLinearizations.at((*expressionIt).first) << endl;
                    #endif
                    std::set<carl::Variable> variables;
                    (*expressionIt).first.gatherVariables(variables);
                   
                    const Polynomial rhs = (*expressionIt).first-newReal;
                    for( auto varIndex = variables.begin(); varIndex != variables.end(); ++varIndex )
                    {
                        
                        if( mContractors.find(rhs) == mContractors.end() )
                        {
                            mContractors.insert(std::make_pair(rhs, Contractor<carl::SimpleNewton>(rhs)));
                        }
                        const Constraint* tmp = Formula::newConstraint( rhs, Constraint::Relation::EQ);
                        icp::ContractionCandidate* tmpCandidate = mCandidateManager->getInstance()->createCandidate(newReal, rhs, tmp, *varIndex, mContractors.at(rhs));
                        mNonlinearConstraints[(*expressionIt).second].insert( mNonlinearConstraints[(*expressionIt).second].end(), tmpCandidate );

                        mIntervals.insert(std::make_pair(*varIndex, carl::DoubleInterval::unboundedInterval()));
                        tmpCandidate->activate();
                        tmpCandidate->setNonlinear();
                    }
                    // add one candidate for the replacement variable
                    const Constraint* tmp = Formula::newConstraint( (*expressionIt).first-newReal, Constraint::Relation::EQ);
                    icp::ContractionCandidate* tmpCandidate = mCandidateManager->getInstance()->createCandidate(newReal, rhs, tmp, newReal, mContractors.at(rhs) );
                    mNonlinearConstraints[(*expressionIt).second].insert( mNonlinearConstraints[(*expressionIt).second].end(), tmpCandidate );

                    mIntervals.insert(std::make_pair(newReal, carl::DoubleInterval::unboundedInterval()));
                    tmpCandidate->activate();
                    tmpCandidate->setNonlinear();
                }
                else // already existing replacement/substitution/linearization
                {
                    #ifdef ICPMODULE_DEBUG
                    #ifndef ICPMODULE_REDUCED_DEBUG
                    cout << "Existing replacement: " << (*expressionIt).first << " -> " << mLinearizations.at((*expressionIt).first) << endl;
                    #endif
                    #endif
                    for ( auto constraintIt = mNonlinearConstraints.begin(); constraintIt != mNonlinearConstraints.end(); ++constraintIt )
                    {
                        ContractionCandidates tmpList = (*constraintIt).second;
                        for ( auto candidateIt = tmpList.begin(); candidateIt != tmpList.end(); ++candidateIt )
                        {
                            if ( (*candidateIt)->lhs() == mLinearizations.at((*expressionIt).first) )
                                mNonlinearConstraints[(*expressionIt).second].insert((*candidateIt));
                        }
                    }
                }
                expressionIt = _tempMonomes.erase(_tempMonomes.begin());
            }
            for( auto monomialIt = constraint->lhs().begin(); monomialIt != constraint->lhs().end(); ++monomialIt)
            {
                if( (*monomialIt)->monomial()->isAtMostLinear() )
                {
                    linearizedConstraint += **monomialIt;
                }
                else
                {
                    assert(mLinearizations.find(constraint->lhs()) != mLinearizations.end());
                    linearizedConstraint += (*monomialIt)->coeff() * (*mLinearizations.find(constraint->lhs())).second;
                }
            }
            
//            if( is_exactly_a<add>(constraint->lhs()) )
//            {
//                for( auto summand = constraint->lhs().begin(); summand != constraint->lhs().end(); ++summand )
//                {
//                    if( is_exactly_a<mul>(*summand) )
//                    {
//                        numeric coefficient = 1;
//                        if( is_exactly_a<numeric>( *(--(*summand).end()) ) )
//                            coefficient = ex_to<numeric>( *(--(*summand).end()) );
//
//
//                        if(mLinearizations.find(*summand) != mLinearizations.end() )
//                        {
//                            Polynomial monomialReplacement = (*mLinearizations.find(*summand)).second * coefficient;
//                            linearizedConstraint += monomialReplacement;
//                        }
//                        else
//                        {
//                            linearizedConstraint += *summand;
//                        }
//                    }
//                    else if ( is_exactly_a<numeric>(*summand) )
//                        linearizedConstraint += *summand;
//                    else
//                    {
//                        if(mLinearizations.find(*summand) != mLinearizations.end() )
//                            linearizedConstraint += (*mLinearizations.find(*summand)).second;
//                        else
//                        {
//                            linearizedConstraint += *summand;
//                        }
//                    }
//                }
//            }
//            else if( is_exactly_a<mul>(constraint->lhs()) )
//            {
//                linearizedConstraint = 1;
//                for( auto factor = constraint->lhs().begin(); factor != constraint->lhs().end(); ++factor)
//                {
//                    if( is_exactly_a<numeric>(*factor) )
//                    {
//                        linearizedConstraint *= *factor;
//                        break;
//                    }
//                }
//                assert(mLinearizations.find(constraint->lhs()) != mLinearizations.end());
//                linearizedConstraint *= (*mLinearizations.find(constraint->lhs())).second;
//            }
        }
        assert(_tempMonomes.empty());
        return linearizedConstraint;
    }
    
    
    void ICPModule::initiateWeights()
    {
//        std::map<const Constraint*, ContractionCandidates>::iterator constrIt;
//        ContractionCandidates::iterator   varIt;
//        double                   minDiameter = 0;
//        double maxDiameter = 0;
//        bool                     minSet = false;
//        bool                     maxSet = false;
//        vector<carl::Variable>           variables = vector<carl::Variable>();
//
//        // calculate Jacobian for initial box
//        for( constrIt = mNonlinearConstraints.begin(); constrIt != mNonlinearConstraints.end(); constrIt++ )
//        {
//            std::set<icp::ContractionCandidate*> tmp = constrIt->second;
//
//            minSet = false;
//            maxSet = false;
//
//            for( varIt = tmp.begin(); varIt != tmp.end(); varIt++ )
//            {
//                (*varIt)->calcDerivative();
//
//                variables.clear();
//                const Polynomial term = (*varIt)->derivative();
//                mIcp.searchVariables( term, &variables );
//
//                if( !minSet )
//                {
//                    minDiameter = mIntervals[(*varIt)->derivationVar()].right() - mIntervals[(*varIt)->derivationVar()].right();
//                }
//                else
//                {
//                    minDiameter = mIntervals[(*varIt)->derivationVar()].right() - mIntervals[(*varIt)->derivationVar()].right() < minDiameter
//                                  ? mIntervals[(*varIt)->derivationVar()].right() - mIntervals[(*varIt)->derivationVar()].right() : minDiameter;
//                }
//
//                if( !maxSet )
//                {
//                    maxDiameter = mIntervals[(*varIt)->derivationVar()].right() - mIntervals[(*varIt)->derivationVar()].right();
//                }
//                else
//                {
//                    maxDiameter = mIntervals[(*varIt)->derivationVar()].right() - mIntervals[(*varIt)->derivationVar()].right() > maxDiameter
//                                  ? mIntervals[(*varIt)->derivationVar()].right() - mIntervals[(*varIt)->derivationVar()].right() : maxDiameter;
//                }
//            }
//        }
    }
    

    void ICPModule::fillCandidates(double _targetDiameter)
    {
        // fill mIcpRelevantCandidates with the nonlinear contractionCandidates
        for ( auto nonlinearIt = mActiveNonlinearConstraints.begin(); nonlinearIt != mActiveNonlinearConstraints.end(); ++nonlinearIt )
        {
            // check that assertions have been processed properly
            assert( (*nonlinearIt).second == (*nonlinearIt).first->origin().size() );
            assert( mIntervals.find((*nonlinearIt).first->derivationVar()) != mIntervals.end() );
            if ( mIntervals.at((*nonlinearIt).first->derivationVar()).diameter() > _targetDiameter || mIntervals.at((*nonlinearIt).first->derivationVar()).diameter() == -1 )
            {
                // only add if not already existing
                if ( !findCandidateInRelevant((*nonlinearIt).first) )
                {
                    #ifdef ICPMODULE_DEBUG
                    cout << "add to relevant candidates: " << (*nonlinearIt).first->rhs() << endl;
                    cout << "   id: " << (*nonlinearIt).first->id() << endl;
                    #endif
                    addCandidateToRelevant((*nonlinearIt).first);
                }
            }
            else // the candidate is not relevant -> delete from icpRelevantCandidates
            {
                if ( findCandidateInRelevant((*nonlinearIt).first) )
                {
                    #ifdef ICPMODULE_DEBUG
                    cout << "remove from relevant candidates due to diameter: " << (*nonlinearIt).first->rhs() << endl;
                    cout << "   id: " << (*nonlinearIt).first->id() << " , Diameter: " << mIntervals[(*nonlinearIt).first->derivationVar()].diameter() << endl;
                    #endif
                    removeCandidateFromRelevant((*nonlinearIt).first);
                }
            }
        }

        // fill mIcpRelevantCandidates with the active linear contractionCandidates
        for ( auto linearIt = mActiveLinearConstraints.begin(); linearIt != mActiveLinearConstraints.end(); ++linearIt )
        {
            // check that assertions have been processed properly
            assert( (*linearIt).second == (*linearIt).first->origin().size() );
            assert( mIntervals.find((*linearIt).first->derivationVar()) != mIntervals.end() );
            
            if ( (*linearIt).first->isActive() && ( mIntervals.at((*linearIt).first->derivationVar()).diameter() > _targetDiameter || mIntervals.at((*linearIt).first->derivationVar()).diameter() == -1 ) )
            {
                if( !findCandidateInRelevant((*linearIt).first) )
                {
                    #ifdef ICPMODULE_DEBUG
                    cout << "add to relevant candidates: " << (*linearIt).first->rhs() << endl;
                    cout << "   id: " << (*linearIt).first->id() << endl;
                    #endif
                    addCandidateToRelevant((*linearIt).first);
                }
            }
            else // the candidate is not relevant -> delete from icpRelevantCandidates
            {
                if ( findCandidateInRelevant((*linearIt).first) )
                {
                    #ifdef ICPMODULE_DEBUG
                    cout << "remove from relevant candidates due to diameter: " << (*linearIt).first->rhs() << endl;
                    cout << "   id: " << (*linearIt).first->id() << " , Diameter: " << mIntervals[(*linearIt).first->derivationVar()].diameter() << endl;
                    #endif
                    removeCandidateFromRelevant((*linearIt).first);
                }
            }
        }
    }
    
    
    bool ICPModule::addCandidateToRelevant(icp::ContractionCandidate* _candidate)
    {
        if ( _candidate->isActive() )
        {
            std::pair<double, unsigned> target(_candidate->RWA(), _candidate->id());
            if ( mIcpRelevantCandidates.find(target) == mIcpRelevantCandidates.end() )
            {
                mIcpRelevantCandidates.insert(target);
                return true;
            }
        }
        return false;
    }
    
    
    bool ICPModule::removeCandidateFromRelevant(icp::ContractionCandidate* _candidate)
    {
        for ( auto candidateIt = mIcpRelevantCandidates.begin(); candidateIt != mIcpRelevantCandidates.end(); ++candidateIt )
        {
            if ( _candidate->id() == (*candidateIt).second )
            {
                mIcpRelevantCandidates.erase(candidateIt);
                return true;
            }
        }
        return false;
    }
    
    
    bool ICPModule::findCandidateInRelevant(icp::ContractionCandidate* _candidate)
    {
        std::pair<double, unsigned> target(_candidate->RWA(), _candidate->id());
        return ( mIcpRelevantCandidates.find(target) != mIcpRelevantCandidates.end() );
    }
    
    
<<<<<<< HEAD
    void ICPModule::updateRelevantCandidates(const symbol& _var, double _relativeContraction )
=======
    void ICPModule::updateRelevantCandidates(carl::Variable _var, double _relativeContraction )
>>>>>>> 7a7f16e9
    {
        // update all candidates which contract in the dimension in which the split has happened
        std::set<icp::ContractionCandidate*> updatedCandidates;
        // iterate over all affected constraints
        std::map<carl::Variable, icp::IcpVariable*>::iterator icpVar = mVariables.find(_var);
        assert(icpVar != mVariables.end());
        for ( auto candidatesIt = (*icpVar).second->candidates().begin(); candidatesIt != (*icpVar).second->candidates().end(); ++candidatesIt)
        {
            if ( (*candidatesIt)->isActive() )
            {
                std::pair<double,unsigned> tmpCandidate((*candidatesIt)->RWA(), (*candidatesIt)->id());
                // search if candidate is already contained - erase if, else do nothing
                if ( findCandidateInRelevant(*candidatesIt) )
                    removeCandidateFromRelevant(*candidatesIt);

                // create new tuple for mIcpRelevantCandidates
                mCandidateManager->getInstance()->getCandidate(tmpCandidate.second)->setPayoff(_relativeContraction );
                mCandidateManager->getInstance()->getCandidate(tmpCandidate.second)->calcRWA();
                updatedCandidates.insert(*candidatesIt);
            }
        }
        // re-insert tuples into icpRelevantCandidates
        for ( auto candidatesIt = updatedCandidates.begin(); candidatesIt != updatedCandidates.end(); ++candidatesIt )
            addCandidateToRelevant(*candidatesIt);
    }
    
    
    icp::ContractionCandidate* ICPModule::chooseContractionCandidate()
    {
        assert(!mIcpRelevantCandidates.empty());
        // as the map is sorted ascending, we can simply pick the last value
        for ( auto candidateIt = mIcpRelevantCandidates.rbegin(); candidateIt != mIcpRelevantCandidates.rend(); ++candidateIt )
        {
            if ( mCandidateManager->getInstance()->getCandidate((*candidateIt).second)->isActive() )//&& mIntervals[mCandidateManager->getInstance()->getCandidate((*candidateIt).second)->derivationVar()].diameter() != 0 )
            {
                #ifdef ICPMODULE_DEBUG
                cout << "Chose Candidate: ";
                mCandidateManager->getInstance()->getCandidate((*candidateIt).second)->print();
                cout << endl;
                #endif
                return mCandidateManager->getInstance()->getCandidate((*candidateIt).second);
            }
        }
        return NULL;
    }
    

    bool ICPModule::contraction( icp::ContractionCandidate* _selection, double& _relativeContraction )
    {
        carl::DoubleInterval resultA = carl::DoubleInterval();
        carl::DoubleInterval resultB = carl::DoubleInterval();
        bool                   splitOccurred = false;

        // check if derivative is already calculated
        if(_selection->derivative() == 0)
            _selection->calcDerivative();

        const Polynomial               constr     = _selection->rhs();
        const Polynomial               derivative = _selection->derivative();
        const carl::Variable           variable   = _selection->derivationVar();
        assert(mIntervals.find(variable) != mIntervals.end());
        double                 originalDiameter = mIntervals.at(variable).diameter();
        bool originalUnbounded = ( mIntervals.at(variable).leftType() == carl::BoundType::INFTY || mIntervals.at(variable).rightType() == carl::BoundType::INFTY );
        
//        splitOccurred    = mIcp.contract<GiNaCRA::SimpleNewton>( mIntervals, constr, derivative, variable, resultA, resultB );
        splitOccurred    = _selection->contract( mIntervals, resultA, resultB );
        if( splitOccurred )
        {
            #ifdef ICPMODULE_DEBUG
            #ifndef ICPMODULE_REDUCED_DEBUG            
            cout << "Split occured: ";
            resultB.dbgprint();
            cout << " and ";
            resultA.dbgprint();
            #else
            cout << "Split occured" << endl;
            #endif
            #endif
            smtrat::icp::set_icpVariable variables;
            for( auto variableIt = _selection->constraint()->variables().begin(); variableIt != _selection->constraint()->variables().end(); ++variableIt )
            {
                assert(mVariables.find(*variableIt) != mVariables.end());
                variables.insert(mVariables.at(*variableIt));
            }
            mHistoryActual->addContraction(_selection, variables);
<<<<<<< HEAD
            GiNaCRA::DoubleInterval originalInterval = mIntervals.at(variable);
            #ifdef RAISESPLITTOSATSOLVER
            // Create deductions
            // create prequesites: ((B' AND CCs) -> h_b)
            Formula* contractionPremise = createPremiseDeduction();
//            Formula* splitPremise = new Formula( *contractionPremise );
            Formula* splitPremise = new Formula( OR );
            set<Formula*> newBox = createContractionDeduction();
            if( !newBox.empty())
            {
                for( auto formulaIt = newBox.begin(); formulaIt != newBox.end(); ++formulaIt )
                {
                    addDeduction(*formulaIt);
                    (*formulaIt)->print();
                }
            }
            else
            {
                newBox.clear();
            }

            // create split: (not h_b OR (Not x<b AND x>=b) OR (x<b AND Not x>=b) )
            std::pair<const Constraint*, const Constraint*> leftPair = icp::intervalToConstraint(variable,resultA);
            std::pair<const Constraint*, const Constraint*> rightPair = icp::intervalToConstraint(variable,resultB);
            const Constraint* left = leftPair.first != NULL ? leftPair.first : leftPair.second;
            const Constraint* right = rightPair.first != NULL ? rightPair.first : rightPair.second;
            assert(left != NULL);
            assert(right != NULL);
            const Constraint* leftGapBoundary = Formula::newConstraint(left->lhs(), left->relation() == CR_GEQ ? CR_LESS : CR_GREATER, left->variables());
            const Constraint* rightGapBoundary = Formula::newConstraint(right->lhs(), right->relation() == CR_GEQ ? CR_LESS : CR_GREATER, right->variables());
            Formula* gap = new Formula( AND );
            gap->addSubformula(leftGapBoundary);
            gap->addSubformula(rightGapBoundary);
            Formula* gapCopy = new Formula( *gap );
            
            Formula* nless = new Formula( NOT );
            Formula* ngeq = new Formula( NOT );
            nless->addSubformula(left);
            ngeq->addSubformula(right);
            Formula* nLessCopy = new Formula( *nless );
            Formula* nGeqCopy = new Formula( *ngeq );
            
            splitPremise->addSubformula(left);
            splitPremise->addSubformula(right);
            splitPremise->addSubformula(gap);
            addDeduction(splitPremise);
            cout << "Premise: " << endl;
            splitPremise->print();
            
            Formula* excludeBothSplits = new Formula( OR );
            excludeBothSplits->addSubformula(nless);
            excludeBothSplits->addSubformula(ngeq);
            
            Formula* excludeGapLeft = new Formula( OR );
            Formula* excludeGapRight = new Formula( OR );
            Formula* nLeftGapBoundary = new Formula( NOT );
            Formula* nRightGapBoundary = new Formula( NOT );
            nLeftGapBoundary->addSubformula(leftGapBoundary);
            nRightGapBoundary->addSubformula(rightGapBoundary);
            excludeGapLeft->addSubformula(nLeftGapBoundary);
            excludeGapLeft->addSubformula(nLessCopy);
            excludeGapRight->addSubformula(nRightGapBoundary);
            excludeGapRight->addSubformula(nGeqCopy);
            
            ConstraintSet variableReasons = mHistoryActual->reasons(variable);
            icp::set_icpVariable varreasons = mHistoryActual->variableReasons(variable.get_name());
            std::set<const Formula*> reasons = variableReasonHull(varreasons);
            Formula* excludeGap = new Formula( OR );
            for( auto reasonIt = variableReasons.begin(); reasonIt != variableReasons.end(); ++reasonIt )
            {
                Formula* neg = new Formula( NOT );
                neg->addSubformula(*reasonIt);
                excludeGap->addSubformula(neg);
            }
            for( auto reasonIt = reasons.begin(); reasonIt != reasons.end(); ++reasonIt )
            {
                Formula* neg = new Formula( NOT );
                neg->addSubformula((*reasonIt)->pConstraint());
                excludeGap->addSubformula(neg);
            }
            
            Formula* nGap = new Formula( NOT );
            nGap->addSubformula(gapCopy);
            excludeGap->addSubformula(nGap);
            
            addDeduction(excludeGapLeft);
            excludeGapLeft->print();
            addDeduction(excludeGapRight);
            excludeGapRight->print();
            
            addDeduction(excludeGap);
            excludeGap->print();
            
            addDeduction(excludeBothSplits);
            excludeBothSplits->print();
            #else
            // set intervals and update historytree
            GiNaCRA::evaldoubleintervalmap tmpRight = GiNaCRA::evaldoubleintervalmap();
            for ( auto constraintIt = mIntervals.begin(); constraintIt != mIntervals.end(); ++constraintIt )
            {
                if ( (*constraintIt).first == variable )
                    tmpRight.insert(std::pair<const symbol,GiNaCRA::DoubleInterval>(variable, originalInterval.intersect(resultA) ));
=======
            carl::DoubleInterval originalInterval = mIntervals.at(variable);
            // set intervals and update historytree
            EvalDoubleIntervalMap tmpRight = EvalDoubleIntervalMap();
            for ( auto intervalIt = mIntervals.begin(); intervalIt != mIntervals.end(); ++intervalIt )
            {
                if ( (*intervalIt).first == variable )
                    tmpRight.insert(std::pair<const carl::Variable,carl::DoubleInterval>(variable, originalInterval.intersect(resultA) ));
>>>>>>> 7a7f16e9
                else
                    tmpRight.insert((*constraintIt));
            }

            #ifdef SMTRAT_DEVOPTION_VALIDATION_ICP
            std::vector<Formula*> partialBox = createConstraintsFromBounds(tmpRight);
            Formula* negBox = new Formula(NOT);
            Formula* boxConjunction = new Formula(AND);
            for ( auto formulaIt = partialBox.begin(); formulaIt != partialBox.end(); ++formulaIt )
                boxConjunction->addSubformula(*formulaIt);
            
            negBox->addSubformula(boxConjunction);
            mCheckContraction->addSubformula(negBox);
            partialBox.clear();
            #endif

            icp::HistoryNode* newRightChild = new icp::HistoryNode(tmpRight, mCurrentId+2);
            newRightChild->setSplit( icp::intervalToConstraint( variable,tmpRight.at(variable) ).first );
            mHistoryActual->addRight(newRightChild);
            #ifdef ICPMODULE_DEBUG
            #ifndef ICPMODULE_REDUCED_DEBUG
            cout << "Created node:" << endl;
            newRightChild->print();
            #endif
            #endif
            
            // left first!
<<<<<<< HEAD
            GiNaCRA::evaldoubleintervalmap tmpLeft = GiNaCRA::evaldoubleintervalmap();
            for ( auto constraintIt = mIntervals.begin(); constraintIt != mIntervals.end(); ++constraintIt )
            {
                if ( (*constraintIt).first == variable )
                    tmpLeft.insert(std::pair<const symbol,GiNaCRA::DoubleInterval>(variable, originalInterval.intersect(resultB) ));
=======
            EvalDoubleIntervalMap tmpLeft = EvalDoubleIntervalMap();
            for ( auto intervalIt = mIntervals.begin(); intervalIt != mIntervals.end(); ++intervalIt )
            {
                if ( (*intervalIt).first == variable )
                    tmpLeft.insert(std::pair<const carl::Variable,carl::DoubleInterval>(variable, originalInterval.intersect(resultB) ));
>>>>>>> 7a7f16e9
                else
                    tmpLeft.insert((*constraintIt));
            }
            #ifdef SMTRAT_DEVOPTION_VALIDATION_ICP
            partialBox = createConstraintsFromBounds(tmpLeft);
            Formula* negBox2 = new Formula(NOT);
            Formula* boxConjunction2 = new Formula(AND);
            for ( auto formulaIt = partialBox.begin(); formulaIt != partialBox.end(); ++formulaIt )
                boxConjunction2->addSubformula(*formulaIt);
            
            negBox2->addSubformula(boxConjunction2);
            mCheckContraction->addSubformula(negBox2);
            addAssumptionToCheck(*mCheckContraction,false,"SplitCheck");
            mCheckContraction->clear();
            #endif
            icp::HistoryNode* newLeftChild = new icp::HistoryNode(tmpLeft,++mCurrentId);
            newLeftChild->setSplit( icp::intervalToConstraint( variable, tmpLeft.at(variable) ).second );
            ++mCurrentId;
            mHistoryActual = mHistoryActual->addLeft(newLeftChild);
            #ifdef ICPMODULE_DEBUG
            #ifndef ICPMODULE_REDUCED_DEBUG            
            cout << "Created node:" << endl;
            newLeftChild->print();
            #endif
            #endif
            // update mIntervals - usually this happens when changing to a different box, but in this case it has to be done manually, otherwise mIntervals is not affected.
            mIntervals[variable] = originalInterval.intersect(resultB);
            #endif
            // TODO: Shouldn't it be the average of both contractions?
            _relativeContraction = (originalDiameter - originalInterval.intersect(resultB).diameter()) / originalInterval.diameter();
        }
        else
        {
            // set intervals
            mIntervals[variable] = mIntervals.at(variable).intersect(resultA);
            #ifdef ICPMODULE_DEBUG
            cout << "      New interval: " << variable << " = ";
            mIntervals.at(variable).dbgprint();
            #endif
            if ( mIntervals.at(variable).rightType() != carl::BoundType::INFTY && mIntervals.at(variable).leftType() != carl::BoundType::INFTY && !originalUnbounded )
            {
                if ( originalDiameter == 0 )
                    _relativeContraction = 0;
                else
                    _relativeContraction = 1 - (mIntervals.at(variable).diameter() / originalDiameter);
            }
            else if ( originalUnbounded && mIntervals.at(variable).unbounded() == false ) // if we came from infinity and got a result, we achieve maximal relative contraction
                _relativeContraction = 1;
            
            if (_relativeContraction > 0)
            {
                mHistoryActual->addInterval(_selection->lhs(), mIntervals.at(_selection->lhs()));
                smtrat::icp::set_icpVariable variables;
                for( auto variableIt = _selection->constraint()->variables().begin(); variableIt != _selection->constraint()->variables().end(); ++variableIt )
                {
                    assert(mVariables.find(*variableIt) != mVariables.end());
                    variables.insert(mVariables.at(*variableIt));
                }
                mHistoryActual->addContraction(_selection, variables);
            }
            #ifdef ICPMODULE_DEBUG
            cout << "      Relative contraction: " << _relativeContraction << endl;
            #endif
        }
        return splitOccurred;
    }
    
    
<<<<<<< HEAD
    void ICPModule::tryContraction( icp::ContractionCandidate* _selection, double& _relativeContraction, GiNaCRA::evaldoubleintervalmap& _intervals )
=======
    void ICPModule::tryContraction( icp::ContractionCandidate* _selection, double& _relativeContraction, EvalDoubleIntervalMap _intervals )
>>>>>>> 7a7f16e9
    {
        carl::DoubleInterval resultA = carl::DoubleInterval();
        carl::DoubleInterval resultB = carl::DoubleInterval();
        bool splitOccurred = false;

        // check if derivative is already calculated
        if(_selection->derivative() == 0)
            _selection->calcDerivative();

        const Polynomial               constr     = _selection->rhs();
        const Polynomial               derivative = _selection->derivative();
        const carl::Variable           variable   = _selection->derivationVar();
        assert(_intervals.find(variable) != _intervals.end());
        double                 originalDiameter = _intervals.at(variable).diameter();
        bool originalUnbounded = ( _intervals.at(variable).leftType() == carl::BoundType::INFTY || _intervals.at(variable).rightType() == carl::BoundType::INFTY );
        
//        splitOccurred = mIcp.contract<GiNaCRA::SimpleNewton>( _intervals, constr, derivative, variable, resultA, resultB );
        splitOccurred    = _selection->contract( mIntervals, resultA, resultB );
        
        if( splitOccurred )
        {
            carl::DoubleInterval originalInterval = _intervals.at(variable);
            
<<<<<<< HEAD
            GiNaCRA::evaldoubleintervalmap tmpRight = GiNaCRA::evaldoubleintervalmap();
            for ( auto constraintIt = _intervals.begin(); constraintIt != _intervals.end(); ++constraintIt )
            {
                if ( (*constraintIt).first == variable )
                    tmpRight.insert(std::pair<const symbol,GiNaCRA::DoubleInterval>(variable, originalInterval.intersect(resultA) ));
=======
            EvalDoubleIntervalMap tmpRight = EvalDoubleIntervalMap();
            for ( auto intervalIt = _intervals.begin(); intervalIt != _intervals.end(); ++intervalIt )
            {
                if ( (*intervalIt).first == variable )
                    tmpRight.insert(std::pair<const carl::Variable,carl::DoubleInterval>(variable, originalInterval.intersect(resultA) ));
>>>>>>> 7a7f16e9
                else
                    tmpRight.insert((*constraintIt));
            }
            
            // left first!
<<<<<<< HEAD
            GiNaCRA::evaldoubleintervalmap tmpLeft = GiNaCRA::evaldoubleintervalmap();
            for ( auto constraintIt = _intervals.begin(); constraintIt != _intervals.end(); ++constraintIt )
            {
                if ( (*constraintIt).first == variable )
                    tmpLeft.insert(std::pair<const symbol,GiNaCRA::DoubleInterval>(variable, originalInterval.intersect(resultB) ));
=======
            EvalDoubleIntervalMap tmpLeft = EvalDoubleIntervalMap();
            for ( auto intervalIt = _intervals.begin(); intervalIt != _intervals.end(); ++intervalIt )
            {
                if ( (*intervalIt).first == variable )
                    tmpLeft.insert(std::pair<const carl::Variable,carl::DoubleInterval>(variable, originalInterval.intersect(resultB) ));
>>>>>>> 7a7f16e9
                else
                    tmpLeft.insert((*constraintIt));
            }
            _relativeContraction = (originalDiameter - originalInterval.intersect(resultB).diameter()) / originalInterval.diameter();
        }
        else
        {
            // set intervals
            _intervals[variable] = _intervals.at(variable).intersect(resultA);
            if ( _intervals.at(variable).rightType() != carl::BoundType::INFTY && _intervals.at(variable).leftType() != carl::BoundType::INFTY && !originalUnbounded )
            {
                if ( originalDiameter == 0 )
                    _relativeContraction = 0;
                else
                    _relativeContraction = 1 - (_intervals.at(variable).diameter() / originalDiameter);
            }
            else if ( originalUnbounded && _intervals.at(variable).unbounded() == false ) // if we came from infinity and got a result, we achieve maximal relative contraction
                _relativeContraction = 1;
        }
    }
    
    
    const double ICPModule::calculateSplittingImpact ( const carl::Variable& _var, icp::ContractionCandidate& _candidate ) const
    {
        double impact = 0;
        assert(mIntervals.count(_var) > 0);
        //assert(_var == _candidate.derivationVar()); // must be uncommented in order to be compilable with clang++
        double originalDiameter = mIntervals.at(_var).diameter();
        switch(mSplittingStrategy)
        {
            case 1: // Select biggest interval
            {
                impact = originalDiameter;
                break;
            }
            case 2: // Rule of Hansen and Walster - select interval with most varying function values
            {
                EvalDoubleIntervalMap* tmpIntervals = new EvalDoubleIntervalMap(mIntervals);
                tmpIntervals->insert(std::make_pair(_var,carl::DoubleInterval(1)));
                carl::DoubleInterval derivedEvalInterval = carl::IntervalEvaluation::evaluate(_candidate.derivative(), *tmpIntervals);
                impact = derivedEvalInterval.diameter() * originalDiameter;
                delete tmpIntervals;
                break;
            }
            case 3: // Rule of Ratz - minimize width of inclusion
            {
                EvalDoubleIntervalMap* tmpIntervals = new EvalDoubleIntervalMap(mIntervals);
                tmpIntervals->insert(std::make_pair(_var,carl::DoubleInterval(1)));
                carl::DoubleInterval derivedEvalInterval = carl::IntervalEvaluation::evaluate(_candidate.derivative(), *tmpIntervals);
                carl::DoubleInterval negCenter = carl::DoubleInterval(mIntervals.at(_var).midpoint()).minus();
                negCenter = negCenter.add(mIntervals.at(_var));
                derivedEvalInterval = derivedEvalInterval.mul(negCenter);
                impact = derivedEvalInterval.diameter();
                delete tmpIntervals;
                break;
            }
            case 4: // Select according to optimal machine representation of bounds
            {
                if(mIntervals.at(_var).contains(0))
                {
                    impact = originalDiameter;
                }
                else
                {
                    impact = originalDiameter/(mIntervals.at(_var).right() > 0 ? mIntervals.at(_var).left() : mIntervals.at(_var).right());
                }
                break;
            }
            default:
            {
                impact = originalDiameter;
                break;
            }
        }
        #ifdef ICPMODULE_DEBUG
        cout << __PRETTY_FUNCTION__ << " Rule " << mSplittingStrategy << ": " << impact << endl;
        #endif
        return impact;
    }
    
    
<<<<<<< HEAD
    Formula* ICPModule::createPremiseDeduction()
    {
        Formula* premise = new Formula( OR );
        ConstraintSet premises = mHistoryActual->appliedConstraints();
        assert( mBoxStorage.size() == 1 );
        std::set<const Formula*> box = mBoxStorage.front();
        mBoxStorage.pop();
        for( auto constraintIt = premises.begin(); constraintIt != premises.end(); ++constraintIt )
        {
            Formula* negation = new Formula( NOT );
            Formula* constraint = new Formula( *constraintIt );
            negation->addSubformula( constraint );
            premise->addSubformula( negation );
        }
        for( auto formulaIt = box.begin(); formulaIt != box.end(); ++formulaIt )
        {
            Formula* negation = new Formula( NOT );
            Formula* constraint = new Formula( **formulaIt );
            negation->addSubformula( constraint );
            premise->addSubformula( negation );
        }
        return premise;
    }
    
    set<Formula*> ICPModule::createContractionDeduction()
    {
        // check if any bounds have been updated
        bool changed = false;
        set<Formula*> boundaryDeductions;
        for( auto variableIt = mVariables.begin(); variableIt != mVariables.end(); ++variableIt )
        {
            if( (*variableIt).second->isOriginal() && (*variableIt).second->isExternalUpdated() )
            {
                changed = true;
                Formula* boundaryDeduction = new Formula( OR );
                ConstraintSet reasons = mHistoryActual->reasons((*variableIt).second->var());
                if( reasons.empty())
                {
                    break;
                }
                for( auto reasonIt = reasons.begin(); reasonIt != reasons.end(); ++reasonIt )
                {
                    Formula* reasonFormula = new Formula( *reasonIt );
                    Formula* negation = new Formula( NOT );
                    negation->addSubformula(*reasonIt);
                    boundaryDeduction->addSubformula(negation);
                }
                std::pair<const Constraint*, const Constraint*> boundaries = icp::intervalToConstraint((*variableIt).second->var(), mIntervals.at((*variableIt).second->var()));
                if( boundaries.first != NULL )
                    boundaryDeduction->addSubformula(boundaries.first);
                if( boundaries.second != NULL )
                    boundaryDeduction->addSubformula(boundaries.second);
                boundaryDeductions.insert(boundaryDeduction);
            }
        }
        return boundaryDeductions;
    }
    
    
    std::pair<bool,symbol> ICPModule::checkAndPerformSplit( double _targetDiameter )
=======
    std::pair<bool,carl::Variable> ICPModule::checkAndPerformSplit( const double& _targetDiameter )
>>>>>>> 7a7f16e9
    {
        std::pair<bool,carl::Variable> result = std::make_pair(false, carl::Variable(0));
        bool found = false;
        carl::Variable variable = (*mIntervals.begin()).first; // Initialized to some dummy value
        double maximalImpact = 0;   
        // first check all intevals from nonlinear contractionCandidats -> backwards to begin at the most important candidate
        for ( auto candidateIt = mActiveNonlinearConstraints.rbegin(); candidateIt != mActiveNonlinearConstraints.rend(); ++candidateIt )
        {
            if(found)
                break;
            if ( (*candidateIt).first->isActive() )
            {
                variable = *(*candidateIt).first->constraint()->variables().begin();
                // search for the biggest interval and check if it is larger than the target Diameter
                for ( auto variableIt = (*candidateIt).first->constraint()->variables().begin(); variableIt != (*candidateIt).first->constraint()->variables().end(); ++variableIt )
                {
                    std::map<carl::Variable, icp::IcpVariable*>::iterator icpVar = mVariables.find(*variableIt);
                    assert(icpVar != mVariables.end());
                    if ( mIntervals.find(*variableIt) != mIntervals.end() && mIntervals.at(*variableIt).diameter() > _targetDiameter && (*icpVar).second->isOriginal() )
                    {
                        if(mSplittingStrategy > 0)
                        {
                            double actualImpact = calculateSplittingImpact(*variableIt, *(*candidateIt).first);
                            if( actualImpact > maximalImpact )
                            {
                                variable = *variableIt;
                                found = true;
                                maximalImpact = actualImpact;
                            }
                        }
                        else
                        {
                            variable = *variableIt;
                            found = true;
                            break;
                        }
                    }
                }
            }
        }
        for ( auto candidateIt = mActiveLinearConstraints.rbegin(); candidateIt != mActiveLinearConstraints.rend(); ++candidateIt )
        {
            if(found)
                break;
            if ( (*candidateIt).first->isActive() )
            {
                variable = *(*candidateIt).first->constraint()->variables().begin();
                // search for the biggest interval and check if it is larger than the target Diameter
                for ( auto variableIt = (*candidateIt).first->constraint()->variables().begin(); variableIt != (*candidateIt).first->constraint()->variables().end(); ++variableIt )
                {
                    std::map<carl::Variable, icp::IcpVariable*>::iterator icpVar = mVariables.find(*variableIt);
                    assert(icpVar != mVariables.end());
                    if ( mIntervals.find(*variableIt) != mIntervals.end() && mIntervals.at(*variableIt).diameter() > _targetDiameter && (*icpVar).second->isOriginal() )
                    {
                        if(mSplittingStrategy > 0)
                        {
                            double actualImpact = calculateSplittingImpact(*variableIt, *(*candidateIt).first);
                            if( actualImpact > maximalImpact )
                            {
                                variable = *variableIt;
                                found = true;
                                maximalImpact = actualImpact;
                            }
                        }
                        else
                        {
                            variable = *variableIt;
                            found = true;
                            break;
                        }
                    }
                }
            }
        }
        if ( found )
        {
            #ifdef RAISESPLITTOSATSOLVER
            // create prequesites: ((B' AND CCs) -> h_b)
<<<<<<< HEAD
//            Formula* splitPremise = createPremiseDeduction();
            Formula* splitPremise = new Formula( OR );
            Formula* contractionPremise = createPremiseDeduction();
            set<Formula*> newBox = createContractionDeduction();
            if( !newBox.empty())
            {
                for( auto formulaIt = newBox.begin(); formulaIt != newBox.end(); ++formulaIt )
                {
                    addDeduction(*formulaIt);
                    (*formulaIt)->print();
=======
            Formula* contraction = new Formula( OR );
            std::set<const Constraint*> contractions = mHistoryActual->appliedConstraints();
//            cout << "Size applied constraints: " << contractions.size() << endl;
//            cout << "Size of Box-Storage: " << mBoxStorage.size() << endl;
            assert( mBoxStorage.size() == 1 );
            std::set<const Formula*> box = mBoxStorage.front();
            mBoxStorage.pop();
            for( auto constraintIt = contractions.begin(); constraintIt != contractions.end(); ++constraintIt )
            {
//                const Constraint* replacement = (*(mReplacements.find(*constraintIt))).second;
//                assert(mReplacements.count(*constraintIt) > 0);
                Formula* negation = new Formula( NOT );
//                Formula* constraint = new Formula( replacement );
                Formula* constraint = new Formula( *constraintIt );
                negation->addSubformula( constraint );
                contraction->addSubformula( negation );
            }
            for( auto formulaIt = box.begin(); formulaIt != box.end(); ++formulaIt )
            {
                Formula* negation = new Formula( NOT );
                Formula* constraint = new Formula( **formulaIt );
                negation->addSubformula( constraint );
                contraction->addSubformula( negation );
            }

            const std::string* contractedBoxVar = Formula::newAuxiliaryBooleanVariable();
            Formula* contractedBox = new Formula( contractedBoxVar );
            Formula* contractedBoxCopy = new Formula( *contractedBox );
            Formula* contractedBoxCopy2 = new Formula( *contractedBox );
            contraction->addSubformula( contractedBox );
            deduction->addSubformula( contraction );

            // create deductions for all bounds: (h_b -> bound)
            Formula negContractedBox = Formula( NOT );
            negContractedBox.addSubformula( contractedBoxCopy );

            Variables originalRealVariables;
            mpReceivedFormula->realValuedVars(originalRealVariables);
            for( auto intervalIt = mIntervals.begin(); intervalIt != mIntervals.end(); ++intervalIt )
            {
                if( originalRealVariables.find( (*intervalIt).first ) != originalRealVariables.end() )
                {
                    std::pair<const Constraint*, const Constraint*> boundaries = icp::intervalToConstraint((*intervalIt).first, (*intervalIt).second);
                    if(boundaries.first != NULL)
                    {
                        Formula* impliedLeftBound = new Formula( OR );
                        Formula* negContractedBoxCopy = new Formula( negContractedBox );
                        impliedLeftBound->addSubformula( negContractedBoxCopy );
                        impliedLeftBound->addSubformula( boundaries.first );
                        deduction->addSubformula( impliedLeftBound );
                    }
                    if(boundaries.second != NULL)
                    {
                        Formula* impliedRightBound = new Formula( OR );
                        Formula* negContractedBoxCopy2 = new Formula( negContractedBox );
                        impliedRightBound->addSubformula( negContractedBoxCopy2 );
                        impliedRightBound->addSubformula( boundaries.second );
                        deduction->addSubformula( impliedRightBound );
                    }
>>>>>>> 7a7f16e9
                }
//                contractionPremise->addSubformula(newBox);
//                addDeduction(contractionPremise);
//                contractionPremise->print();
            }
            else
            {
                newBox.clear();
            }

            // create split: (not h_b OR (Not x<b AND x>=b) OR (x<b AND Not x>=b) )
<<<<<<< HEAD
            numeric bound  = GiNaC::rationalize( mIntervals.at(variable).midpoint() );
            GiNaC::ex BoundEx = variable - bound;
            GiNaC::symtab variables;
            variables.insert(make_pair(variable.get_name(), variable));
            const Constraint* left = Formula::newConstraint(BoundEx, CR_LESS, variables);
            const Constraint* right = Formula::newConstraint(BoundEx, CR_GEQ, variables);
=======
            Rational bound  = carl::rationalize<Rational>( mIntervals.at(variable).midpoint() );
//            Polynomial BoundEx = variable - bound;
            Polynomial BoundEx = Polynomial(variable - bound);
            const Constraint* left = Formula::newConstraint(BoundEx, Constraint::Relation::LESS);
            const Constraint* right = Formula::newConstraint(BoundEx, Constraint::Relation::GEQ);
            Formula* split = new Formula( OR );
>>>>>>> 7a7f16e9
            
            assert( right->relation() == CR_LEQ );
            assert( left->relation() == CR_LESS );
            
            splitPremise->addSubformula(left);
            splitPremise->addSubformula(right);
            addDeduction(splitPremise);
            splitPremise->print();
            
            Formula* excludeBothSplits = new Formula( OR );
            Formula* nleft = new Formula( NOT );
            nleft->addSubformula(left);
            Formula* nright = new Formula( NOT );
            nright->addSubformula(right);
            excludeBothSplits->addSubformula(nleft);
            excludeBothSplits->addSubformula(nright);
            
            addDeduction(excludeBothSplits);
            excludeBothSplits->print();
            
            result.first = true;
            result.second = variable;
            return result;
            #else
            //perform split and add two historyNodes
            #ifdef ICPMODULE_DEBUG
            cout << "[ICP] Split performed in: " << variable<< endl;
            cout << "Size mIntervals: " << mIntervals.size() << endl;
            #endif
            // set intervals and update historytree
            GiNaCRA::DoubleInterval tmp = mIntervals.at(variable);

            GiNaCRA::DoubleInterval tmpRightInt = tmp;
            tmpRightInt.cutUntil(tmp.midpoint());
            tmpRightInt.setLeftType(GiNaCRA::DoubleInterval::WEAK_BOUND);
            mIntervals[variable] = tmpRightInt;
            GiNaCRA::evaldoubleintervalmap tmpRight = GiNaCRA::evaldoubleintervalmap();

            for ( auto constraintIt = mIntervals.begin(); constraintIt != mIntervals.end(); ++constraintIt )
                tmpRight.insert((*constraintIt));

            icp::HistoryNode* newRightChild = new icp::HistoryNode(tmpRight, mCurrentId+2);
            std::pair<const Constraint*, const Constraint*> boundaryConstraints = icp::intervalToConstraint(variable, tmpRightInt);
            newRightChild->setSplit(boundaryConstraints.first);
            mHistoryActual->addRight(newRightChild);

            // left first!
            GiNaCRA::DoubleInterval tmpLeftInt = tmp;
            tmpLeftInt.cutFrom(tmp.midpoint());
            tmpLeftInt.setRightType(GiNaCRA::DoubleInterval::STRICT_BOUND);
            mIntervals[variable] = tmpLeftInt;
            GiNaCRA::evaldoubleintervalmap tmpLeft = GiNaCRA::evaldoubleintervalmap();

            for ( auto constraintIt = mIntervals.begin(); constraintIt != mIntervals.end(); ++constraintIt )
                tmpLeft.insert((*constraintIt));

            icp::HistoryNode* newLeftChild = new icp::HistoryNode(tmpLeft, ++mCurrentId);
            boundaryConstraints = icp::intervalToConstraint(variable, tmpLeftInt);
            newLeftChild->setSplit(boundaryConstraints.second);
            ++mCurrentId;
            mHistoryActual = mHistoryActual->addLeft(newLeftChild);
            updateRelevantCandidates(variable, 0.5 );
            // only perform one split at a time and then contract
            result.first = true;
            result.second = variable;
            std::map<string, icp::IcpVariable*>::iterator icpVar = mVariables.find(variable.get_name());
            assert(icpVar != mVariables.end());
            (*icpVar).second->setUpdated();
            return result;
            #endif
        }
        return result;
    }
    

    void ICPModule::addFormulaFromInterval(const carl::DoubleInterval* _interval, const carl::Variable& _variable)
    {
        Polynomial constraint = _variable - carl::rationalize<Rational>(_interval->left());
        #ifdef ICPMODULE_DEBUG
        #ifndef ICPMODULE_REDUCED_DEBUG
        cout << "LeftBound Constraint: " << constraint << endl;
        #endif
        #endif
        switch (_interval->leftType())
        {
            case (carl::BoundType::WEAK):
                addSubformulaToPassedFormula( new smtrat::Formula( smtrat::Formula::newConstraint( constraint, Constraint::Relation::GEQ ) ), vec_set_const_pFormula() );
                break;
            case (carl::BoundType::STRICT):
                addSubformulaToPassedFormula( new smtrat::Formula( smtrat::Formula::newConstraint( constraint, Constraint::Relation::GREATER ) ), vec_set_const_pFormula() );
                break;
            case (carl::BoundType::INFTY):
                // do nothing
                break;
        }

        constraint = _variable - carl::rationalize<Rational>(_interval->right());
        #ifdef ICPMODULE_DEBUG
        #ifndef ICPMODULE_REDUCED_DEBUG        
        cout << "RightBound Constraint: " << constraint << endl;
        #endif
        #endif
        switch (_interval->rightType())
        {
            case (carl::BoundType::WEAK):
                addSubformulaToPassedFormula( new smtrat::Formula( smtrat::Formula::newConstraint( constraint, Constraint::Relation::LEQ ) ), vec_set_const_pFormula() );
                break;
            case (carl::BoundType::STRICT):
                addSubformulaToPassedFormula( new smtrat::Formula( smtrat::Formula::newConstraint( constraint, Constraint::Relation::LESS ) ), vec_set_const_pFormula() );
                break;
            case (carl::BoundType::INFTY):
                // do nothing
                break;
        }
    }

    
    std::pair<bool,bool> ICPModule::validateSolution()
    {
        // call mLRA module
        vec_set_const_pFormula failedConstraints = vec_set_const_pFormula();
        std::set<const Formula*> currentInfSet = std::set<const Formula*>();
        bool newConstraintAdded = false;
        bool boxCheck = false;
        #ifdef ICPMODULE_DEBUG
        cout << "[ICP] Call mLRAModule" << endl;
        #endif

        // create new center constraints and add to validationFormula
        for ( auto variableIt = mVariables.begin(); variableIt != mVariables.end(); ++variableIt)
        {
            if ( (*variableIt).second->checkLinear() == false )
            {
                carl::Variable variable = (*variableIt).second->var();
                assert(mIntervals.find(variable) != mIntervals.end());
                carl::DoubleInterval interval = mIntervals.at(variable);

                carl::DoubleInterval center = carl::DoubleInterval(interval.midpoint());
                Polynomial constraint = variable - carl::rationalize<Rational>(center.midpoint());
                Formula centerTmpFormula = smtrat::Formula( smtrat::Formula::newConstraint( constraint, Constraint::Relation::EQ ) );
                Formula* validationTmpFormula = new smtrat::Formula( centerTmpFormula.pConstraint() );
                mLRA.inform(validationTmpFormula->pConstraint());
                mCenterConstraints.insert(centerTmpFormula.pConstraint());
                mValidationFormula->addSubformula( validationTmpFormula );
            }
        }
        
        // assert all constraints in mValidationFormula
        // TODO: optimize! -> should be okay to just assert centerconstraints
        for ( auto valIt = mValidationFormula->begin(); valIt != mValidationFormula->end(); ++valIt)
            mLRA.assertSubformula(valIt);

        #ifdef ICPMODULE_DEBUG
        cout << "[mLRA] receivedFormula: " << endl;
        mLRA.rReceivedFormula().print();
        #endif
        mValidationFormula->getPropositions();
        Answer centerFeasible = mLRA.isConsistent();
        mLRA.clearDeductions();
        
        if ( centerFeasible == True )
        {
            // remove centerConstaints as soon as they are not longer needed.
            clearCenterConstraintsFromValidationFormula();
            // strong consistency check
            EvalRationalMap pointsolution = mLRA.getRationalModel();
            #ifdef ICPMODULE_DEBUG
            cout << "[mLRA] Pointsolution: " << pointsolution << endl;
            #endif
            /*
             * fill linear variables with pointsolution b, determine coefficients c
             * of nonlinear variables x, take lower or upper bound correspondingly.
             * For every active linear constraint:
             *          check:
             *          c*x <= e + d*b
             * e = constant part,
             * d = coefficient of linear variable
             */

            // For every active linear constraint:
            for ( auto linearIt = mActiveLinearConstraints.begin(); linearIt != mActiveLinearConstraints.end(); ++linearIt)
            {
                Polynomial constraint = (*linearIt).first->rhs();
                Polynomial nonlinearParts;
                Rational res = 0;
                bool isLeftInfty = false;
                bool isRightInfty = false;
                bool satisfied = false;

                constraint.substitute(pointsolution);
                
                std::map<carl::Variable, Rational> nonlinearValues;
                
                for( auto term = constraint.begin(); term != constraint.end(); ++term)
                {
                    Variables vars;
                    (*term)->monomial()->gatherVariables(vars);
                    if( (*term)->coeff() < 0 )
                    {
                        for(auto varIt = vars.begin(); varIt != vars.end(); ++varIt)
                            nonlinearValues.insert(std::make_pair(*varIt, carl::rationalize<Rational>(mIntervals.at(*varIt).left())) );   
                    }
                    else
                    {
                        for(auto varIt = vars.begin(); varIt != vars.end(); ++varIt)
                            nonlinearValues.insert(std::make_pair(*varIt, carl::rationalize<Rational>(mIntervals.at(*varIt).right())) );
                    }
                    carl::Term<Rational>* tmp = (*term)->monomial()->substitute(nonlinearValues, (*term)->coeff());
                    assert(tmp->isConstant());
                    nonlinearParts += tmp->coeff();
                    nonlinearValues.clear();
                }
                assert(nonlinearParts.isConstant());
                assert(constraint.isConstant());
                constraint += nonlinearParts;
                
//                // parse constraint piece by piece
//                for (auto constrIt = constraint.begin(); constrIt != constraint.end(); ++constrIt)
//                {
//                    if (is_exactly_a<mul>(*constrIt))
//                    {
//                        // summand has a coefficient != 1
//                        Polynomial mul = **constrIt;
//                        Rational tmpres = 1;
//                        Rational lBound = 1;
//                        Rational uBound = 1;
//                        bool foundNonlinear = false;
//                        bool foundLinear = false;
//
//                        for(auto mulIt = mul.begin(); mulIt != mul.end(); ++mulIt)
//                        {
//                            if (is_exactly_a<numeric>(*mulIt))
//                            {
//                                if ( foundLinear )
//                                    tmpres *= ex_to<numeric>(*mulIt);
//                                else if ( foundNonlinear )
//                                {
//                                    // first found nonlinear and then coefficient
//                                    if ( ex_to<numeric>(*mulIt) > 0)
//                                    {
//                                        tmpres = ex_to<numeric>(*mulIt) * uBound;
//                                        // reset irrelevant flag to indicate which flag has been used
//                                        // if none has been set things remain unchanged, else only one flag
//                                        // is set in the end which indicates that it is relevant.
//                                        isLeftInfty = false;
//                                    }
//                                    else
//                                    {
//                                        tmpres = ex_to<numeric>(*mulIt) * lBound;
//                                        isRightInfty = false;
//                                    }
//                                }
//                                else
//                                {
//                                    // store coefficient since we don't know if a linear or a nonlinear will be found
//                                    tmpres *= ex_to<numeric>(*mulIt);
//                                }
//                            }
//                            else if (is_exactly_a<carl::Variable>(*mulIt))
//                            {
//                                // variable - nonlinear or linear?
//                                std::map<string, icp::IcpVariable*>::iterator icpVar = mVariables.find(ex_to<symbol>(*mulIt).get_name());
//                                assert(icpVar != mVariables.end());
//                                if ( (*icpVar).second->checkLinear() )
//                                {
//                                    // found a linear variable -> insert pointsolution
//                                    foundLinear = true;
//                                    tmpres *= ex_to<numeric>(pointsolution[(*mulIt)]);
//                                }
//                                else
//                                {
//                                    assert(mIntervals.find(ex_to<symbol>(*mulIt)) != mIntervals.end() );
//                                    foundNonlinear = true;
//                                    if ( tmpres < 0){
//                                        // create new numeric from double of left interval bound, coeficient has been set
//                                        if ( mIntervals.at( ex_to<symbol>(*mulIt) ).leftType() != carl::BoundType::INFTY )
//                                            tmpres *= GiNaC::numeric(mIntervals.at(ex_to<symbol>(*mulIt)).left());
//                                        else
//                                            isLeftInfty = true;
//                                    }
//                                    else if ( tmpres > 0 && tmpres != 1 )
//                                    {
//                                        // create new numeric from double of right interval bound, coefficient has been set
//                                        if ( mIntervals.at( ex_to<symbol>(*mulIt) ).rightType() != carl::BoundType::INFTY )
//                                            tmpres *= GiNaC::numeric(mIntervals.at(ex_to<symbol>(*mulIt)).right());
//                                        else
//                                            isRightInfty = true;
//                                    }
//                                    else
//                                    {
//                                        // result == 1 -> has not been set yet, store both values
//                                        lBound = GiNaC::numeric(mIntervals.at(ex_to<symbol>(*mulIt)).left());
//                                        uBound = GiNaC::numeric(mIntervals.at(ex_to<symbol>(*mulIt)).right());
//                                        isLeftInfty = (mIntervals.at(ex_to<symbol>(*mulIt)).leftType() == carl::BoundType::INFTY);
//                                        isRightInfty = (mIntervals.at(ex_to<symbol>(*mulIt)).rightType() == carl::BoundType::INFTY);
//                                    }
//                                }
//                            }
//                        }
//                        // set result after evaluation of multiplication
//                        res += tmpres;
//                    }
//                    else if (is_exactly_a<symbol>(*constrIt))
//                    {
//                        // summand has a coefficient == 1
//                        std::map<string, icp::IcpVariable*>::iterator icpVar = mVariables.find(ex_to<symbol>(*constrIt).get_name());
//                        assert(icpVar != mVariables.end());
//                        if ((*icpVar).second->checkLinear() )
//                        {
//                            // found a linear variable -> insert pointsolution
//                            res += ex_to<numeric>(pointsolution[(*constrIt)]);
//                        }
//                        else
//                        {
//                            // found a nonlinear variable -> insert upper bound as coefficient == 1 > 0
//                            assert(mIntervals.find(ex_to<symbol>(*constrIt)) != mIntervals.end());
//                            if ( mIntervals.at(ex_to<symbol>(*constrIt)).rightType() != carl::BoundType::INFTY )
//                                res += GiNaC::numeric(mIntervals.at(ex_to<symbol>(*constrIt)).right());
//                            else
//                                isRightInfty = true;
//                        }
//
//                    }
//                    else if (is_exactly_a<numeric>(*constrIt))
//                    {
//                        // summand is the constant part
//                        res += ex_to<numeric>(*constrIt);
//                    }
//                }

                switch ((*linearIt).first->constraint()->relation())
                {
                    case 0: //CR_EQ = 0
                        satisfied = (constraint.lcoeff() == 0 && !isLeftInfty && !isRightInfty);
                        break;
                    case 1: //CR_NEQ = 1
                        satisfied = (constraint.lcoeff() != 0 || isLeftInfty || isRightInfty);
                        break;
                    case 2: //CR_LESS = 2
                        satisfied = (constraint.lcoeff() < 0 || isLeftInfty);
                        break;
                    case 3: //CR_GREATER = 3
                        satisfied = (constraint.lcoeff() > 0 || isRightInfty);
                        break;
                    case 4: //CR_LEQ = 4
                        satisfied = (constraint.lcoeff() <= 0 || isLeftInfty);
                        break;
                    case 5: //CR_GEQ = 5
                        satisfied = (constraint.lcoeff() >= 0 || isRightInfty);
                        break;
                }
                #ifdef ICPMODULE_DEBUG
                #ifndef ICPMODULE_REDUCED_DEBUG
                cout << "[ICP] Validate: ";
                linearIt->first->constraint()->print();
                cout << " -> " << satisfied << " (" << constraint << ") " << endl;
                cout << "Candidate: ";
                linearIt->first->print();
                #endif
                #endif
                // Strong consistency check
                if ( !satisfied )
                {
                    // parse mValidationFormula to get pointer to formula to generate infeasible subset
                    for ( auto formulaIt = mValidationFormula->begin(); formulaIt != mValidationFormula->end(); ++formulaIt )
                    {
                        for( auto originIt = (*linearIt).first->rOrigin().begin(); originIt != (*linearIt).first->rOrigin().end(); ++originIt )
                        {
                            if ((*formulaIt)->pConstraint() == (*originIt)->pConstraint() )
                            {
                                currentInfSet.insert(*formulaIt);
                                break;
                            }
                        }
                    }
                }

            } // for every linear constraint
            if ( !currentInfSet.empty() )
                failedConstraints.insert(failedConstraints.end(), currentInfSet);
           
            ContractionCandidates candidates;
            if (!failedConstraints.empty() && !failedConstraints.begin()->empty())
            {
                // Todo: Das muss effizienter gehen! CORRECT?
                for ( auto vecIt = failedConstraints.begin(); vecIt != failedConstraints.end(); ++vecIt )
                {
                    for ( auto infSetIt = (*vecIt).begin(); infSetIt != (*vecIt).end(); ++infSetIt )
                    {
                        Polynomial newConstraint = (*infSetIt)->constraint().lhs();

                        // if the failed constraint is not a centerConstraint - Ignore centerConstraints
                        if ( mCenterConstraints.find((*infSetIt)->pConstraint()) == mCenterConstraints.end() )
                        {
                            // add candidates for all variables to icpRelevantConstraints                               
                            if ( mReplacements.find((*infSetIt)->pConstraint()) != mReplacements.end() )
                            {
                                // search for the candidates and add them as icpRelevant
                                for ( auto actCandidateIt = mActiveLinearConstraints.begin(); actCandidateIt != mActiveLinearConstraints.end(); ++actCandidateIt )
                                {

                                    if ( (*actCandidateIt).first->hasOrigin( mReplacements[(*infSetIt)->pConstraint()] ) )
                                    {
                                        #ifdef ICPMODULE_DEBUG
                                        #ifndef ICPMODULE_REDUCED_DEBUG
                                        cout << "isActive ";
                                        (*actCandidateIt).first->print();
                                        cout <<  " : " << (*actCandidateIt).first->isActive() << endl;
                                        #endif
                                        #endif
                                        
                                        // if the candidate is not active we really added a constraint -> indicate the change
                                        if ( !(*actCandidateIt).first->isActive() )
                                        {
                                            (*actCandidateIt).first->activate();
                                            candidates.insert((*actCandidateIt).first);
                                            newConstraintAdded = true;
                                        }

                                        // activate all icpVariables for that candidate
                                        for ( auto variableIt = (*actCandidateIt).first->constraint()->variables().begin(); variableIt != (*actCandidateIt).first->constraint()->variables().end(); ++variableIt )
                                        {
                                            std::map<carl::Variable, icp::IcpVariable*>::iterator icpVar = mVariables.find(*variableIt);
                                            assert(icpVar != mVariables.end());
                                            (*icpVar).second->activate();
                                        }
                                    } // found correct linear replacement
                                } // iterate over active linear constraints
                            } // is a linearization replacement
                            else
                            {
                                //This should not happen
                                assert(false);
                            }
                        } // is no center constraint
                    }
                }
            }
            if(newConstraintAdded)
            {
                mHistoryActual->propagateStateInfeasibleConstraints();
                mHistoryActual->propagateStateInfeasibleVariables();
                icp::HistoryNode* found = tryToAddConstraint(candidates, mHistoryRoot->right());
                if(found == NULL)
                {
                    setBox(mHistoryRoot);
                    mHistoryActual = mHistoryActual->addRight(new icp::HistoryNode(mHistoryRoot->intervals(),2));
                    mCurrentId = mHistoryActual->id();
                }
                else
                    setBox(found);
            }
            return std::pair<bool,bool>(newConstraintAdded,true);
        }
        else if ( centerFeasible == False || centerFeasible == Unknown )
        {
            ContractionCandidates candidates;
            failedConstraints = mLRA.infeasibleSubsets();
            if (!failedConstraints.empty() && !failedConstraints.begin()->empty())
            {
                // Todo: Das muss effizienter gehen! CORRECT?
                for ( auto vecIt = failedConstraints.begin(); vecIt != failedConstraints.end(); ++vecIt )
                {
                    for ( auto infSetIt = (*vecIt).begin(); infSetIt != (*vecIt).end(); ++infSetIt )
                    {
                        // if the failed constraint is not a centerConstraint - Ignore centerConstraints
                        if ( mCenterConstraints.find((*infSetIt)->pConstraint()) == mCenterConstraints.end() )
                        {
                            // add candidates for all variables to icpRelevantConstraints                               
                            if ( mReplacements.find((*infSetIt)->pConstraint()) != mReplacements.end() )
                            {
                                // search for the candidates and add them as icpRelevant
                                for ( auto actCandidateIt = mActiveLinearConstraints.begin(); actCandidateIt != mActiveLinearConstraints.end(); ++actCandidateIt )
                                {

                                    if ( (*actCandidateIt).first->hasOrigin( mReplacements[(*infSetIt)->pConstraint()] ) )
                                    {
                                        #ifdef ICPMODULE_DEBUG
                                        #ifndef ICPMODULE_REDUCED_DEBUG                                        
                                        cout << "isActive ";
                                        (*actCandidateIt).first->print();
                                        cout <<  " : " << (*actCandidateIt).first->isActive() << endl;
                                        #endif
                                        #endif
                                        
                                        // if the candidate is not active we really added a constraint -> indicate the change
                                        if ( !(*actCandidateIt).first->isActive() )
                                        {
                                            (*actCandidateIt).first->activate();
                                            candidates.insert((*actCandidateIt).first);
                                            newConstraintAdded = true;
                                        }

                                        // activate all icpVariables for that candidate
                                        for ( auto variableIt = (*actCandidateIt).first->constraint()->variables().begin(); variableIt != (*actCandidateIt).first->constraint()->variables().end(); ++variableIt )
                                        {
                                            std::map<carl::Variable, icp::IcpVariable*>::iterator icpVar = mVariables.find(*variableIt);
                                            assert(icpVar != mVariables.end());
                                            (*icpVar).second->activate();
                                        }
                                    } // found correct linear replacement
                                } // iterate over active linear constraints
                            } // is a linearization replacement
                            else
                            {
                                //This should not happen
                                assert(false);
                            }
                        } // is no center constraint
                    }
                }
            }
            clearCenterConstraintsFromValidationFormula();
            // TODO: Is the boxcheck necessary here?
            boxCheck = checkBoxAgainstLinearFeasibleRegion();
            if(newConstraintAdded)
            {
                mHistoryActual->propagateStateInfeasibleConstraints();
                mHistoryActual->propagateStateInfeasibleVariables();
                icp::HistoryNode* found = tryToAddConstraint(candidates, mHistoryRoot->right());
                if(found == NULL)
                {
                    setBox(mHistoryRoot);
                    mHistoryActual = mHistoryActual->addRight(new icp::HistoryNode(mHistoryRoot->intervals(),2));
                    mCurrentId = 2;
                }
                else
                    setBox(found);
            }
        }
        return std::pair<bool,bool>(newConstraintAdded,boxCheck);
    }

    
    void ICPModule::clearCenterConstraintsFromValidationFormula()
    {
        for ( auto centerIt = mValidationFormula->begin(); centerIt != mValidationFormula->end(); )
        {
            if ( mCenterConstraints.find((*centerIt)->pConstraint()) != mCenterConstraints.end() )
            {
                mLRA.removeSubformula(centerIt);
                centerIt = mValidationFormula->erase(centerIt);
            }
            else
                ++centerIt;
        }
        mCenterConstraints.clear();
    }
    

    bool ICPModule::checkBoxAgainstLinearFeasibleRegion()
    {
        std::vector<Formula*> addedBoundaries = createConstraintsFromBounds(mIntervals);
        for( auto formulaIt = addedBoundaries.begin(); formulaIt != addedBoundaries.end(); ++formulaIt )
        {
            mLRA.inform((*formulaIt)->pConstraint());
            mValidationFormula->addSubformula((*formulaIt));
            mLRA.assertSubformula(mValidationFormula->last());
        }
        mValidationFormula->getPropositions();
        Answer boxCheck = mLRA.isConsistent();
        #ifdef ICPMODULE_DEBUG
        cout << "Boxcheck: " << boxCheck << endl;
        #endif
        #ifdef SMTRAT_DEVOPTION_VALIDATION_ICP
        if ( boxCheck == False )
        {
            Formula* actualAssumptions = new Formula(*mValidationFormula);
            Module::addAssumptionToCheck(*actualAssumptions,false,"ICP_BoxValidation");
        }
        #endif
        if( boxCheck != True )
        {
            vec_set_const_pFormula tmpSet = mLRA.infeasibleSubsets();
            for ( auto infSetIt = tmpSet.begin(); infSetIt != tmpSet.end(); ++infSetIt )
            {
                for ( auto formulaIt = (*infSetIt).begin(); formulaIt != (*infSetIt).end(); ++formulaIt )
                {
                    if( !icp::isBound( (*formulaIt)->pConstraint() ) )
                    {
//                        assert(mpReceivedFormula->contains(mReceivedFormulaMapping.at(*formulaIt)));
                        mHistoryActual->addInfeasibleConstraint((*formulaIt)->pConstraint());
                        for( auto variableIt = (*formulaIt)->constraint().variables().begin(); variableIt != (*formulaIt)->constraint().variables().end(); ++variableIt )
                        {
                            assert( mVariables.find(*variableIt) != mVariables.end() );
                            mHistoryActual->addInfeasibleVariable(mVariables.at(*variableIt));
                        }
                    }
                    else
                    {
                        assert( mVariables.find( *(*formulaIt)->pConstraint()->variables().begin() ) != mVariables.end() );
                        mHistoryActual->addInfeasibleVariable( mVariables.at( *(*formulaIt)->pConstraint()->variables().begin()) );
                    }
                }
            }
        }
        // remove boundaries from mLRA module after boxChecking.
        for( auto boundIt = addedBoundaries.begin(); boundIt != addedBoundaries.end(); )
        {
            for (auto formulaIt = mValidationFormula->begin(); formulaIt != mValidationFormula->end(); )
            {
                if( (*boundIt)->constraint() == (*formulaIt)->constraint() )
                {
                    mLRA.removeSubformula(formulaIt);
                    formulaIt = mValidationFormula->erase(formulaIt);
                    break;
                }
                else
                {
                    ++formulaIt;
                }
            }
            boundIt = addedBoundaries.erase(boundIt);
        }
        
        mLRA.clearDeductions();
        assert(addedBoundaries.empty());
        
        if ( boxCheck == True )
            return true;
        return false;
    }
    
    
    icp::HistoryNode* ICPModule::chooseBox( icp::HistoryNode* _basis )
    {
        if ( _basis->isLeft() )
        {
            // if spliting constraint or the constraint resulting from a contraction
            // of the splitting constraint is included in the infeasible subset
            // skip the right box and continue.
            const carl::Variable variable = _basis->variable();
            assert( mIntervals.find(variable) != mIntervals.end() );
            if ( _basis->stateInfeasibleConstraintsContainSplit() )
            {
                // set infeasible subset
                for( auto constraintIt = _basis->rStateInfeasibleConstraints().begin(); constraintIt != _basis->rStateInfeasibleConstraints().end(); ++constraintIt )
                    _basis->parent()->addInfeasibleConstraint(*constraintIt);
                
                for( auto variableIt = _basis->rStateInfeasibleVariables().begin(); variableIt != _basis->rStateInfeasibleVariables().end(); ++variableIt )
                    _basis->parent()->addInfeasibleVariable(*variableIt,true);
            }
            else
            {
                if ( _basis->parent() == NULL )
                {
                    // should not happen: Root is defined to be a right-child
                    assert(false);
                    return NULL;
                }
                else
                {
                    // skip the right box
                    // set infeasible subset
                    for( auto constraintIt = _basis->rStateInfeasibleConstraints().begin(); constraintIt != _basis->rStateInfeasibleConstraints().end(); ++constraintIt )
                        _basis->parent()->addInfeasibleConstraint(*constraintIt);
                    
                    for( auto variableIt = _basis->rStateInfeasibleVariables().begin(); variableIt != _basis->rStateInfeasibleVariables().end(); ++variableIt )
                        _basis->parent()->addInfeasibleVariable(*variableIt,true);
                    
                    chooseBox(_basis->parent());
                }
            }
            return _basis->parent()->right();
        }
        else // isRight
        {
            if ( _basis->parent() == mHistoryRoot )
            {
                // set infeasible subset
                for( auto constraintIt = _basis->rStateInfeasibleConstraints().begin(); constraintIt != _basis->rStateInfeasibleConstraints().end(); ++constraintIt )
                    _basis->parent()->addInfeasibleConstraint(*constraintIt);
                
                for( auto variableIt = _basis->rStateInfeasibleVariables().begin(); variableIt != _basis->rStateInfeasibleVariables().end(); ++variableIt )
                    _basis->parent()->addInfeasibleVariable(*variableIt,true);
                
                return NULL;
            }
            else // select next starting from parent
            {
                // set infeasible subset
                for( auto constraintIt = _basis->rStateInfeasibleConstraints().begin(); constraintIt != _basis->rStateInfeasibleConstraints().end(); ++constraintIt )
                    _basis->parent()->addInfeasibleConstraint(*constraintIt);
                
                for( auto variableIt = _basis->rStateInfeasibleVariables().begin(); variableIt != _basis->rStateInfeasibleVariables().end(); ++variableIt )
                    _basis->parent()->addInfeasibleVariable(*variableIt,true);
                
                return chooseBox( _basis->parent() );
            }
        }
    }
    

    void ICPModule::setBox( icp::HistoryNode* _selection )
    {
        assert(_selection != NULL);
        #ifdef ICPMODULE_DEBUG
        cout << "Set box -> " << _selection->id() << ", #intervals: " << mIntervals.size() << " -> " << _selection->intervals().size() << endl;
        #endif
        // set intervals - currently we don't change not contained intervals.
        for ( auto constraintIt = _selection->rIntervals().begin(); constraintIt != _selection->rIntervals().end(); ++constraintIt )
        {
            assert(mIntervals.find((*constraintIt).first) != mIntervals.end());
            // only update intervals which changed
            if ( !mIntervals.at((*constraintIt).first).isEqual((*constraintIt).second) )
            {
<<<<<<< HEAD
                mIntervals[(*constraintIt).first] = (*constraintIt).second;
                std::map<string, icp::IcpVariable*>::iterator icpVar = mVariables.find((*constraintIt).first.get_name());
//                cout << "Searching for " << (*constraintIt).first.get_name() << endl;
=======
                mIntervals[(*intervalIt).first] = (*intervalIt).second;
                std::map<carl::Variable, icp::IcpVariable*>::iterator icpVar = mVariables.find(*intervalIt);
//                cout << "Searching for " << (*intervalIt).first.get_name() << endl;
>>>>>>> 7a7f16e9
                assert(icpVar != mVariables.end());
                (*icpVar).second->setUpdated();
            }
        }
        // set actual node as selection
        mHistoryActual = _selection;
        mHistoryActual->removeLeftChild();
        mHistoryActual->removeRightChild();
        
        if(mHistoryActual->isLeft())
            mCurrentId = mHistoryActual->id()+1;
        else
            mCurrentId = mHistoryActual->id();
        
        assert(mHistoryActual->isRight() && !mHistoryActual->isLeft());
        if (mHistoryActual->parent() != NULL && mHistoryActual->isRight() )
            mHistoryActual->parent()->removeLeftChild();
    }
    
    
    icp::HistoryNode* ICPModule::saveSetNode(icp::HistoryNode* _old, const icp::HistoryNode* const _new)
    {
        if (_old != NULL)
        {
            if( *_old->parent() == *_new->parent() )
                return _old;
            else
                saveSetNode(_old->parent(), _new);
        }
        return mHistoryRoot;
    }
    
    
    icp::HistoryNode* ICPModule::tryToAddConstraint( ContractionCandidates _candidates, icp::HistoryNode* _node )
    {
        if(_node != NULL)
        {
            bool contracted = false;
            double relativeContraction;
            EvalDoubleIntervalMap intervals;
            intervals.insert(_node->intervals().begin(), _node->intervals().end());
            assert(intervals.size() != 0);
            for( auto candidateIt = _candidates.begin(); candidateIt !=  _candidates.end(); ++candidateIt )
            {
                relativeContraction = 0;
                tryContraction(*candidateIt, relativeContraction, intervals);
                contracted = relativeContraction > 0;
                if(contracted)
                    break;
            }
            if (contracted)
                return _node;
            else
            {
                // left-most outer-most
                icp::HistoryNode* success = tryToAddConstraint(_candidates, _node->left());
                if (success == NULL)
                    success = tryToAddConstraint(_candidates, _node->right());
                return success;
            }
        }
        return NULL;
    }


    bool ICPModule::pushBoundsToPassedFormula()
    {
        bool newAdded = false;
        Variables originalRealVariables;
        mpReceivedFormula->realValuedVars(originalRealVariables);

        for ( auto variablesIt = originalRealVariables.begin(); variablesIt != originalRealVariables.end(); ++variablesIt )
        {            
            const carl::Variable tmpSymbol = *variablesIt;
            std::map<carl::Variable, icp::IcpVariable*>::iterator icpVar = mVariables.find(tmpSymbol);
            assert(icpVar != mVariables.end());
            if ( icpVar != mVariables.end() )
            {
                if( !(*icpVar).second->isExternalBoundsSet() || (*icpVar).second->isExternalUpdated())
                {
                    // generate both bounds, left first
                    assert( mIntervals.find(tmpSymbol) != mIntervals.end() );
                    Rational bound = carl::rationalize<Rational>(mIntervals.at(tmpSymbol).left() );
                    Polynomial leftEx = tmpSymbol - bound;

//                    Polynomial test = Polynomial( tmpSymbol - (*variablesIt).second ).expand();
//                    cout << "Test: " << test << endl;
                    
                    const Constraint* leftTmp;
                    switch (mIntervals.at(tmpSymbol).leftType())
                    {
                        case carl::BoundType::STRICT:
                            leftTmp = Formula::newConstraint(leftEx, Constraint::Relation::GREATER);
//                            leftTmp = Formula::newBound(tmpSymbol, Constraint_Relation::CR_GREATER, bound);
//                            cout << "IsStrictBound: " << *leftTmp << endl;
//                            leftTmp->printProperties();
                            break;
                        case carl::BoundType::WEAK:
                            leftTmp = Formula::newConstraint(leftEx, Constraint::Relation::GEQ);
//                            leftTmp = Formula::newBound(tmpSymbol, Constraint_Relation::CR_GEQ, bound);
//                            cout << "IsWeakBound: " << *leftTmp << endl;
//                            leftTmp->printProperties();
                            
                            break;
                        default:
                            leftTmp = NULL;
                    }
                    if ( leftTmp != NULL )
                    {
                        Formula* leftBound = new Formula(leftTmp);
                        vec_set_const_pFormula origins = vec_set_const_pFormula();
                        std::set<const Formula*> emptyTmpSet = std::set<const Formula*>();
                        origins.insert(origins.begin(), emptyTmpSet);

                        if ( (*icpVar).second->isExternalBoundsSet() )
                            removeSubformulaFromPassedFormula((*icpVar).second->externalLeftBound());
                        
                        addSubformulaToPassedFormula( leftBound, origins );
                        (*icpVar).second->setExternalLeftBound(mpPassedFormula->last());
                        newAdded = true;
                    }

                    // right:
                    bound = carl::rationalize<Rational>(mIntervals.at(tmpSymbol).right());
                    Polynomial rightEx = tmpSymbol - bound;

                    const Constraint* rightTmp;
                    switch (mIntervals.at(tmpSymbol).rightType())
                    {
                        case carl::BoundType::STRICT:
                            rightTmp = Formula::newConstraint(rightEx, Constraint::Relation::LESS);
//                            rightTmp = Formula::newBound(tmpSymbol, Constraint_Relation::CR_LESS, bound);
//                            cout << "IsStrictBound: " << *rightTmp << endl;
//                            rightTmp->printProperties();
                            
                            break;
                        case carl::BoundType::WEAK:
                            rightTmp = Formula::newConstraint(rightEx, Constraint::Relation::LEQ);
//                            rightTmp = Formula::newBound(tmpSymbol, Constraint_Relation::CR_LEQ, bound);
//                            cout << "IsWeakBound: " << *rightTmp << endl;
//                            rightTmp->printProperties();
                            break;
                        default:
                            rightTmp = NULL;
                    }
                    if ( rightTmp != NULL )
                    {

                        Formula* rightBound = new Formula(rightTmp);
                        vec_set_const_pFormula origins = vec_set_const_pFormula();
                        std::set<const Formula*> emptyTmpSet = std::set<const Formula*>();
                        origins.insert(origins.begin(), emptyTmpSet);

                        if ( (*icpVar).second->isExternalBoundsSet() )
                            removeSubformulaFromPassedFormula((*icpVar).second->externalRightBound());
                        
                        addSubformulaToPassedFormula( rightBound , origins);
                        (*icpVar).second->setExternalRightBound(mpPassedFormula->last());
                        newAdded = true;
                    }
                    (*icpVar).second->externalBoundsSet();
                }
            }
        }
        if (mIsBackendCalled)
            return newAdded;
        else
            return true;
    }
    
    
    std::set<const Formula*> ICPModule::variableReasonHull( icp::set_icpVariable& _reasons )
    {
        std::set<const Formula*> reasons;
        for( auto variableIt = _reasons.begin(); variableIt != _reasons.end(); ++variableIt )
        {
            std::set<const Formula*> definingOrigins = (*variableIt)->lraVar()->getDefiningOrigins();
            for( auto formulaIt = definingOrigins.begin(); formulaIt != definingOrigins.end(); ++formulaIt )
            {
//                cout << "Defining origin: " << **formulaIt << " FOR " << *(*variableIt) << endl;
                bool hasAdditionalVariables = false;
                Variables realValuedVars;
                mpReceivedFormula->realValuedVars(realValuedVars);
                for( auto varIt = realValuedVars.begin(); varIt != realValuedVars.end(); ++varIt )
                {
                    if(*varIt != (*variableIt)->var() && (*formulaIt)->constraint().hasVariable(*varIt))
                    {
                        hasAdditionalVariables = true;
                        break;
                    }
                }
                if( hasAdditionalVariables)
                {
//                    cout << "Addidional variables." << endl;
                    for( auto receivedFormulaIt = mpReceivedFormula->begin(); receivedFormulaIt != mpReceivedFormula->end(); ++receivedFormulaIt )
                    {
                        if( icp::isBoundIn((*variableIt)->var(), (*receivedFormulaIt)->pConstraint()) )
                        {
                            reasons.insert(*receivedFormulaIt);
//                            cout << "Also add: " << **receivedFormulaIt << endl;
                        }
                    }
                }
                else
                {
//                    cout << "No additional variables." << endl;
                    for( auto replacementIt = mReplacements.begin(); replacementIt != mReplacements.end(); ++replacementIt )
                    {
                        if( (*replacementIt).first == (*formulaIt)->pConstraint() )
                        {
                            for( auto receivedFormulaIt = mpReceivedFormula->begin(); receivedFormulaIt != mpReceivedFormula->end(); ++receivedFormulaIt )
                            {
                                if( (*receivedFormulaIt)->pConstraint() == (*replacementIt).second )
                                {
                                    reasons.insert(*receivedFormulaIt);
                                    break;
                                }
                            }
                            break;
                        }
                    }
                } // has no additional variables
            }// for all definingOrigins
        }
        return reasons;
    }
    
    
    std::set<const Formula*> ICPModule::constraintReasonHull( std::set<const Constraint*>& _reasons )
    {
        std::set<const Formula*> reasons;
        for ( auto constraintIt = _reasons.begin(); constraintIt != _reasons.end(); ++constraintIt )
        {
            for ( auto formulaIt = mpReceivedFormula->begin(); formulaIt != mpReceivedFormula->end(); ++formulaIt )
            {
                if ( *constraintIt == (*formulaIt)->pConstraint() )
                {
                    reasons.insert(*formulaIt);
                    break;
                }
            }
        }
        return reasons;
    }
    
    
    std::set<const Formula*> ICPModule::collectReasons( icp::HistoryNode* _node )
    {
        icp::set_icpVariable variables = _node->rStateInfeasibleVariables();
        for( auto varIt = variables.begin(); varIt != variables.end(); ++varIt )
        {
//            cout << "Collect Hull for " << (*varIt)->var().get_name() << endl;
            _node->variableHull((*varIt)->var().get_name(), variables);
        }
        std::set<const Formula*> reasons = variableReasonHull(variables);
        std::set<const Formula*> constraintReasons = constraintReasonHull(_node->rStateInfeasibleConstraints());
        reasons.insert(constraintReasons.begin(), constraintReasons.end());
        return reasons;
    }
    
    
    std::vector<Formula*> ICPModule::createConstraintsFromBounds( const EvalDoubleIntervalMap& _map )
    {
        std::vector<Formula*> addedBoundaries;
        Variables originalRealVariables;
        mpReceivedFormula->realValuedVars(originalRealVariables);
        for ( auto variablesIt = originalRealVariables.begin(); variablesIt != originalRealVariables.end(); ++variablesIt )
        {
            const carl::Variable tmpSymbol = *variablesIt;
            if ( _map.find(tmpSymbol) != _map.end() )
            {
                std::map<carl::Variable, icp::IcpVariable*>::iterator pos = mVariables.find(tmpSymbol);
                if ( pos != mVariables.end() )
                {
                    if ( !(*pos).second->isInternalBoundsSet() || (*pos).second->isInternalUpdated() )
                    {
                        std::pair<const Constraint*, const Constraint*> boundaries = icp::intervalToConstraint(tmpSymbol, _map.at(tmpSymbol));
                        if ( boundaries.first != NULL )
                        {
                            Formula* leftBound = new Formula(boundaries.first);
                            (*pos).second->setInternalLeftBound(new Formula(boundaries.first));
                            addedBoundaries.insert(addedBoundaries.end(), leftBound);
                            #ifdef ICPMODULE_DEBUG
                            #ifndef ICPMODULE_REDUCED_DEBUG
                            cout << "Created lower boundary constraint: ";
                            leftBound->print();
                            cout << endl;
                            #endif
                            #endif
                        }
                        if ( boundaries.second != NULL )
                        {
                            Formula* rightBound = new Formula(boundaries.second);
                            (*pos).second->setInternalRightBound(new Formula(boundaries.second));
                            addedBoundaries.insert(addedBoundaries.end(), rightBound);
                            #ifdef ICPMODULE_DEBUG
                            #ifndef ICPMODULE_REDUCED_DEBUG
                            cout << "Created upper boundary constraint: ";
                            rightBound->print();
                            cout << endl;
                            #endif
                            #endif
                        }
                        if (boundaries.second != NULL && boundaries.first != NULL)
                        {
                            std::map<carl::Variable, icp::IcpVariable*>::iterator icpVar = mVariables.find(tmpSymbol);
                            assert(icpVar != mVariables.end());
                            (*icpVar).second->internalBoundsSet();
                        }
                    }
                    else
                    {
                        addedBoundaries.insert(addedBoundaries.end(), new Formula((*pos).second->internalLeftBound()->pConstraint()));
                        addedBoundaries.insert(addedBoundaries.end(), new Formula((*pos).second->internalRightBound()->pConstraint()));
                    }
                }
            }
        }
        return addedBoundaries;
    }
    
    
    Formula* ICPModule::transformDeductions( Formula* _deduction )
    {
        if( _deduction->getType() == CONSTRAINT )
        {
            Polynomial lhs = _deduction->constraint().lhs();
            Variables variables = _deduction->constraint().variables();
            Variables newVariables;
            // create symtab for variables for the new constraint
            for ( auto symbolIt = variables.begin(); symbolIt != variables.end(); ++symbolIt )
            {
                assert(mSubstitutions.find(*symbolIt) != mSubstitutions.end());
                if ( mSubstitutions[*symbolIt] != *symbolIt )
                {
                    std::vector<carl::Variable>* tmpVariables = new std::vector<carl::Variable>;
                    mSubstitutions[(*symbolIt).second->gatherVariables(tmpVariables)
                    mIcp.searchVariables(mSubstitutions[(*symbolIt).second], tmpVariables);

                    while (!tmpVariables->empty())
                    {
                        newVariables[tmpVariables->back().get_name()] = tmpVariables->back();
                        tmpVariables->pop_back();
                    }
                    delete tmpVariables;
                }
                else
                    newVariables[(*symbolIt).first] = (*symbolIt).second;
            }
            lhs = lhs.subs(mSubstitutions);
            const Constraint* constraint = Formula::newConstraint(lhs, _deduction->constraint().relation(), newVariables);
            // TODO
            Formula* newRealDeduction = new Formula(constraint);
            mCreatedDeductions.insert(newRealDeduction);
            return newRealDeduction;
        }
        else if( _deduction->isBooleanCombination() )
        {
            Formula* newDeduction = new Formula(_deduction->getType());
            for ( auto formulaIt = _deduction->begin(); formulaIt != _deduction->end(); ++formulaIt )
                newDeduction->addSubformula(transformDeductions(*formulaIt));
            
            mCreatedDeductions.insert(newDeduction);
            return newDeduction;
        }
        else
        {
            //should not happen
            assert(false);
            return NULL;
        }
    }
    
    
    void ICPModule::remapAndSetLraInfeasibleSubsets()
    {
        vec_set_const_pFormula tmpSet = mLRA.infeasibleSubsets();
        for ( auto infSetIt = tmpSet.begin(); infSetIt != tmpSet.end(); ++infSetIt )
        {
            std::set<const Formula*> newSet = std::set<const Formula*>();
            for ( auto formulaIt = (*infSetIt).begin(); formulaIt != (*infSetIt).end(); ++formulaIt )
            {
                for ( auto replacementsIt = mReplacements.begin(); replacementsIt != mReplacements.end(); ++replacementsIt )
                {
                    if( (*formulaIt)->pConstraint() == (*replacementsIt).first )
                    {
                        for( auto receivedFormulaIt = mpReceivedFormula->begin(); receivedFormulaIt != mpReceivedFormula->end(); ++receivedFormulaIt )
                        {
                            if( (*replacementsIt).second == (*receivedFormulaIt)->pConstraint() )
                            {
                                newSet.insert(*receivedFormulaIt);
                                break;
                            }
                        }
                        break;
                    }
                }
                
//                assert(mReceivedFormulaMapping.find(*formulaIt) != mReceivedFormulaMapping.end());
//                newSet.insert(mReceivedFormulaMapping.at(*formulaIt));
//                assert(mpReceivedFormula->contains(mReceivedFormulaMapping.at(*formulaIt)));
            }
            assert(newSet.size() == (*infSetIt).size());
            mInfeasibleSubsets.push_back(newSet);
        }
    }
    
    
#ifdef ICP_BOXLOG
    void ICPModule::writeBox()
    {
        GiNaC::symtab originalRealVariables = mpReceivedFormula->realValuedVars();
        
        for ( auto varIt = originalRealVariables.begin(); varIt != originalRealVariables.end(); ++varIt )
        {
            icpLog << "; " << (*varIt).first;
            if ( mIntervals.find(ex_to<symbol>((*varIt).second)) != mIntervals.end() )
            {
                icpLog << "[";
                if ( mIntervals[ex_to<symbol>((*varIt).second)].leftType() == carl::BoundType::INFTY )
                {
                    icpLog << "INF";
                }
                else
                {
                    icpLog << mIntervals[ex_to<symbol>((*varIt).second)].left();
                }
                icpLog << ",";
                if ( mIntervals[ex_to<symbol>((*varIt).second)].rightType() == carl::BoundType::INFTY )
                {
                    icpLog << "INF";
                }
                else
                {
                    icpLog << mIntervals[ex_to<symbol>((*varIt).second)].right();
                }
                icpLog << "]";
            }
        }
        icpLog << "\n";
    }
#endif
    
    
    void ICPModule::debugPrint()
    {
        cout << "********************* linear Constraints **********************" << endl;
        for( auto linearIt = mLinearConstraints.begin(); linearIt != mLinearConstraints.end(); ++linearIt){
            for ( auto candidateIt = (*linearIt).second.begin(); candidateIt != (*linearIt).second.end(); ++candidateIt )
            {
                const Constraint* constraint = (*candidateIt)->constraint();
                cout << (*candidateIt)->id() << ": ";
                constraint->print();
                cout << endl;
            }
        }
        cout << "****************** active linear constraints ******************" << endl;
        for(auto activeLinearIt = mActiveLinearConstraints.begin(); activeLinearIt != mActiveLinearConstraints.end(); ++activeLinearIt){
            cout << "Count: " << (*activeLinearIt).second << " , ";
            (*activeLinearIt).first->print();
        }
        cout << "******************* active linear variables *******************" << endl;
        for (auto variableIt = mVariables.begin(); variableIt != mVariables.end(); ++variableIt )
        {
            if ( (*variableIt).second->checkLinear() )
                cout << (*variableIt).first << ", ";
        }
        cout << endl;
        cout << "******************** nonlinear constraints ********************" << endl;
        std::map<const Constraint*, ContractionCandidates>::iterator nonlinearIt;
        ContractionCandidates::iterator replacementsIt;

        for(nonlinearIt = mNonlinearConstraints.begin(); nonlinearIt != mNonlinearConstraints.end(); ++nonlinearIt){
            Constraint constraintPtr = Constraint(*((*nonlinearIt).first));
            constraintPtr.print();
            cout << endl;
            cout << "\t replacements: " << endl;
            for(replacementsIt = nonlinearIt->second.begin(); replacementsIt != nonlinearIt->second.end(); ++replacementsIt)
            {
                cout << "   ";
                (*replacementsIt)->print();
            }
        }
        cout << "**************** active nonlinear constraints *****************" << endl;
        std::map<icp::ContractionCandidate*, unsigned>::iterator activeNonlinearIt;

        for(activeNonlinearIt = mActiveNonlinearConstraints.begin(); activeNonlinearIt != mActiveNonlinearConstraints.end(); ++activeNonlinearIt){
            cout << "Count: " << (*activeNonlinearIt).second << " , ";
            activeNonlinearIt->first->print();
        }
        cout << "***************** active nonlinear variables ******************" << endl;
        for (auto variableIt = mVariables.begin(); variableIt != mVariables.end(); ++variableIt )
        {
            if ( (*variableIt).second->checkLinear() == false )
                cout << (*variableIt).first << ", ";
        }
        cout << endl;
        cout << "************************** Intervals **************************" << endl;
        for ( auto constraintIt = mIntervals.begin(); constraintIt != mIntervals.end(); ++constraintIt )
        {
            cout << (*constraintIt).first << "  \t -> \t";
            (*constraintIt).second.dbgprint();
            cout << endl;
        }
        cout << endl;
        cout << "************************* Replacements ************************" << endl;
        for ( auto replacementIt = mReplacements.begin(); replacementIt != mReplacements.end(); ++replacementIt )
        {
            (*replacementIt).first->print();
            cout << "  \t -> \t";
            (*replacementIt).second->print();
            cout << endl;
        }
        cout <<endl;
        cout << "************************* ICP Variables ***********************" << endl;
        for ( auto variablesIt = mVariables.begin(); variablesIt != mVariables.end(); ++variablesIt )
            (*variablesIt).second->print();
        
        cout << endl;
        cout << "*********************** ValidationFormula *********************" << endl;
        mValidationFormula->print();
        cout << endl;
        cout << "***************************************************************" << endl;
        
        cout << "************************* Substitution ************************" << endl;
        for( auto subsIt = mSubstitutions.begin(); subsIt != mSubstitutions.end(); ++subsIt )
            cout << (*subsIt).first << " -> " << (*subsIt).second << endl;
        
        cout << "***************************************************************" << endl;
    }
  
    
    void ICPModule::printAffectedCandidates()
    {
        for ( auto varIt = mVariables.begin(); varIt != mVariables.end(); ++varIt )
        {
            for ( auto candidateIt = (*varIt).second->candidates().begin(); candidateIt != (*varIt).second->candidates().end(); ++candidateIt)
            {
                cout << (*varIt).first << "\t -> ";
                (*candidateIt)->print();
            }
        }
    }

    
    void ICPModule::printIcpVariables()
    {
        for ( auto varIt = mVariables.begin(); varIt != mVariables.end(); ++varIt )
            (*varIt).second->print();
    }

    
    void ICPModule::printIcpRelevantCandidates()
    {
        cout << "Size icpRelevantCandidates: " << mIcpRelevantCandidates.size() << endl;
        for ( auto candidateIt = mIcpRelevantCandidates.begin(); candidateIt != mIcpRelevantCandidates.end(); ++candidateIt )
        {
            cout << (*candidateIt).first << " \t " << (*candidateIt).second <<"\t Candidate: ";
            mCandidateManager->getInstance()->getCandidate((*candidateIt).second)->print();
        }
    }

    
    void ICPModule::printIntervals( bool _original )
    {
        for ( auto constraintIt = mIntervals.begin(); constraintIt != mIntervals.end(); ++constraintIt )
        {
            if( !_original || mVariables.at((*constraintIt).first.get_name())->isOriginal())
            {
                cout << (*constraintIt).first << " \t -> ";
                (*constraintIt).second.dbgprint();
            }
        }
    }
} // namespace smtrat<|MERGE_RESOLUTION|>--- conflicted
+++ resolved
@@ -411,14 +411,7 @@
                         original = (*_formula)->pConstraint()->hasVariable(*varIt);
                         icp::IcpVariable* icpVar = NULL;
                         if( original )
-<<<<<<< HEAD
-                        {
-//                            cout << "Original: " << (*varIt).first << endl;
-                            icpVar = new icp::IcpVariable(ex_to<symbol>((*varIt).second), original, newCandidate, icp::getOriginalLraVar((*varIt).second,mLRA) );
-                        }
-=======
                             icpVar = new icp::IcpVariable(*varIt, original, newCandidate, icp::getOriginalLraVar(Polynomial(*varIt),mLRA) );
->>>>>>> 7a7f16e9
                         else
                             icpVar = new icp::IcpVariable(*varIt, original, newCandidate, slackvariable );      
                         std::pair<std::map<carl::Variable, icp::IcpVariable*>::iterator,bool> added = mVariables.insert(std::make_pair(*varIt, icpVar));
@@ -529,16 +522,9 @@
                                     {
                                         icp::HistoryNode* firstNode = (*nodes.begin())->parent();
                                         if ( *firstNode == *mHistoryRoot )
-                                        {
-<<<<<<< HEAD
-                                            GiNaCRA::evaldoubleintervalmap rootmap;
-                                            for ( auto constraintIt = mHistoryRoot->intervals().begin(); constraintIt != mHistoryRoot->intervals().end(); ++constraintIt )
-                                                rootmap[(*constraintIt).first] = GiNaCRA::DoubleInterval((*constraintIt).second);
-=======
                                             EvalDoubleIntervalMap rootmap;
                                             for ( auto intervalIt = mHistoryRoot->intervals().begin(); intervalIt != mHistoryRoot->intervals().end(); ++intervalIt )
                                                 rootmap[(*intervalIt).first] = carl::DoubleInterval((*intervalIt).second);
->>>>>>> 7a7f16e9
                                             
                                             firstNode = mHistoryRoot->addRight(new icp::HistoryNode(rootmap, 2));
                                         }
@@ -806,19 +792,11 @@
                 cout << (*constraintIt).first << ": ";
                 (*constraintIt).second.dbgprint();
                 #endif
-<<<<<<< HEAD
-                if (mVariables.find((*constraintIt).first.get_name()) != mVariables.end())
-                {
-                    mHistoryRoot->addInterval((*constraintIt).first, GiNaCRA::DoubleInterval((*constraintIt).second));
-                    mIntervals[(*constraintIt).first] = GiNaCRA::DoubleInterval((*constraintIt).second);
-                    mVariables.at((*constraintIt).first.get_name())->setUpdated();
-=======
                 if (mVariables.find((*intervalIt).first) != mVariables.end())
                 {
                     mHistoryRoot->addInterval((*intervalIt).first, carl::DoubleInterval((*intervalIt).second));
                     mIntervals[(*intervalIt).first] = carl::DoubleInterval((*intervalIt).second);
                     mVariables.at((*intervalIt).first)->setUpdated();
->>>>>>> 7a7f16e9
                 }
             }
             
@@ -1020,16 +998,9 @@
                     mpReceivedFormula->realValuedVars(originalRealVariables);
                     for ( auto varIt = originalRealVariables.begin(); varIt != originalRealVariables.end(); ++varIt )
                     {
-<<<<<<< HEAD
-                        GiNaCRA::evaldoubleintervalmap::iterator constraintIt = mIntervals.find(ex_to<symbol>((*varIt).second));
-                        if ( constraintIt != mIntervals.end() )
-                        {
-                            if ( (*constraintIt).second.diameter() > targetDiameter )
-=======
                         if ( mIntervals.find(*varIt) != mIntervals.end() )
                         {
                             if ( mIntervals.at(*varIt).diameter() > targetDiameter )
->>>>>>> 7a7f16e9
                             {
                                 originalAllFinished = false;
                                 break;
@@ -1223,14 +1194,8 @@
                                                 {
                                                     isBound = true;
                                                     isBoundInfeasible = true;
-<<<<<<< HEAD
-                                                    std::map<string, icp::IcpVariable*>::iterator variableIt = mVariables.find( (*(*subformula)->constraint().variables().begin()).first );
-                                                    assert(variableIt != mVariables.end() );
-                                                    mHistoryActual->addInfeasibleVariable((*variableIt).second);
-=======
                                                     assert(mVariables.find( *(*subformula)->constraint().variables().begin() ) != mVariables.end() );
                                                     mHistoryActual->addInfeasibleVariable( mVariables.at( *(*subformula)->constraint().variables().begin() ) );
->>>>>>> 7a7f16e9
                                                     break;
                                                 }
                                             }
@@ -1376,18 +1341,9 @@
                 #endif
                 if( mLastCandidate != NULL) // if there has been a candidate, the stateInfeasible set has to be created, otherwise it has been generated during checkBoxAgainstLinear...
                 {
-<<<<<<< HEAD
-                    assert(mVariables.find(mLastCandidate->derivationVar().get_name()) != mVariables.end());
-                    mHistoryActual->addInfeasibleVariable(mVariables.at(mLastCandidate->derivationVar().get_name()));
-//                    mHistoryActual->print();
-//                    mHistoryActual->printReasons();
-//                    mHistoryActual->printVariableReasons();
-                    if (mHistoryActual->rReasons().find(mLastCandidate->derivationVar().get_name()) != mHistoryActual->rReasons().end())
-=======
                     assert(mVariables.find(mLastCandidate->derivationVar()) != mVariables.end());
                     mHistoryActual->addInfeasibleVariable( mVariables.at(mLastCandidate->derivationVar()) );
                     if (mHistoryActual->rReasons().find(mLastCandidate->derivationVar()) != mHistoryActual->rReasons().end())
->>>>>>> 7a7f16e9
                     {
                         for( auto constraintIt = mHistoryActual->rReasons().at(mLastCandidate->derivationVar()).begin(); constraintIt != mHistoryActual->rReasons().at(mLastCandidate->derivationVar()).end(); ++constraintIt )
                             mHistoryActual->addInfeasibleConstraint(*constraintIt);
@@ -1717,12 +1673,8 @@
         return ( mIcpRelevantCandidates.find(target) != mIcpRelevantCandidates.end() );
     }
     
-    
-<<<<<<< HEAD
-    void ICPModule::updateRelevantCandidates(const symbol& _var, double _relativeContraction )
-=======
+				
     void ICPModule::updateRelevantCandidates(carl::Variable _var, double _relativeContraction )
->>>>>>> 7a7f16e9
     {
         // update all candidates which contract in the dimension in which the split has happened
         std::set<icp::ContractionCandidate*> updatedCandidates;
@@ -1808,110 +1760,6 @@
                 variables.insert(mVariables.at(*variableIt));
             }
             mHistoryActual->addContraction(_selection, variables);
-<<<<<<< HEAD
-            GiNaCRA::DoubleInterval originalInterval = mIntervals.at(variable);
-            #ifdef RAISESPLITTOSATSOLVER
-            // Create deductions
-            // create prequesites: ((B' AND CCs) -> h_b)
-            Formula* contractionPremise = createPremiseDeduction();
-//            Formula* splitPremise = new Formula( *contractionPremise );
-            Formula* splitPremise = new Formula( OR );
-            set<Formula*> newBox = createContractionDeduction();
-            if( !newBox.empty())
-            {
-                for( auto formulaIt = newBox.begin(); formulaIt != newBox.end(); ++formulaIt )
-                {
-                    addDeduction(*formulaIt);
-                    (*formulaIt)->print();
-                }
-            }
-            else
-            {
-                newBox.clear();
-            }
-
-            // create split: (not h_b OR (Not x<b AND x>=b) OR (x<b AND Not x>=b) )
-            std::pair<const Constraint*, const Constraint*> leftPair = icp::intervalToConstraint(variable,resultA);
-            std::pair<const Constraint*, const Constraint*> rightPair = icp::intervalToConstraint(variable,resultB);
-            const Constraint* left = leftPair.first != NULL ? leftPair.first : leftPair.second;
-            const Constraint* right = rightPair.first != NULL ? rightPair.first : rightPair.second;
-            assert(left != NULL);
-            assert(right != NULL);
-            const Constraint* leftGapBoundary = Formula::newConstraint(left->lhs(), left->relation() == CR_GEQ ? CR_LESS : CR_GREATER, left->variables());
-            const Constraint* rightGapBoundary = Formula::newConstraint(right->lhs(), right->relation() == CR_GEQ ? CR_LESS : CR_GREATER, right->variables());
-            Formula* gap = new Formula( AND );
-            gap->addSubformula(leftGapBoundary);
-            gap->addSubformula(rightGapBoundary);
-            Formula* gapCopy = new Formula( *gap );
-            
-            Formula* nless = new Formula( NOT );
-            Formula* ngeq = new Formula( NOT );
-            nless->addSubformula(left);
-            ngeq->addSubformula(right);
-            Formula* nLessCopy = new Formula( *nless );
-            Formula* nGeqCopy = new Formula( *ngeq );
-            
-            splitPremise->addSubformula(left);
-            splitPremise->addSubformula(right);
-            splitPremise->addSubformula(gap);
-            addDeduction(splitPremise);
-            cout << "Premise: " << endl;
-            splitPremise->print();
-            
-            Formula* excludeBothSplits = new Formula( OR );
-            excludeBothSplits->addSubformula(nless);
-            excludeBothSplits->addSubformula(ngeq);
-            
-            Formula* excludeGapLeft = new Formula( OR );
-            Formula* excludeGapRight = new Formula( OR );
-            Formula* nLeftGapBoundary = new Formula( NOT );
-            Formula* nRightGapBoundary = new Formula( NOT );
-            nLeftGapBoundary->addSubformula(leftGapBoundary);
-            nRightGapBoundary->addSubformula(rightGapBoundary);
-            excludeGapLeft->addSubformula(nLeftGapBoundary);
-            excludeGapLeft->addSubformula(nLessCopy);
-            excludeGapRight->addSubformula(nRightGapBoundary);
-            excludeGapRight->addSubformula(nGeqCopy);
-            
-            ConstraintSet variableReasons = mHistoryActual->reasons(variable);
-            icp::set_icpVariable varreasons = mHistoryActual->variableReasons(variable.get_name());
-            std::set<const Formula*> reasons = variableReasonHull(varreasons);
-            Formula* excludeGap = new Formula( OR );
-            for( auto reasonIt = variableReasons.begin(); reasonIt != variableReasons.end(); ++reasonIt )
-            {
-                Formula* neg = new Formula( NOT );
-                neg->addSubformula(*reasonIt);
-                excludeGap->addSubformula(neg);
-            }
-            for( auto reasonIt = reasons.begin(); reasonIt != reasons.end(); ++reasonIt )
-            {
-                Formula* neg = new Formula( NOT );
-                neg->addSubformula((*reasonIt)->pConstraint());
-                excludeGap->addSubformula(neg);
-            }
-            
-            Formula* nGap = new Formula( NOT );
-            nGap->addSubformula(gapCopy);
-            excludeGap->addSubformula(nGap);
-            
-            addDeduction(excludeGapLeft);
-            excludeGapLeft->print();
-            addDeduction(excludeGapRight);
-            excludeGapRight->print();
-            
-            addDeduction(excludeGap);
-            excludeGap->print();
-            
-            addDeduction(excludeBothSplits);
-            excludeBothSplits->print();
-            #else
-            // set intervals and update historytree
-            GiNaCRA::evaldoubleintervalmap tmpRight = GiNaCRA::evaldoubleintervalmap();
-            for ( auto constraintIt = mIntervals.begin(); constraintIt != mIntervals.end(); ++constraintIt )
-            {
-                if ( (*constraintIt).first == variable )
-                    tmpRight.insert(std::pair<const symbol,GiNaCRA::DoubleInterval>(variable, originalInterval.intersect(resultA) ));
-=======
             carl::DoubleInterval originalInterval = mIntervals.at(variable);
             // set intervals and update historytree
             EvalDoubleIntervalMap tmpRight = EvalDoubleIntervalMap();
@@ -1919,7 +1767,6 @@
             {
                 if ( (*intervalIt).first == variable )
                     tmpRight.insert(std::pair<const carl::Variable,carl::DoubleInterval>(variable, originalInterval.intersect(resultA) ));
->>>>>>> 7a7f16e9
                 else
                     tmpRight.insert((*constraintIt));
             }
@@ -1947,19 +1794,11 @@
             #endif
             
             // left first!
-<<<<<<< HEAD
-            GiNaCRA::evaldoubleintervalmap tmpLeft = GiNaCRA::evaldoubleintervalmap();
-            for ( auto constraintIt = mIntervals.begin(); constraintIt != mIntervals.end(); ++constraintIt )
-            {
-                if ( (*constraintIt).first == variable )
-                    tmpLeft.insert(std::pair<const symbol,GiNaCRA::DoubleInterval>(variable, originalInterval.intersect(resultB) ));
-=======
             EvalDoubleIntervalMap tmpLeft = EvalDoubleIntervalMap();
             for ( auto intervalIt = mIntervals.begin(); intervalIt != mIntervals.end(); ++intervalIt )
             {
                 if ( (*intervalIt).first == variable )
                     tmpLeft.insert(std::pair<const carl::Variable,carl::DoubleInterval>(variable, originalInterval.intersect(resultB) ));
->>>>>>> 7a7f16e9
                 else
                     tmpLeft.insert((*constraintIt));
             }
@@ -2028,11 +1867,7 @@
     }
     
     
-<<<<<<< HEAD
-    void ICPModule::tryContraction( icp::ContractionCandidate* _selection, double& _relativeContraction, GiNaCRA::evaldoubleintervalmap& _intervals )
-=======
     void ICPModule::tryContraction( icp::ContractionCandidate* _selection, double& _relativeContraction, EvalDoubleIntervalMap _intervals )
->>>>>>> 7a7f16e9
     {
         carl::DoubleInterval resultA = carl::DoubleInterval();
         carl::DoubleInterval resultB = carl::DoubleInterval();
@@ -2056,37 +1891,21 @@
         {
             carl::DoubleInterval originalInterval = _intervals.at(variable);
             
-<<<<<<< HEAD
-            GiNaCRA::evaldoubleintervalmap tmpRight = GiNaCRA::evaldoubleintervalmap();
-            for ( auto constraintIt = _intervals.begin(); constraintIt != _intervals.end(); ++constraintIt )
-            {
-                if ( (*constraintIt).first == variable )
-                    tmpRight.insert(std::pair<const symbol,GiNaCRA::DoubleInterval>(variable, originalInterval.intersect(resultA) ));
-=======
             EvalDoubleIntervalMap tmpRight = EvalDoubleIntervalMap();
             for ( auto intervalIt = _intervals.begin(); intervalIt != _intervals.end(); ++intervalIt )
             {
                 if ( (*intervalIt).first == variable )
                     tmpRight.insert(std::pair<const carl::Variable,carl::DoubleInterval>(variable, originalInterval.intersect(resultA) ));
->>>>>>> 7a7f16e9
                 else
                     tmpRight.insert((*constraintIt));
             }
             
             // left first!
-<<<<<<< HEAD
-            GiNaCRA::evaldoubleintervalmap tmpLeft = GiNaCRA::evaldoubleintervalmap();
-            for ( auto constraintIt = _intervals.begin(); constraintIt != _intervals.end(); ++constraintIt )
-            {
-                if ( (*constraintIt).first == variable )
-                    tmpLeft.insert(std::pair<const symbol,GiNaCRA::DoubleInterval>(variable, originalInterval.intersect(resultB) ));
-=======
             EvalDoubleIntervalMap tmpLeft = EvalDoubleIntervalMap();
             for ( auto intervalIt = _intervals.begin(); intervalIt != _intervals.end(); ++intervalIt )
             {
                 if ( (*intervalIt).first == variable )
                     tmpLeft.insert(std::pair<const carl::Variable,carl::DoubleInterval>(variable, originalInterval.intersect(resultB) ));
->>>>>>> 7a7f16e9
                 else
                     tmpLeft.insert((*constraintIt));
             }
@@ -2167,71 +1986,8 @@
         return impact;
     }
     
-    
-<<<<<<< HEAD
-    Formula* ICPModule::createPremiseDeduction()
-    {
-        Formula* premise = new Formula( OR );
-        ConstraintSet premises = mHistoryActual->appliedConstraints();
-        assert( mBoxStorage.size() == 1 );
-        std::set<const Formula*> box = mBoxStorage.front();
-        mBoxStorage.pop();
-        for( auto constraintIt = premises.begin(); constraintIt != premises.end(); ++constraintIt )
-        {
-            Formula* negation = new Formula( NOT );
-            Formula* constraint = new Formula( *constraintIt );
-            negation->addSubformula( constraint );
-            premise->addSubformula( negation );
-        }
-        for( auto formulaIt = box.begin(); formulaIt != box.end(); ++formulaIt )
-        {
-            Formula* negation = new Formula( NOT );
-            Formula* constraint = new Formula( **formulaIt );
-            negation->addSubformula( constraint );
-            premise->addSubformula( negation );
-        }
-        return premise;
-    }
-    
-    set<Formula*> ICPModule::createContractionDeduction()
-    {
-        // check if any bounds have been updated
-        bool changed = false;
-        set<Formula*> boundaryDeductions;
-        for( auto variableIt = mVariables.begin(); variableIt != mVariables.end(); ++variableIt )
-        {
-            if( (*variableIt).second->isOriginal() && (*variableIt).second->isExternalUpdated() )
-            {
-                changed = true;
-                Formula* boundaryDeduction = new Formula( OR );
-                ConstraintSet reasons = mHistoryActual->reasons((*variableIt).second->var());
-                if( reasons.empty())
-                {
-                    break;
-                }
-                for( auto reasonIt = reasons.begin(); reasonIt != reasons.end(); ++reasonIt )
-                {
-                    Formula* reasonFormula = new Formula( *reasonIt );
-                    Formula* negation = new Formula( NOT );
-                    negation->addSubformula(*reasonIt);
-                    boundaryDeduction->addSubformula(negation);
-                }
-                std::pair<const Constraint*, const Constraint*> boundaries = icp::intervalToConstraint((*variableIt).second->var(), mIntervals.at((*variableIt).second->var()));
-                if( boundaries.first != NULL )
-                    boundaryDeduction->addSubformula(boundaries.first);
-                if( boundaries.second != NULL )
-                    boundaryDeduction->addSubformula(boundaries.second);
-                boundaryDeductions.insert(boundaryDeduction);
-            }
-        }
-        return boundaryDeductions;
-    }
-    
-    
-    std::pair<bool,symbol> ICPModule::checkAndPerformSplit( double _targetDiameter )
-=======
+
     std::pair<bool,carl::Variable> ICPModule::checkAndPerformSplit( const double& _targetDiameter )
->>>>>>> 7a7f16e9
     {
         std::pair<bool,carl::Variable> result = std::make_pair(false, carl::Variable(0));
         bool found = false;
@@ -2310,18 +2066,6 @@
         {
             #ifdef RAISESPLITTOSATSOLVER
             // create prequesites: ((B' AND CCs) -> h_b)
-<<<<<<< HEAD
-//            Formula* splitPremise = createPremiseDeduction();
-            Formula* splitPremise = new Formula( OR );
-            Formula* contractionPremise = createPremiseDeduction();
-            set<Formula*> newBox = createContractionDeduction();
-            if( !newBox.empty())
-            {
-                for( auto formulaIt = newBox.begin(); formulaIt != newBox.end(); ++formulaIt )
-                {
-                    addDeduction(*formulaIt);
-                    (*formulaIt)->print();
-=======
             Formula* contraction = new Formula( OR );
             std::set<const Constraint*> contractions = mHistoryActual->appliedConstraints();
 //            cout << "Size applied constraints: " << contractions.size() << endl;
@@ -2381,7 +2125,6 @@
                         impliedRightBound->addSubformula( boundaries.second );
                         deduction->addSubformula( impliedRightBound );
                     }
->>>>>>> 7a7f16e9
                 }
 //                contractionPremise->addSubformula(newBox);
 //                addDeduction(contractionPremise);
@@ -2393,21 +2136,12 @@
             }
 
             // create split: (not h_b OR (Not x<b AND x>=b) OR (x<b AND Not x>=b) )
-<<<<<<< HEAD
-            numeric bound  = GiNaC::rationalize( mIntervals.at(variable).midpoint() );
-            GiNaC::ex BoundEx = variable - bound;
-            GiNaC::symtab variables;
-            variables.insert(make_pair(variable.get_name(), variable));
-            const Constraint* left = Formula::newConstraint(BoundEx, CR_LESS, variables);
-            const Constraint* right = Formula::newConstraint(BoundEx, CR_GEQ, variables);
-=======
             Rational bound  = carl::rationalize<Rational>( mIntervals.at(variable).midpoint() );
 //            Polynomial BoundEx = variable - bound;
             Polynomial BoundEx = Polynomial(variable - bound);
             const Constraint* left = Formula::newConstraint(BoundEx, Constraint::Relation::LESS);
             const Constraint* right = Formula::newConstraint(BoundEx, Constraint::Relation::GEQ);
             Formula* split = new Formula( OR );
->>>>>>> 7a7f16e9
             
             assert( right->relation() == CR_LEQ );
             assert( left->relation() == CR_LESS );
@@ -3114,15 +2848,9 @@
             // only update intervals which changed
             if ( !mIntervals.at((*constraintIt).first).isEqual((*constraintIt).second) )
             {
-<<<<<<< HEAD
-                mIntervals[(*constraintIt).first] = (*constraintIt).second;
-                std::map<string, icp::IcpVariable*>::iterator icpVar = mVariables.find((*constraintIt).first.get_name());
-//                cout << "Searching for " << (*constraintIt).first.get_name() << endl;
-=======
                 mIntervals[(*intervalIt).first] = (*intervalIt).second;
                 std::map<carl::Variable, icp::IcpVariable*>::iterator icpVar = mVariables.find(*intervalIt);
 //                cout << "Searching for " << (*intervalIt).first.get_name() << endl;
->>>>>>> 7a7f16e9
                 assert(icpVar != mVariables.end());
                 (*icpVar).second->setUpdated();
             }
