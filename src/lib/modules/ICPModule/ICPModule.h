/*
 *  SMT-RAT - Satisfiability-Modulo-Theories Real Algebra Toolbox
 * Copyright (C) 2012 Florian Corzilius, Ulrich Loup, Erika Abraham, Sebastian Junges
 *
 * This file is part of SMT-RAT.
 *
 * SMT-RAT is free software: you can redistribute it and/or modify
 * it under the terms of the GNU General Public License as published by
 * the Free Software Foundation, either version 3 of the License, or
 * (at your option) any later version.
 *
 * SMT-RAT is distributed in the hope that it will be useful,
 * but WITHOUT ANY WARRANTY; without even the implied warranty of
 * MERCHANTABILITY or FITNESS FOR A PARTICULAR PURPOSE.  See the
 * GNU General Public License for more details.
 *
 * You should have received a copy of the GNU General Public License
 * along with SMT-RAT.  If not, see <http://www.gnu.org/licenses/>.
 *
 */


/*
 * @file   ICPModule.h
 * @author name surname <emailadress>
 *
 * Created on October 16, 2012, 1:07 PM
 */
#pragma once

//#define ICP_BOXLOG
#define BOXMANAGEMENT
#define RAISESPLITTOSATSOLVER
#ifdef SMTRAT_DEVOPTION_Validation
#define SMTRAT_DEVOPTION_VALIDATION_ICP
#endif


#include "../../Module.h"
#include "DerivativeTable.h"
#include "ContractionCandidateManager.h"
#include "HistoryNode.h"
#include "IcpVariable.h"
#include "../LRAModule/LRAModule.h"
#include "../../Common.h"
#include "../../VariableBounds.h"
#include "IcpVariable.h"
#include "utils.h"
#include <fstream>

namespace smtrat
{
    class ICPModule:
        public Module
    {
        template<template<typename> class Operator>
        using Contractor = carl::Contraction<Operator, Polynomial>;
        
        public:

            /**
             * Typedefs:
             */
            struct comp
            {
                // ATTENTION: When weights are equal the _LOWER_ id is preferred
                bool operator ()( std::pair<double, unsigned> lhs, std::pair<double, unsigned> rhs ) const
                {
                    return lhs.first < rhs.first || ((lhs.first == rhs.first) && lhs.second > rhs.second);
                }
            };
            
            struct lraVarComp
            {
                bool operator ()( const lra::Variable<lra::Numeric>* lhs, const lra::Variable<lra::Numeric>* rhs ) const
                {
                    return (lhs->expression().hash() < rhs->expression().hash());
                }
            };
            
            struct formulaPtrComp
            {
                bool operator ()(const Formula* _lhs, const Formula* _rhs ) const
                {
                    assert(_lhs->getType() == CONSTRAINT);
                    assert(_rhs->getType() == CONSTRAINT);
                    return _lhs->constraint().id() < _rhs->constraint().id();
                }
            };
            
            struct linearVariable
            {
                const Formula*                           constraint;
                const Constraint*                        origin;
            };

            struct weights
            {
                std::list<linearVariable*> origins;
                double                     weight;
            };

            typedef std::set<icp::ContractionCandidate*, icp::contractionCandidateComp>                      ContractionCandidates;
            typedef FastPointerMap<Polynomial*, weights>                             WeightMap;
            

        private:

            /**
             * Members:
             */
            icp::ContractionCandidateManager*                                                   mCandidateManager; // keeps all candidates
            std::map<icp::ContractionCandidate*, unsigned, icp::contractionCandidateComp>       mActiveNonlinearConstraints; // nonlinear candidates considered
            std::map<icp::ContractionCandidate*, unsigned, icp::contractionCandidateComp>       mActiveLinearConstraints; // linear candidates considered
            std::map<const lra::Variable<lra::Numeric>*, ContractionCandidates>                 mLinearConstraints; // all linear candidates
            std::map<const Constraint*, ContractionCandidates>                                  mNonlinearConstraints; // all nonlinear candidates
            
            std::map<carl::Variable, icp::IcpVariable*>                                         mVariables; // list of occurring variables
            EvalDoubleIntervalMap                                                               mIntervals; // actual intervals relevant for contraction
            std::set<std::pair<double, unsigned>, comp>                                         mIcpRelevantCandidates; // candidates considered for contraction 
            
            std::map<const Constraint*, const Constraint*>                                      mReplacements; // linearized constraint -> original constraint
            FastMap<Polynomial, carl::Variable>                                                 mLinearizations; // monome -> variable
            FastMap<Polynomial, const Polynomial>                                               mSubstitutions; // variable -> monome/variable
            FastMap<Polynomial, Contractor<carl::SimpleNewton> >                                mContractors;
            
            icp::HistoryNode*                                                                   mHistoryRoot; // Root-Node of the state-tree
            icp::HistoryNode*                                                                   mHistoryActual; // Actual node of the state-tree
            
            Formula*                                                                            mValidationFormula; // ReceivedFormula of the internal LRA Module
//            std::map<const Formula*, const Formula*, formulaPtrComp>                            mReceivedFormulaMapping; // LraReceived -> IcpReceived
            std::vector< std::atomic_bool* >                                                    mLRAFoundAnswer;
            RuntimeSettings*                                                                    mLraRuntimeSettings;
            LRAModule                                                                           mLRA; // internal LRA module
            
            std::set<const Constraint*>                                  mCenterConstraints; // keeps actual centerConstaints for deletion
            std::set<Formula*>                                                                  mCreatedDeductions; // keeps pointers to the created deductions for deletion
            icp::ContractionCandidate*                                                          mLastCandidate; // the last applied candidate
            #ifdef RAISESPLITTOSATSOLVER
            std::queue<std::set<const Formula*> >                                               mBoxStorage; // keeps the box before contraction
            #endif
            bool                                                                                mIsIcpInitialized; // initialized ICPModule?
            unsigned                                                                            mCurrentId; // keeps the currentId of the state nodes
            bool                                                                                mIsBackendCalled; // has a backend already been called in the actual run?
            
            #ifdef ICP_BOXLOG
            std::fstream                                                                        icpLog;
            #endif
            #ifdef SMTRAT_DEVOPTION_VALIDATION_ICP
            Formula*                                                                            mCheckContraction;
            #endif
            int                                                                                 mCountBackendCalls;

            /*
             *  Constants
             */
            static const unsigned mSplittingStrategy = 0;

        public:

            /**
             * Constructors:
             */
            ICPModule( ModuleType _type, const Formula* const, RuntimeSettings*, Conditionals&, Manager* const = NULL );

            /**
            * Destructor:
            */
            ~ICPModule();

            // Interfaces.
            bool inform( const Constraint* const );
            bool assertSubformula( Formula::const_iterator );
            void removeSubformula( Formula::const_iterator );
            Answer isConsistent();

        private:

            /**
             * Methods:
             */

            /**
             * Creates ContractionCandidates from all items in mTemporaryMonomes and empties mTemporaryMonomes.
             */
            Polynomial createContractionCandidates(FastMap<Polynomial, const Constraint*>& _tempMonomes );
            
            /**
             * Initiates weights for contractions
             */
            void initiateWeights();
            
            /**
             * Fills the IcpRelevantCandidates with all nonlinear and all active linear ContractionCandidates.
             */
            void fillCandidates( double _targetDiameter = 0 );
            
            /**
             * Adds the specific candidate to IcpRelevantCandidates.
             * @param _candidate
             */
            bool addCandidateToRelevant(icp::ContractionCandidate* _candidate);
            
            /**
             * Removes a candidate from the icpRelevantCandidates.
             * @param _candidate
             */
            bool removeCandidateFromRelevant(icp::ContractionCandidate* _candidate);
            
            /**
             * Checks whether a candidate is already relevant.
             * @param _candidate
             * @return 
             */
            bool findCandidateInRelevant(icp::ContractionCandidate* _candidate);
            
            /**
             * Update all affected candidates and reinsert them into icpRelevantCandidates
             * @param _var
             */
<<<<<<< HEAD
            void updateRelevantCandidates(const symbol& _var, double _relativeContraction );
=======
            void updateRelevantCandidates(carl::Variable _var, double _relativeContraction );
>>>>>>> 7a7f16e9
            
            /**
             * Method to determine the next combination of variable and constraint to be contracted
             * @param _it
             * @return a pair of variable and constraint
             */
            icp::ContractionCandidate* chooseContractionCandidate();
            
            /**
             * Calls the actual contraction function and implements threshold functionality
             * @param _selection
             * @param _relativeContraction is only changed if no split has occurred and the intervals are bounded
             * @return true if a split has occurred
             */
            bool contraction( icp::ContractionCandidate* _selection, double& _relativeContraction );
            
            /**
             * Calls the actual contraction on a separate map to check, whether contraction is possible. Returns the node, where insertion makes sense.
             * @param _selection
             * @param _relativeContraction
             * @param _intervals
             */
<<<<<<< HEAD
            void tryContraction( icp::ContractionCandidate* _selection, double& _relativeContraction, GiNaCRA::evaldoubleintervalmap& _intervals );
=======
            void tryContraction( icp::ContractionCandidate* _selection, double& _relativeContraction, EvalDoubleIntervalMap _intervals );
>>>>>>> 7a7f16e9
            
            /**
             * Selects the next splitting direction according to different heuristics.
             * @param _targetDiameter
             * @return 
             */
            const double calculateSplittingImpact ( const carl::Variable& _var, icp::ContractionCandidate& _candidate ) const;
            
            Formula* createPremiseDeduction();
            
            set<Formula*> createContractionDeduction();
            
            /**
             * Checks if there is a need for a split and manages the splitting and branching in the
             * historyTree.
             * @param _targetDiameter
             * @return if a split has happened and in which dimension.
             */
<<<<<<< HEAD
            std::pair<bool,symbol> checkAndPerformSplit( double _targetDiameter );
=======
            std::pair<bool,carl::Variable> checkAndPerformSplit( const double& _targetDiameter );
>>>>>>> 7a7f16e9
            
            /**
             * Creates constraints from the given interval and adds them to the
             * passedFormula.
             * @param _interval given interval
             * @param _variable variable corresponding to the given interval
             */
            void addFormulaFromInterval( const carl::DoubleInterval* _interval, const carl::Variable& _variable );

            /**
             * Validates the actual intervals against the linear feasible region returned
             * by the mLRA module
             * @return a set of violated constraints
             */
            std::pair<bool,bool> validateSolution();
            
            /**
             * Removes all centerconstraints from the validation formula - needed before adding actual centerconstraints
             * and before a new contraction sequence starts in order to check linear feasibility.
             */
            void clearCenterConstraintsFromValidationFormula();
            
            /**
             * Checks the actual intervalBox with the LRASolver
             * @return 
             */
            bool checkBoxAgainstLinearFeasibleRegion();
            
            /**
             * Selects and sets the next possible interval box from the history nodes.
             * @return true if a new box has been selected.
             */
            icp::HistoryNode* chooseBox( icp::HistoryNode* _basis );
            
            /**
             * Set all parameters of the module according to the selected HistoryNode
             * @param _selection the Node which contains the new context
             */
            void setBox( icp::HistoryNode* _selection );
            
            /**
             * Safely removes unneeded nodes in the tree, when a new node has been set.
             * @param _old
             * @param _new
             */
            icp::HistoryNode* saveSetNode( icp::HistoryNode* _old, const icp::HistoryNode* const _new);
            
            /**
             * Finds position, where to add a set of Contraction candidates into the HistoryTree and sets the actual node.
             * @param _candidate
             * @return 
             */
            icp::HistoryNode* tryToAddConstraint( ContractionCandidates _candidates, icp::HistoryNode* _node );
            
            /**
             * Creates Bounds and passes them to PassedFormula for the Backends.
             * @return true if new bounds have been added
             */
            bool pushBoundsToPassedFormula();
            
            /**
             * Compute hull of defining origins for set of icpVariables.
             * @param _reasons
             * @return 
             */
            std::set<const Formula*> variableReasonHull( icp::set_icpVariable& _reasons );
            
            /**
             * Compute hull of defining origins for set of constraints.
             * @param _map
             * @return 
             */
            std::set<const Formula*> constraintReasonHull( std::set<const Constraint*>& _reasons );
            
            /**
             * generates and sets the infeasible subset
             */
            std::set<const Formula*> collectReasons( icp::HistoryNode* _node );
            
            /**
             * creates constraints for the actual bounds of the original variables.
             * @return 
             */
            std::vector<Formula*> createConstraintsFromBounds( const EvalDoubleIntervalMap& _map );
            
            void replaceConstraints( Formula*& _formula ) const
            {
                if( _formula->getType() == CONSTRAINT )
                {
                    auto iter = mReplacements.find( _formula->pConstraint() );
                    assert( iter != mReplacements.end() );
                    delete _formula;
                    _formula = new Formula( iter->second ); 
                }
                else if( _formula->isBooleanCombination() )
                {
                    for( auto subformula = _formula->begin(); subformula != _formula->end(); ++subformula )
                    {
                        if( (*subformula)->getType() == CONSTRAINT )
                        {
                            auto iter = mReplacements.find( (*subformula)->pConstraint() );
                            assert( iter != mReplacements.end() );
                            Formula* constraintFormula = new Formula( iter->second ); 
                            subformula = _formula->replace( subformula, constraintFormula );
                        }
                        else if( (*subformula)->isBooleanCombination() )
                            replaceConstraints( *subformula );
                    }
                }
            }
            
            /**
             * Parses obtained deductions from the LRA module and maps them to original constraints or introduces new ones.
             */
            Formula* transformDeductions( Formula* _deduction );
            
            /**
             * Sets the own infeasible subset according to the infeasible subset of the internal lra module.
             */
            void remapAndSetLraInfeasibleSubsets();
            
#ifdef ICP_BOXLOG
            /**
             * Writes actual box to file. Note that the file has to be open.
             */
            void writeBox();
#endif
            
            /**
             * Printout of actual tables of linear constraints, active linear
             * constraints, nonlinear constraints and active nonlinear constraints.
             */
            void debugPrint();
            
            /**
             * Prints the mapping from variable to ContractionCandidates which contain this variable.
             */
            void printAffectedCandidates();
            
            /**
             * Prints all icpVariables
             */
            void printIcpVariables();
            
            /**
             * Prints all icpRelevant candidates with their weight and id
             */
            void printIcpRelevantCandidates();
            
            /**
             * Prints all intervals from mIntervals, should be the same intervals as in mHistoryActual->intervals().
             */
            void printIntervals( bool _original = false);
    };
}    // namespace smtrat<|MERGE_RESOLUTION|>--- conflicted
+++ resolved
@@ -218,11 +218,7 @@
              * Update all affected candidates and reinsert them into icpRelevantCandidates
              * @param _var
              */
-<<<<<<< HEAD
-            void updateRelevantCandidates(const symbol& _var, double _relativeContraction );
-=======
             void updateRelevantCandidates(carl::Variable _var, double _relativeContraction );
->>>>>>> 7a7f16e9
             
             /**
              * Method to determine the next combination of variable and constraint to be contracted
@@ -245,11 +241,7 @@
              * @param _relativeContraction
              * @param _intervals
              */
-<<<<<<< HEAD
-            void tryContraction( icp::ContractionCandidate* _selection, double& _relativeContraction, GiNaCRA::evaldoubleintervalmap& _intervals );
-=======
             void tryContraction( icp::ContractionCandidate* _selection, double& _relativeContraction, EvalDoubleIntervalMap _intervals );
->>>>>>> 7a7f16e9
             
             /**
              * Selects the next splitting direction according to different heuristics.
@@ -268,11 +260,7 @@
              * @param _targetDiameter
              * @return if a split has happened and in which dimension.
              */
-<<<<<<< HEAD
-            std::pair<bool,symbol> checkAndPerformSplit( double _targetDiameter );
-=======
             std::pair<bool,carl::Variable> checkAndPerformSplit( const double& _targetDiameter );
->>>>>>> 7a7f16e9
             
             /**
              * Creates constraints from the given interval and adds them to the
