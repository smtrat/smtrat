--- conflicted
+++ resolved
@@ -24,23 +24,31 @@
 	/**
 	 * Enables removing of constraints that vanish within the variable bounds.
 	 */
-<<<<<<< HEAD
 	static const bool splitSOS = true;
+    /**
+	 * Enables the elimination of equations forming a substitution.
+	 */
+	static const bool eliminateSubstitutions = true;
+    /**
+	 * Enables bound extraction of disjunctions of constraints with the same polynomial.
+	 */
+	static const bool extractBounds = true;
+    /**
+	 * Enables removing of unbounded variables, which only occur linearly.
+	 */
+	static const bool removeUnboundedVars = false;
 #else
-    /**
-    * Enables removing of redundant or obsolete factors.
-    */
-    static constexpr bool removeFactors = true;
-    /**
-    * Enables removing of constraints that vanish within the variable bounds.
-    */
-    static constexpr bool checkBounds = true;
-    /**
-    * Enables removing of constraints that vanish within the variable bounds.
-    */
-    static constexpr bool splitSOS = true;
-#endif
-=======
+	/**
+	 * Enables removing of redundant or obsolete factors.
+	 */
+	static constexpr bool removeFactors = true;
+	/**
+	 * Enables removing of constraints that vanish within the variable bounds.
+	 */
+	static constexpr bool checkBounds = true;
+	/**
+	 * Enables removing of constraints that vanish within the variable bounds.
+	 */
 	static constexpr bool splitSOS = true;
     /**
 	 * Enables the elimination of equations forming a substitution.
@@ -54,8 +62,7 @@
 	 * Enables removing of unbounded variables, which only occur linearly.
 	 */
 	static constexpr bool removeUnboundedVars = false;
-	
->>>>>>> b3ce88b7
+#endif	
 	static const bool dummy;
 };
 }