--- conflicted
+++ resolved
@@ -105,53 +105,6 @@
         }
         else
         {
-<<<<<<< HEAD
-			FormulaT formula = receivedFormula->formula();
-			
-			if (collectBounds) {
-				// If bounds are collected, check if next subformula is a bound.
-				// If so, pass on unchanged.
-				auto boundIt = newBounds.find(formula);
-				if (boundIt != newBounds.end()) {
-					newBounds.erase(boundIt);
-					addSubformulaToPassedFormula(formula, receivedFormula->formula());
-					++receivedFormula;
-					continue;
-				}
-			}
-			
-			tmpOrigins.clear();
-			tmpOrigins.insert(receivedFormula->formula());
-			SMTRAT_LOG_DEBUG("smtrat.preprocessing", "Received        " << formula);
-			if (Settings::removeFactors) {
-				// Remove redundant or obsolete factors of polynomials.
-				formula = visitor.visitResult(formula, removeFactorsFunction);
-			}
-			SMTRAT_LOG_DEBUG("smtrat.preprocessing", "Removed factors " << formula);
-			if (Settings::checkBounds) {
-				// Check if bounds make constraints vanish.
-				formula = visitor.visitResult(formula, checkBoundsFunction);
-			}
-			SMTRAT_LOG_DEBUG("smtrat.preprocessing", "Checked bounds  " << formula);
-			if (Settings::splitSOS) {
-				// Check if bounds make constraints vanish.
-				formula = visitor.visitResult(formula, splitSOSFunction);
-			}
-			SMTRAT_LOG_DEBUG("smtrat.preprocessing", "Split sum-of-square decompositions  " << formula);
-			
-			formula = formula.toCNF();
-			FormulaT origins(carl::FormulaType::AND, tmpOrigins);
-			
-			if (formula.getType() == carl::FormulaType::AND) {
-				// If formula has multiple clauses, add separately.
-				for (const auto& f: formula.subformulas()) {
-					addSubformulaToPassedFormula(f, origins);
-				}
-			} else {
-				addSubformulaToPassedFormula(formula, origins);
-			}
-			++receivedFormula;
-=======
             auto receivedFormula = firstUncheckedReceivedSubformula();
             SMTRAT_LOG_DEBUG("smtrat.preprocessing", "Bounds are " << varbounds.getEvalIntervalMap());
             while( receivedFormula != rReceivedFormula().end() )
@@ -199,7 +152,6 @@
                 addSubformulaToPassedFormula(formula, origins);
                 ++receivedFormula;
             }
->>>>>>> b3ce88b7
         }
 
         Answer ans = runBackends( _full );
