--- conflicted
+++ resolved
@@ -424,21 +424,15 @@
             ///
             carl::FastMap<FormulaT, Minisat::Lit> mFormulaAssumptionMap;
             /// Maps the clauses in the received formula to the corresponding Minisat clause.
-<<<<<<< HEAD
-            FormulaClauseMap mFormulaClauseMap;
+            FormulaClausesMap mFormulaClausesMap;
             /// Maps the Minisat clauses to the corresponding received formula.
             ClauseFormulaMap mClauseFormulaMap;
-            /// If problem is unsatisfiable (possibly under assumptions), this vector represent the final conflict clause expressed in the assumptions.
-            ClauseSet mLearntDeductions;
-=======
-            FormulaClausesMap mFormulaClausesMap;
             ///
             carl::FastMap<Minisat::CRef,ClauseInformation> mClauseInformation;
             ///
             std::unordered_map<int,std::unordered_set<Minisat::CRef>> mLiteralClausesMap;
             ///
             size_t mNumberOfSatisfiedClauses;
->>>>>>> 42cb7b21
             /// Stores all Literals for which the abstraction information might be changed.
             std::vector<signed> mChangedBooleans;
             /// Is true, if we have to communicate all activities to the backends. (This might be the case after rescaling the activities.)
@@ -669,19 +663,7 @@
              * @return  true, if a clause has been added;
              *          false, otherwise.
              */
-<<<<<<< HEAD
-            bool addClause( Minisat::vec<Minisat::Lit>& _clause, unsigned _type = 0, bool force = false );
-            
-            /**
-             * Checks the correctness of the watches in a clause.
-             * @param The clause to check the watches for.
-             * @return true, if the literals are ordered correctly according to the watches;
-             *         false, otherwise.
-             */
-            bool watchesCorrect( const Minisat::Clause& _clause ) const;
-=======
             bool addClause( const Minisat::vec<Minisat::Lit>& _clause, unsigned _type = 0 );
->>>>>>> 42cb7b21
             
             /**
              * Moves two literals which are not assigned to false to the beginning of the clause.
