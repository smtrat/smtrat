/*
 * ***************************************************************************************[Solver.h]
 * Copyright (c) 2003-2006, Niklas Een, Niklas Sorensson
 * Copyright (c) 2007-2010, Niklas Sorensson
 *
 * Permission is hereby granted, free of charge, to any person obtaining a copy of this software and
 * associated documentation files (the "Software"), to deal in the Software without restriction,
 * including without limitation the rights to use, copy, modify, merge, publish, distribute,
 * sublicense, and/or sell copies of the Software, and to permit persons to whom the Software is
 * furnished to do so, subject to the following conditions:
 *
 * The above copyright notice and this permission notice shall be included in all copies or
 * substantial portions of the Software.
 *
 * THE SOFTWARE IS PROVIDED "AS IS", WITHOUT WARRANTY OF ANY KIND, EXPRESS OR IMPLIED, INCLUDING BUT
 * NOT LIMITED TO THE WARRANTIES OF MERCHANTABILITY, FITNESS FOR A PARTICULAR PURPOSE AND
 * NONINFRINGEMENT. IN NO EVENT SHALL THE AUTHORS OR COPYRIGHT HOLDERS BE LIABLE FOR ANY CLAIM,
 * DAMAGES OR OTHER LIABILITY, WHETHER IN AN ACTION OF CONTRACT, TORT OR OTHERWISE, ARISING FROM, OUT
 * OF OR IN CONNECTION WITH THE SOFTWARE OR THE USE OR OTHER DEALINGS IN THE SOFTWARE.
 */
/**
 * @file SATModule.h
 * @author Florian Corzilius <corzilius@cs.rwth-aachen.de>
 * @since 2012-01-18
 * @version 2014-10-02
 */

#pragma once

#include "../../config.h"
#include "SATSettings.h"
#include "Vec.h"
#include "Heap.h"
#include "Alg.h"
#include "Options.h"
#include "SolverTypes.h"
#include "Sort.h"
#include <math.h>
#include <carl/formula/DIMACSExporter.h>
#include "../../solver/Module.h"
#include "../../solver/RuntimeSettings.h"

#ifdef SMTRAT_DEVOPTION_Statistics
#include "SATModuleStatistics.h"
#endif

namespace smtrat
{
    /**
     * Implements a module performing DPLL style SAT checking. It is mainly based on Minisat 2.0 and 
     * extends it by enabling the SMT-RAT module interfaces and some optimizations.
     */
    template<class Settings>
    class SATModule:
        public Module
    {
        private:

            /**
             * Stores information about a Minisat variable.
             */
            struct VarData
            {
                /**
                 * A reference to the clause, which implied the current assignment of this variable.
                 * It is not defined, if the assignment of the variable follows from a clause of size 0
                 * or if the variable is unassigned.
                 */
                Minisat::CRef reason;
                
                /// The level in which the variable has been assigned, if it is not unassigned.
                int level;
            };

            /**
             * Stores all information regarding a Boolean abstraction of a constraint.
             */
            struct Abstraction
            {
                /**
                 * A flag, which is set to false, if the constraint corresponding to the abstraction does
                 * not occur in the received formula and, hence, does not need to be part of a consistency check.
                 */ 
                bool consistencyRelevant;
                
                /**
                 * A flag, which is set to false, if the constraint corresponding to the abstraction is redundant
                 * and hence there is no need to include it to a consistency check. (NOT YET USED)
                 */ 
                bool isDeduction;
                
                /**
                 * <0, if the corresponding constraint must still be added to the passed formula;
                 * >0, if the corresponding constraint must still be removed to the passed formula;
                 * 0, otherwise.
                 */
                int updateInfo;
                
                /**
                 * The position of the corresponding constraint in the passed formula. It points to the end
                 * if the constraint is not part of the passed formula.
                 */
                ModuleInput::iterator position;
                
                /**
                 * The constraint corresponding to this abstraction. It is NULL, if the literal for which we 
                 * store this abstraction does actually not belong to an abstraction.
                 */
                FormulaT reabstraction;
                
                // The origins of this constraint. Usually it is its own origin, but the origins can be extended during solving.
                std::shared_ptr<std::vector<FormulaT>> origins;
                
                /**
                 * Constructs abstraction information, for a literal which does actually not belong to an abstraction.
                 * @param _position The end of the passed formula of this module.
                 * @param _constraint The constraint to abstract.
                 */
                Abstraction( ModuleInput::iterator _position, const FormulaT& _reabstraction ):
                    consistencyRelevant( false ),
                    isDeduction( true ),
                    updateInfo( 0 ),
                    position( _position ),
                    reabstraction( _reabstraction ),
                    origins( nullptr )
                {}
                
                Abstraction( const Abstraction& ) = delete;
            };
            
            struct ClauseInformation
            {
                bool mStoredInSatisfied;
                int mPosition;
                
                ClauseInformation() = delete;
                ClauseInformation( int _position ):
                    mStoredInSatisfied( false ),
                    mPosition( _position )
                {}
                ClauseInformation( const ClauseInformation& ) = default;
                ClauseInformation( ClauseInformation&& ) = default;
            };

            /// [Minisat related code]
            struct Watcher
            {
                /// [Minisat related code]
                Minisat::CRef cref;
                
                /// [Minisat related code]
                Minisat::Lit  blocker;

                /// [Minisat related code]
                Watcher( Minisat::CRef cr, Minisat::Lit p ):
                    cref( cr ),
                    blocker( p )
                {}
                
                /// [Minisat related code]
                bool operator ==( const Watcher& w ) const
                {
                    return cref == w.cref;
                }

                /// [Minisat related code]
                bool operator !=( const Watcher& w ) const
                {
                    return cref != w.cref;
                }
            };

            /// [Minisat related code]
            struct WatcherDeleted
            {
                /// [Minisat related code]
                const Minisat::ClauseAllocator& ca;

                /// [Minisat related code]
                WatcherDeleted( const Minisat::ClauseAllocator& _ca ):
                    ca( _ca )
                {}
                
                /// [Minisat related code]
                bool operator ()( const Watcher& w ) const
                {
                    return ca[w.cref].mark() == 1;
                }
            };

            /// [Minisat related code]
            struct VarOrderLt
            {
                /// [Minisat related code]
                const Minisat::vec<double>& activity;

                /// [Minisat related code]
                bool operator ()( Minisat::Var x, Minisat::Var y ) const
                {
                    return activity[x] > activity[y];
                }

                /// [Minisat related code]
                VarOrderLt( const Minisat::vec<double>& act ):
                    activity( act )
                {}
            };

            /**
             * Maps the constraints occurring in the SAT module to their abstractions. We store a vector of literals
             * for each constraints, which is only used in the optimization, which applies valid substitutions.
             */
            typedef carl::FastMap<FormulaT, std::vector<Minisat::Lit>> ConstraintLiteralsMap;
            
            /// Maps the Boolean variables to their corresponding Minisat variable.
            typedef carl::FastMap<carl::Variable, Minisat::Var> BooleanVarMap;
            
            /// Maps the Minisat variables to their corresponding boolean variable.
            typedef std::map<const Minisat::Var, FormulaT> MinisatVarMap;

            /**
             * Maps each Minisat variable to a pair of Abstractions, one contains the abstraction information of the literal
             * being the variable and one contains the abstraction information of the literal being the variables negation.
             */
            typedef Minisat::vec<std::pair<Abstraction*,Abstraction*>> BooleanConstraintMap;
            
            /// Maps the clauses in the received formula to the corresponding Minisat clause.
            typedef carl::FastMap<FormulaT, std::vector<Minisat::CRef>> FormulaClausesMap;
            
<<<<<<< HEAD
            /// Maps the clauses in Minisat to the corresponding received formula.
            typedef std::map<Minisat::CRef, FormulaT> ClauseFormulaMap;

            /// Maps the minisat variable to the formulas which influence its value
            typedef std::map<Minisat::Var, FormulasT> VarLemmaMap;

            /// A vector of vectors of literals representing a vector of clauses.
            typedef std::vector<std::vector<Minisat::Lit>> ClauseVector;
            
            /// A set of vectors of integer representing a set of clauses.
            typedef std::set<std::vector<int>> ClauseSet;
=======
            typedef carl::FastMap<signed,std::unordered_set<signed>> TseitinVarShadows;
>>>>>>> fae43a19

            /// [Minisat related code]
            static inline VarData mkVarData( Minisat::CRef cr, int l )
            {
                VarData d = { cr, l };
                return d;
            }
            
            // Minisat related members.

            // Mode of operation:
            /// [Minisat related code]
            int verbosity;
            /// [Minisat related code]
            double var_decay;
            /// [Minisat related code]
            double clause_decay;
            /// [Minisat related code]
            double random_var_freq;
            /// [Minisat related code]
            double random_seed;
            /// [Minisat related code]
            bool   luby_restart;
            /// Controls conflict clause minimization (0=none, 1=basic, 2=deep).
            int ccmin_mode;
            /// Controls the level of phase saving (0=none, 1=limited, 2=full).
            int phase_saving;
            /// Use random polarities for branching heuristics.
            bool rnd_pol;
            /// Initialize variable activities with a small random value.
            bool rnd_init_act;
            /// The fraction of wasted memory allowed before a garbage collection is triggered.
            double garbage_frac;
            /// The initial restart limit. (default 100)
            int restart_first;
            /// The factor with which the restart limit is multiplied in each restart. (default 1.5)
            double restart_inc;
            /// The initial limit for learned clauses is a factor of the original clauses.(default 1 / 3)
            double learntsize_factor;
            /// The limit for learned clauses is multiplied with this factor each restart.(default 1.1)
            double learntsize_inc;
            /// [Minisat related code]
            int    learntsize_adjust_start_confl;
            /// [Minisat related code]
            double learntsize_adjust_inc;

            // Statistics: (read-only member variable)
            /// [Minisat related code]
            uint64_t solves, starts, decisions, rnd_decisions, propagations, conflicts;
            /// [Minisat related code]
            uint64_t dec_vars, clauses_literals, learnts_literals, max_literals, tot_literals;

            // Solver state:
            /// If FALSE, the constraints are already unsatisfiable. No part of the solver state may be used!
            bool ok;
            /// List of problem clauses.
            Minisat::vec<Minisat::CRef> clauses;
            /// List of problem clauses.
            Minisat::vec<Minisat::CRef> satisfiedClauses;
            /// List of learned clauses.
            Minisat::vec<Minisat::CRef> learnts;
            /// List of clauses which exclude a call resulted in unknown.
            Minisat::vec<Minisat::CRef> unknown_excludes;
            /// Amount to bump next clause with.
            double cla_inc;
            /// A heuristic measurement of the activity of a variable.
            Minisat::vec<double> activity;
            /// Amount to bump next variable with.
            double var_inc;
            /// 'watches[lit]' is a list of constraints watching 'lit' (will go there if literal becomes true).
            Minisat::OccLists<Minisat::Lit, Minisat::vec<Watcher>, WatcherDeleted> watches;
            /// The current assignments.
            Minisat::vec<Minisat::lbool> assigns;
            /// The preferred polarity of each variable.
            Minisat::vec<char> polarity;
            /// Declares if a variable is eligible for selection in the decision heuristic.
            Minisat::vec<char> decision;
            /// Assignment stack; stores all assignments made in the order they were made.
            Minisat::vec<Minisat::Lit> trail;
            /// Separator indices for different decision levels in 'trail'.
            Minisat::vec<int> trail_lim;
            /// Stores reason and level for each variable.
            Minisat::vec<VarData> vardata;
            /// Head of queue (as index into the trail -- no more explicit propagation queue in MiniSat).
            int qhead;
            /// Number of top-level assignments since last execution of 'simplify()'.
            int simpDB_assigns;
            /// Remaining number of propagations that must be made before next execution of 'simplify()'.
            int64_t simpDB_props;
            /// Current set of assumptions provided to solve by the user.
            Minisat::vec<Minisat::Lit> assumptions;
            /// A priority queue of variables ordered with respect to the variable activity.
            Minisat::Heap<VarOrderLt> order_heap;
            /// Set by 'search()'.
            double progress_estimate;
            /// Indicates whether possibly inefficient linear scan for satisfied clauses should be performed in 'simplify'.
            bool remove_satisfied;
            /// [Minisat related code]
            Minisat::ClauseAllocator ca;

            // Temporaries (to reduce allocation overhead).
            /// Each variable is prefixed by the method in which it is used, except 'seen' which is used in several places.
            Minisat::vec<char> seen;
            /// [Minisat related code]
            Minisat::vec<Minisat::Lit> analyze_stack;
            /// [Minisat related code]
            Minisat::vec<Minisat::Lit> analyze_toclear;
            /// [Minisat related code]
            Minisat::vec<Minisat::Lit> add_tmp;
            /// [Minisat related code]
            double max_learnts;
            /// [Minisat related code]
            double learntsize_adjust_confl;
            /// [Minisat related code]
            int learntsize_adjust_cnt;

            // Resource constraints:
            /// -1 means no budget.
            int64_t conflict_budget;
            /// -1 means no budget.
            int64_t propagation_budget;
            /// [Minisat related code]
            bool asynch_interrupt;
            /// For temporary usage.
            Minisat::vec<Minisat::Lit> learnt_clause;

            // Module related members.
            /// A flag, which is set to true, if anything has been changed in the passed formula between now and the last consistency check.
            bool mChangedPassedFormula;
<<<<<<< HEAD
			/// A flag, which is set to true, if all satisfying assignments should be computed.
			bool mComputeAllSAT;
=======
            ///
            bool mFullCheck;
            ///
            bool mMinimize;
>>>>>>> fae43a19
            /**
             * Stores gained information about the current assignment's consistency. If we know from the last consistency check, whether the
             * current assignment is consistent, this member is True, if we know that it is inconsistent it is False, otherwise Unknown.
             */
            Answer mCurrentAssignmentConsistent;
            /// The number of full laze calls made.
            size_t mNumberOfFullLazyCalls;
            /// The number of restarts made.
            int mCurr_Restarts;
            /// The number of theory calls made.
            unsigned mNumberOfTheoryCalls;
            ///
            bool mReceivedFormulaPurelyPropositional;
            /**
             * Maps each Minisat variable to a pair of Abstractions, one contains the abstraction information of the literal
             * being the variable and one contains the abstraction information of the literal being the variables negation.
             */
            BooleanConstraintMap mBooleanConstraintMap;
            /**
             * Maps the constraints occurring in the SAT module to their abstractions. We store a vector of literals
             * for each constraints, which is only used in the optimization, which applies valid substitutions.
             */
            ConstraintLiteralsMap mConstraintLiteralMap;
            /// Maps the Boolean variables to their corresponding Minisat variable.
            BooleanVarMap mBooleanVarMap;
            /// Maps the Minisat variables to their corresponding boolean variable.
            MinisatVarMap mMinisatVarMap;
            ///
            carl::FastMap<FormulaT, Minisat::Lit> mFormulaAssumptionMap;
            /// Maps the clauses in the received formula to the corresponding Minisat clause.
<<<<<<< HEAD
            FormulaClauseMap mFormulaClauseMap;
            /// Maps the Minisat clauses to the corresponding received formula.
            ClauseFormulaMap mClauseFormulaMap;
            /// If problem is unsatisfiable (possibly under assumptions), this vector represent the final conflict clause expressed in the assumptions.
            ClauseSet mLearntDeductions;
=======
            FormulaClausesMap mFormulaClausesMap;
            ///
            carl::FastMap<Minisat::CRef,ClauseInformation> mClauseInformation;
            ///
            std::unordered_map<int,std::unordered_set<Minisat::CRef>> mLiteralClausesMap;
            ///
            size_t mNumberOfSatisfiedClauses;
>>>>>>> fae43a19
            /// Stores all Literals for which the abstraction information might be changed.
            std::vector<signed> mChangedBooleans;
            /// Is true, if we have to communicate all activities to the backends. (This might be the case after rescaling the activities.)
            bool mAllActivitiesChanged;
            /// Stores all clauses in which the activities have been changed.
            std::vector<Minisat::CRef> mChangedActivities;
            /// Stores all Boolean variables introduced for theory splitting decisions.
            std::vector<signed> mSplittingVars;
            /// Stores all Boolean variables which once had been used for theory splitting decisions.
            std::stack<signed> mOldSplittingVars;
            /// Stores the just introduced Boolean variables for theory splitting decisions.
            std::vector<signed> mNewSplittingVars;
            /// Stores for each variable the corresponding formulas which control its value
            VarLemmaMap mPropagatedLemmas;
			/// Stores Minisat indexes of all relevant variables
			vector<int> mRelevantVariables;
            ///
            Minisat::vec<unsigned> mNonTseitinShadowedOccurrences;
            ///
            TseitinVarShadows mTseitinVarShadows;
            ///
            carl::FastMap<FormulaT, TseitinVarShadows::iterator> mFormulaTseitinVarMap;
            ///
            carl::FastMap<FormulaT, std::vector<TseitinVarShadows::iterator>>::iterator mCurrentFormulaTseitinVarMapEntry;
            ///
            std::vector<Minisat::vec<Minisat::Lit>> mCurrentTheoryConflicts;
            ///
            std::vector<unsigned> mCurrentTheoryConflictTypes;
            ///
            std::map<std::pair<size_t,size_t>,size_t> mCurrentTheoryConflictEvaluations;
            ///
            std::unordered_set<int> mLevelCounter;
            ///
            size_t mTheoryConflictIdCounter;
            ///
            ModuleInput::iterator mUpperBoundOnMinimal;
            
            #ifdef SMTRAT_DEVOPTION_Statistics
            /// Stores all collected statistics during solving.
            SATModuleStatistics* mpStatistics;
            #endif

        public:
			typedef Settings SettingsType;
			std::string moduleName() const {
				return SettingsType::moduleName;
			}

            /**
             * Constructs a SATModule.
             * @param _type The type of this module being SATModule.
             * @param _formula The formula passed to this module, called received formula.
             * @param _settings [Not yet used.]
             * @param _foundAnswer Vector of Booleans: If any of them is true, we have to terminate a running check procedure.
             * @param _manager A reference to the manager of the solver using this module.
             */
            SATModule( const ModuleInput* _formula, RuntimeSettings* _settings, Conditionals& _foundAnswer, Manager* const _manager = NULL );

            /**
             * Destructs this SATModule.
             */
            ~SATModule();

            // Interfaces.
            
            /**
             * The module has to take the given sub-formula of the received formula into account.
             * @param _subformula The sub-formula to take additionally into account.
             * @return false, if it can be easily decided that this sub-formula causes a conflict with
             *          the already considered sub-formulas;
             *          true, otherwise.
             */
            bool addCore( ModuleInput::const_iterator );
            
            /**
             * Checks the received formula for consistency.
             * @param _full false, if this module should avoid too expensive procedures and rather return unknown instead.
             * @param _minimize true, if the module should find an assignment minimizing its objective variable; otherwise any assignment is good.
             * @return True,    if the received formula is satisfiable;
             *         False,   if the received formula is not satisfiable;
             *         Unknown, otherwise.
             */
            Answer checkCore( bool _full = true, bool _minimize = false );
            
            /**
             * Removes everything related to the given sub-formula of the received formula.
             * @param _subformula The sub formula of the received formula to remove.
             */
            void removeCore( ModuleInput::const_iterator );
            
            /**
             * Updates the model, if the solver has detected the consistency of the received formula, beforehand.
             */
            void updateModel() const;

			/**
             * Updates all satisfying models, if the solver has detected the consistency of the received formula, beforehand.
             */
            void updateAllModels();
            
            /**
             * Updates the infeasible subset found by the SATModule, if the received formula is unsatisfiable.
             */
            void updateInfeasibleSubset();
            
            void cleanUpAfterOptimizing( int _clausesSizeBefore, const std::vector<Minisat::CRef>& _excludedAssignments );
            
            void removeUpperBoundOnMinimal();
            
            /**
             * Adds the Boolean assignments to the given assignments, which were determined by the Minisat procedure.
             * Note: Assignments in the given map are not overwritten.
             * @param _rationalAssignment The assignments to add the Boolean assignments to.
             */
            void addBooleanAssignments( EvalRationalMap& _rationalAssignment ) const;

            /**
             * Prints everything.
             * @param _out  The output stream where the answer should be printed.
             * @param _init The line initiation.
             */
            void print( std::ostream& _out = std::cout, const std::string _init = "" ) const;
            
            /**
             * Prints the current assignment of the SAT solver.
             * @param _out  The output stream where the answer should be printed.
             * @param _init The line initiation.
             */
            void printCurrentAssignment( std::ostream& = std::cout, const std::string = "" ) const;
            
            /**
             * Prints the constraints to literal map.
             * @param _out  The output stream where the answer should be printed.
             * @param _init The line initiation.
             */
            void printConstraintLiteralMap( std::ostream& _out = std::cout, const std::string _init = "" ) const;
            
            /**
             * Prints the formulas to clauses map.
             * @param _out  The output stream where the answer should be printed.
             * @param _init The line initiation.
             */
            void printFormulaClausesMap( std::ostream& _out = std::cout, const std::string _init = "" ) const;
            
            /**
             * Prints the clause information.
             * @param _out  The output stream where the answer should be printed.
             * @param _init The line initiation.
             */
            void printClauseInformation( std::ostream& _out = std::cout, const std::string _init = "" ) const;
            
            /**
             * Prints map of the Boolean within the SAT solver to the given Booleans.
             * @param _out  The output stream where the answer should be printed.
             * @param _init The line initiation.
             */
            void printBooleanVarMap( std::ostream& _out = std::cout, const std::string _init = "" ) const;
            
            /**
             * Prints the literal to constraint map.
             * @param _out  The output stream where the answer should be printed.
             * @param _init The line initiation.
             */
            void printBooleanConstraintMap( std::ostream& _out = std::cout, const std::string _init = "" ) const;
            
            /**
             * Prints the clause at the given reference.
             * @param _clause The reference of the clause.
             * @param _withAssignment A flag indicating if true, that the assignments should be printed too.
             * @param _out The output stream where the answer should be printed.
             * @param _init The prefix of each printed line.
             */
            void printClause( Minisat::CRef _clause, bool _withAssignment = false, std::ostream& _out = std::cout, const std::string& _init = "" ) const;
            
            /**
             * Prints the clause resulting from the given vector of literals.
             * @param _clause The reference of the clause.
             * @param _withAssignment A flag indicating if true, that the assignments should be printed too.
             * @param _out The output stream where the answer should be printed.
             * @param _init The prefix of each printed line.
             */
            void printClause( const Minisat::vec<Minisat::Lit>&, bool _withAssignment = false, std::ostream& _out = std::cout, const std::string& _init = "" ) const;
            
            /**
             * Prints all given clauses.
             * @param _clauses The clauses to print.
             * @param _name The name of the clauses to print. (e.g. learnts, clauses, ..)
             * @param _out The output stream where the answer should be printed.
             * @param _init The prefix of each printed line.
             * @param _from The position of the first clause to print within the given vector of clauses.
             * @param _withAssignment A flag indicating if true, that the assignments should be printed too.
             */
            void printClauses( const Minisat::vec<Minisat::CRef>& _clauses, const std::string _name, std::ostream& _out = std::cout, const std::string _init = "", int = 0, bool _withAssignment = false ) const;
            
            /**
             * Prints the decisions the SAT solver has made.
             * @param _out  The output stream where the answer should be printed.
             * @param _init The line initiation.
             */
            void printDecisions( std::ostream& _out = std::cout, std::string _init = "" ) const;

            /**
             * Prints the propagated lemmas for each variables which influence its value.
             * @param _out  The output stream where the answer should be printed.
             * @param _init The line initiation.
             */
            void printPropagatedLemmas( std::ostream& _out = std::cout, std::string _init = "" ) const;

            /**
             * Collects the taken statistics.
             */
            void collectStats();

        private:
            // Problem specification:
            
            /**
             * Creates a new SAT variable in the solver. If 'decision' is cleared, variable will not be
             * used as a decision variable (NOTE! This has effects on the meaning of a SATISFIABLE result).
             * @param polarity A flag, which is true, if the variable preferably is assigned to false.
             * @param dvar A flag, which is true, if the variable to create needs to considered in the solving.
             * @param _activity The initial activity of the variable to create.
             * @param _tseitinShadowed A flag, which is true, if the variable to create is a sub-formula of a formula represented by a Tseitin variable.
             * @return The created Minisat variable.
             */
            Minisat::Var newVar( bool polarity = true, bool dvar = true, double _activity = 0 );

            // Solving:
            
            /**
             * Removes already satisfied clauses and performs simplifications on all clauses.
             */
            void simplify();
            
            /**
             * Adds the clause of the given type with the given literals to the clauses managed by Minisat.
             * @param _clause The clause to add.
             * @param _type The type of the clause (NORMAL_CLAUSE, DEDUCTED_CLAUSE or CONFLICT_CLAUSE).
             * @return  true, if a clause has been added;
             *          false, otherwise.
             */
            bool addClause( const Minisat::vec<Minisat::Lit>& _clause, unsigned _type = 0 );
            
            /**
             * Moves two literals which are not assigned to false to the beginning of the clause.
             * If only one literal is not assigned to false, it is moved to the beginning.
             * If all literals are false, the first literal is one of the literals with the highest decision level.
             * If all literals are false but the first one, the second literal has the highest decision level.
             * @param _clause The clause in which the literals shall be reordered.
             */
            void arrangeForWatches( Minisat::Clause& _clause );
            
            void removeLiteralOrigin( Minisat::Lit _litToRemove, const FormulaT& _origin );
            
            /**
             * @return FALSE means solver is in a conflicting state
             */
            inline bool okay() const
            {
                return ok;
            }

            // Variable mode:
            
            /**
             * Declare which polarity the decision heuristic should use for a variable. Requires mode 'polarity_user'.
             * @param v The variable to set the polarity for.
             * @param b true, if the variables should be preferably assigned to false.
             */
            inline void setPolarity( Minisat::Var v, bool b )
            {
                polarity[v] = b;
            }
            
            /**
             * Declare if a variable should be eligible for selection in the decision heuristic.
             * @param v The variable to change the eligibility for selection in the decision heuristic.
             * @param b true, if the variable should be eligible for selection in the decision heuristic.
             */
            inline void setDecisionVar( Minisat::Var v, bool b )
            {
                if( b &&!decision[v] )
                    dec_vars++;
                else if( !b && decision[v] )
                    dec_vars--;
                decision[v] = b;
                insertVarOrder( v );
            }

            // Read state:
            
            /**
             * @param x The variable to get its value for.
             * @return The current value of a variable.
             */
            inline Minisat::lbool value( Minisat::Var x ) const
            {
                return assigns[x];
            }
            
            /**
             * @param p The literal to get its value for.
             * @return The current value of a literal.
             */
            inline Minisat::lbool value( Minisat::Lit p ) const
            {
                return assigns[Minisat::var( p )] ^ Minisat::sign( p );
            }
            
            /**
             * @return The current number of assigned literals.
             */
            inline int nAssigns() const
            {
                return trail.size();
            }
            
            /**
             * @return The current number of original clauses.
             */
            inline int nClauses() const
            {
                return clauses.size();
            }
            
            /**
             * @return The current number of learned clauses.
             */
            inline int nLearnts() const
            {
                return learnts.size();
            }
            
            /**
             * @return The current number of variables.
             */
            inline int nVars() const
            {
                return vardata.size();
            }
            
            /**
             * @return [Minisat related code]
             */
            inline int nFreeVars() const
            {
                return (int)dec_vars - (trail_lim.size() == 0 ? trail.size() : trail_lim[0]);
            }

            // Resource constraints:
            
            /**
             * [Minisat related code]
             * @param x [Minisat related code]
             */
            inline void setConfBudget( int64_t x )
            {
                conflict_budget = (int64_t)conflicts + x;
            }
            
            /**
             * [Minisat related code]
             * @param x [Minisat related code]
             */
            inline void setPropBudget( int64_t x )
            {
                propagation_budget = (int64_t)propagations + x;
            }
            
            /**
             * [Minisat related code]
             */
            inline void budgetOff()
            {
                conflict_budget = propagation_budget = -1;
            }
            
            /**
             * Trigger a (potentially asynchronous) interruption of the solver.
             */
            inline void interrupt()
            {
                asynch_interrupt = true;
            }
            
            /**
             * Clear interrupt indicator flag.
             */
            inline void clearInterrupt()
            {
                asynch_interrupt = false;
            }

            // Memory management:
            
            /**
             * [Minisat related code]
             */
            void garbageCollect();
            
            /**
             * [Minisat related code]
             * @param gf [Minisat related code]
             */
            inline void checkGarbage( double gf )
            {
                if( ca.wasted() > ca.size() * gf )
                    garbageCollect();
            }
            
            /**
             * [Minisat related code]
             */
            void checkGarbage( void )
            {
                return checkGarbage( garbage_frac );
            }
            
            /**
             * [Minisat related code]
             * @param cout [Minisat related code]
             * @param [Minisat related code]
             */
            void printSatState( std::ostream& = std::cout, const std::string = "" );

            // Main internal methods:
            
            /**
             * Insert a variable in the decision order priority queue.
             * @param x [Minisat related code]
             */
            inline void insertVarOrder( Minisat::Var x )
            {
                if( !order_heap.inHeap( x ) && decision[x] )
                    order_heap.insert( x );
            }
            
            /**
             * [Minisat related code]
             */
            void decrementLearntSizeAdjustCnt();
            
            /**
             * @return The next decision variable meant to invoke a splitting..
             */
            Minisat::Var pickSplittingVar();
            
            /**
             * @return The next decision variable.
             */
            Minisat::Lit pickBranchLit();
            
            /**
             * @return The best decision variable under consideration of the decision heuristic.
             */
            Minisat::Lit bestBranchLit( bool _conflictFirst );
            
            /**
             * Begins a new decision level.
             */
            inline void newDecisionLevel()
            {
                trail_lim.push( trail.size() );
            }
            
            void decrementTseitinShadowOccurrences( signed _var )
            {
                unsigned& ntso = mNonTseitinShadowedOccurrences[_var];
                assert( ntso > 0 );
                --ntso;
                if( ntso == 0 )
                {
                    setDecisionVar( _var, false );
                }
            }
            
            void incrementTseitinShadowOccurrences( signed _var )
            {
                unsigned& ntso = mNonTseitinShadowedOccurrences[_var];
                if( ntso == 0 )
                {
                    setDecisionVar( _var, true );
                }
                ++ntso;
            }
            
            /**
             * Enqueue a literal. Assumes value of literal is undefined.
             * @param p The literal to enqueue. (The variable in the literal is set to true, if the literal is positive,
             *          and to false, if the literal is negative).s
             * @param from A reference to the clause, which implied this assignment.
             */
            void uncheckedEnqueue( Minisat::Lit p, Minisat::CRef from = Minisat::CRef_Undef );
            
            /**
             * Test if fact 'p' contradicts current state, enqueue otherwise.
             * NOTE: enqueue does not set the ok flag! (only public methods do)
             * @param p [Minisat related code]
             * @param from [Minisat related code]
             * @return [Minisat related code]
             */
            inline bool enqueue( Minisat::Lit p, Minisat::CRef from = Minisat::CRef_Undef )
            {
                return value( p ) != l_Undef ? value( p ) != l_False : (uncheckedEnqueue( p, from ), true);
            }
            
            /**
             * propagate : [void]  ->  [Clause*]
             *
             * Description:
             *   Propagates all enqueued facts. If a conflict arises, the conflicting clause is returned,
             *   otherwise CRef_Undef.
             *
             * Post-conditions:
             *   - the propagation queue is empty, even if there was a conflict.
             *
             * @return A reference to the conflicting clause, if a conflict has been detected.
             */
            Minisat::CRef propagate();
            
            /**
             * Revert to the state at given level (keeping all assignments at 'level' but not beyond).
             *
             * @param level The level to backtrack to.
             */
            void cancelUntil( int level, bool force = false );
            
            /**
             * Revert the variables assignment until a given level (keeping all assignments at 'level')
             *
             * @param level The level to backtrack to
             */
            void cancelAssignmentUntil( int level );

            /**
             *  analyze : (confl : Clause*) (out_learnt : vec<Lit>&) (out_btlevel : int&)  ->  [void]
             *
             *  Description:
             *    Analyze conflict and produce a reason clause.
             *
             *    Pre-conditions:
             *      - 'out_learnt' is assumed to be cleared.
             *      - Current decision level must be greater than root level.
             *
             *    Post-conditions:
             *      - 'out_learnt[0]' is the asserting literal at level 'out_btlevel'.
             *      - If out_learnt.size() > 1 then 'out_learnt[1]' has the greatest decision level of the
             *        rest of literals. There may be others from the same level though.
             *
             * @param confl A reference to the conflicting clause.
             * @param out_learnt The asserting clause derived by this method.
             * @param out_btlevel The level to backtrack to according the analysis of this method.
             */
            void analyze( Minisat::CRef confl, Minisat::vec<Minisat::Lit>& out_learnt, int& out_btlevel );
            
            
            /**
             * Check if 'p' can be removed. 'abstract_levels' is used to abort early if the algorithm is
             * visiting literals at levels that cannot be removed later.
             * @param p [Minisat related code]
             * @param abstract_levels [Minisat related code]
             * @return [Minisat related code]
             */
            bool litRedundant( Minisat::Lit p, uint32_t abstract_levels );
            
            bool existsUnassignedSplittingVar() const
            {
                for( signed v : mNewSplittingVars )
                {
                    if( value( v ) == l_Undef )
                        return true;
                }
                return false;
            }
            
            /**
             * Adds clauses representing the lemmas which should be added to this SATModule. This may provoke backtracking.
             * @return true, if any clause has been added.
             */
            bool processLemmas();
            
            /**
             * Adds the clauses representing all conflicts generated by all backends.
             * @return A reference to the clause representing the best infeasible subset.
             */
            Minisat::CRef learnTheoryConflict( bool& _foundConflictOfSizeOne );
            
            void adaptConflictEvaluation( size_t& _clauseEvaluation, Minisat::Lit _lit, bool _firstLiteral );
            
            /**
             * Propagate and check the consistency of the constraints, whose abstraction literals have been assigned to true.
             * @param _madeTheoryCall A flag which is set to true, if at least one theory call has been made within this method.
             * @return A reference to a conflicting clause, if a clause has been added.
             */
            Minisat::CRef propagateConsistently( bool& _madeTheoryCall, bool& _foundConflictOfSizeOne  );
            
            /**
             * Checks the received formula for consistency.
             * @return l_True,  if the received formula is satisfiable;
             *         l_False, if the received formula is not satisfiable;
             *         l_Undef, otherwise.
             */
            Minisat::lbool checkFormula();

            /**
             * search : (nof_conflicts : int) (params : const SearchParams&)  ->  [lbool]
             *
             *  Description:
             *    Search for a model the specified number of conflicts.
             *    NOTE! Use negative value for 'nof_conflicts' indicate infinity.
             *
             *  Output:
             *    'l_True' if a partial assignment that is consistent with respect to the clause set is found. If
             *    all variables are decision variables, this means that the clause set is satisfiable. 'l_False'
             *    if the clause set is unsatisfiable. 'l_Undef' if the bound on number of conflicts is reached.
             *
             * @param nof_conflicts The number of conflicts after which a restart is forced.
             * @return l_True, if the considered clauses are satisfiable;
             *         l_False, if the considered clauses are unsatisfiable;
             *         l_Undef, if it could not been detected whether the given set of clauses is satisfiable or not.
             */
            Minisat::lbool search( int nof_conflicts = 100 );

			/**
			 * Handles conflict
			 * @param conf conflict clause
			 * @param madeTheoryCall Was theory call made
			 * @return if return is not l_True, search can be aborted
             */
			Minisat::lbool handleConflict( Minisat::CRef conf, bool madeTheoryCall );
            
            void handleConflict( Minisat::CRef _confl );
            
            /**
             * reduceDB : ()  ->  [void]
             *
             * Description:
             *   Remove half of the learnt clauses, minus the clauses locked by the current assignment. Locked
             *   clauses are clauses that are reason to some assignment. Binary clauses are never removed.
             */
            void reduceDB();
            
            // Shrink 'cs' to contain only non-satisfied clauses.
            
            /**
             * Removes all satisfied clauses from the given vector of clauses, which should only be performed in decision level 0.
             * @param cs The vector of clauses wherein to remove all satisfied clauses.
             */
            void removeSatisfied( Minisat::vec<Minisat::CRef>& cs );
            
            /**
             * Removes all splitting variables, which are either assigned to true of false in decision level 0.
             */
            void removeAssignedSplittingVars();
            
            /**
             * [Minisat related code]
             */
            void rebuildOrderHeap();
            
            // Maintaining Variable/Clause activity:
            
            /**
             * @return The maximum of all activities of the occurring literals.
             */
            inline double maxActivity() const
            {
                double result = 0;
                for( int i = 0; i < activity.size(); ++i )
                {
                    if( result < activity[i] )
                        result = activity[i];
                }
                return result;
            }
            
            /**
             * Decay all variables with the specified factor. Implemented by increasing the 'bump' value instead.
             */
            inline void varDecayActivity()
            {
                var_inc *= (1 / var_decay);
            }
            
            /**
             * Increase a variable with the current 'bump' value.
             * @param v [Minisat related code]
             * @param inc [Minisat related code]
             */
            inline void varBumpActivity( Minisat::Var v, double inc )
            {
                if( (activity[v] += inc) > 1e100 )
                {
                    // Rescale:
                    for( int i = 0; i < nVars(); i++ )
                        activity[i] *= 1e-100;
                    var_inc *= 1e-100;
                }

                // Update order_heap with respect to new activity:
                if( order_heap.inHeap( v ) )
                    order_heap.decrease( v );
            }
            
            /**
             * Increase a variable with the current 'bump' value.
             * @param v [Minisat related code]
             */
            inline void varBumpActivity( Minisat::Var v )
            {
                varBumpActivity( v, var_inc );
            }
            
            /**
             * Decay all clauses with the specified factor. Implemented by increasing the 'bump' value instead.
             */
            inline void claDecayActivity()
            {
                cla_inc *= (1 / clause_decay);
            }
            
            /**
             * Increase a clause with the current 'bump' value.
             * @param c [Minisat related code]
             */
            inline void claBumpActivity( Minisat::Clause& c )
            {
                if( (c.activity() += (float)cla_inc) > 1e20 )
                {
                    if( !mReceivedFormulaPurelyPropositional )
                        mAllActivitiesChanged = true;
                    // Rescale:
                    for( int i = 0; i < learnts.size(); i++ )
                    {
                        ca[learnts[i]].activity() *= (float)1e-20;
                    }
                    cla_inc *= 1e-20;
                }
            }

            // Operations on clauses:
            
            /**
             * Attach a clause to watcher lists.
             * @param cr [Minisat related code]
             */
            void attachClause( Minisat::CRef cr );
            
            /**
             * Detach a clause to watcher lists.
             * @param cr [Minisat related code]
             * @param strict [Minisat related code]
             */
            void detachClause( Minisat::CRef cr, bool strict = false );
            
            /**
             * Detach and free a clause.
             * @param cr [Minisat related code]
             */
            void removeClause( Minisat::CRef cr );
            
            /**
             * @param c [Minisat related code]
             * @return TRUE if a clause is a reason for some implication in the current state.
             */
            inline bool locked( const Minisat::Clause& c ) const
            {
                return value( c[0] ) == l_True && reason( Minisat::var( c[0] ) ) != Minisat::CRef_Undef && ca.lea( reason( Minisat::var( c[0] ) ) ) == &c;
            }
            
            /**
             * @param c [Minisat related code]
             * @return TRUE if a clause is satisfied in the current state.
             */
            bool satisfied( const Minisat::Clause& c ) const;

            /**
             * [Minisat related code]
             * @param x [Minisat related code]
             * @param map [Minisat related code]
             * @param max [Minisat related code]
             * @return [Minisat related code]
             */
            static Minisat::Var mapVar( Minisat::Var x, Minisat::vec<Minisat::Var>& map, Minisat::Var& max );
            
            /**
             * Finite subsequences of the Luby-sequence:
             *
             * 0: 1
             * 1: 1 1 2
             * 2: 1 1 2 1 1 2 4
             * 3: 1 1 2 1 1 2 4 1 1 2 1 1 2 4 8
             * ...
             *
             * @param y
             * @param x
             *
             * @return
             */
            static double luby( double y, int x );
            
            /**
             * [Minisat related code]
             * @param to [Minisat related code]
             */
            void relocAll( Minisat::ClauseAllocator& to );

            // Misc:
            
            /**
             * @return The current decision level.
             */
            inline int decisionLevel() const
            {
                return trail_lim.size();
            }
            
            /**
             * Used to represent an abstraction of sets of decision levels.
             * @param x [Minisat related code]
             * @return [Minisat related code]
             */
            inline uint32_t abstractLevel( Minisat::Var x ) const
            {
                return 1 << (level( x ) & 31);
            }
            
            /**
             * @param x The variable to get the reason for it's assignment.
             * @return A reference to the clause, which implied the current assignment of this variable.
             *         It is not defined, if the assignment of the variable follows from a clause of size 0
             *         or if the variable is unassigned.
             */
            Minisat::CRef reason( Minisat::Var x ) const
            {
                return vardata[x].reason;
            }
            
            /**
             * @param x The variable for which we to get the level in which it has been assigned to a value.
             * @return The level in which the variable has been assigned, if it is not unassigned.
             */
            int level( Minisat::Var x ) const
            {
                return vardata[x].level;
            }
            
            /**
             * @param _clause The clause to get the highest decision level in which assigned one of its literals has been assigned. 
             * @return The highest decision level which assigned a literal of the given clause.
             */
            int level( const Minisat::vec< Minisat::Lit >& ) const;
            
            /**
             * @return An estimation of the progress the SAT solver has been made, depending on how many assignments have been excluded
             *         and how many assignments are in general possible. The calculated value is between 0 and 1.
             */
            double progressEstimate() const;
            
            /**
             * @return [Minisat related code]
             */
            inline bool withinBudget() const
            {
                return !asynch_interrupt && (conflict_budget < 0 || conflicts < (uint64_t)conflict_budget)
                       && (propagation_budget < 0 || propagations < (uint64_t)propagation_budget);
            }

            // Static helpers:

            /**
             * @param seed [Minisat related code]
             * @return A random float 0 <= x < 1. Seed must never be 0.
             */
            static inline double drand( double& seed )
            {
                seed *= 1389796;
                int q = (int)(seed / 2147483647);
                seed -= (double)q * 2147483647;
                return seed / 2147483647;
            }

            /**
             * @param seed [Minisat related code]
             * @param size [Minisat related code]
             * @return A random integer 0 <= x < size. Seed must never be 0.
             */
            static inline int irand( double& seed, int size )
            {
                return (int)(drand( seed ) * size);
            }
            
            Minisat::Lit addClauses( const FormulaT& _formula, unsigned _type, bool _outermost = true, const FormulaT& _original = FormulaT( carl::FormulaType::TRUE ) );
            void addXorClauses( const Minisat::vec<Minisat::Lit>& _literals, const Minisat::vec<Minisat::Lit>& _negLiterals, int _from, bool _numOfNegatedLitsEven, unsigned _type, Minisat::vec<Minisat::Lit>& _clause );
            
            /**
             * Stores the given splitting to the set of learned clauses
             * @param _splitting The splitting to stores in the learned clauses.
             */
            void addSplitting( const Splitting& _splitting );
            
            /**
             * Creates or simply returns the literal belonging to the formula being the first argument. 
             * @param _formula The formula to get the literal for.
             * @param _origin The origin of the formula to get the literal for.
             * @param _decisionRelevant true, if the variable of the literal needs to be involved in the decision process of the SAT solving.
             * @return The corresponding literal.
             */
            Minisat::Lit getLiteral( const FormulaT& _formula, const FormulaT& _origin, bool _decisionRelevant = true );
            
            /**
             * Adapts the passed formula according to the current assignment within the SAT solver.
             * @return  true,   if the passed formula has been changed;
             *          false,  otherwise.
             */
            void adaptPassedFormula();
            
            /**
             * Adapts the passed formula according to the given abstraction information.
             * @param _abstr The information of a Boolean abstraction of a constraint (contains no 
             *               information, if the Boolean does not correspond to a constraint's abstraction).
             */
            void adaptPassedFormula( Abstraction& _abstr );
<<<<<<< HEAD
            
            /**
             * @return true, if the passed formula coincides with the constraints whose abstractions (literals)
             *               are assigned to true.
             */
            bool passedFormulaCorrect() const;

			/**
			 * Updates the model, if the solver has detected the consistency of the received formula, beforehand.
			 * @param model The model to update with the current assignment
			 * @param only_relevant_variables If true, only variables in mRelevantVariables are part of the model
			 */
			void updateModel( Model& model, bool only_relevant_variables = false ) const;
=======
>>>>>>> fae43a19
    };
}    // namespace smtrat<|MERGE_RESOLUTION|>--- conflicted
+++ resolved
@@ -227,7 +227,6 @@
             /// Maps the clauses in the received formula to the corresponding Minisat clause.
             typedef carl::FastMap<FormulaT, std::vector<Minisat::CRef>> FormulaClausesMap;
             
-<<<<<<< HEAD
             /// Maps the clauses in Minisat to the corresponding received formula.
             typedef std::map<Minisat::CRef, FormulaT> ClauseFormulaMap;
 
@@ -239,9 +238,9 @@
             
             /// A set of vectors of integer representing a set of clauses.
             typedef std::set<std::vector<int>> ClauseSet;
-=======
+            
+            ///
             typedef carl::FastMap<signed,std::unordered_set<signed>> TseitinVarShadows;
->>>>>>> fae43a19
 
             /// [Minisat related code]
             static inline VarData mkVarData( Minisat::CRef cr, int l )
@@ -371,15 +370,12 @@
             // Module related members.
             /// A flag, which is set to true, if anything has been changed in the passed formula between now and the last consistency check.
             bool mChangedPassedFormula;
-<<<<<<< HEAD
 			/// A flag, which is set to true, if all satisfying assignments should be computed.
 			bool mComputeAllSAT;
-=======
             ///
             bool mFullCheck;
             ///
             bool mMinimize;
->>>>>>> fae43a19
             /**
              * Stores gained information about the current assignment's consistency. If we know from the last consistency check, whether the
              * current assignment is consistent, this member is True, if we know that it is inconsistent it is False, otherwise Unknown.
@@ -410,21 +406,17 @@
             ///
             carl::FastMap<FormulaT, Minisat::Lit> mFormulaAssumptionMap;
             /// Maps the clauses in the received formula to the corresponding Minisat clause.
-<<<<<<< HEAD
-            FormulaClauseMap mFormulaClauseMap;
+            FormulaClausesMap mFormulaClausesMap;
             /// Maps the Minisat clauses to the corresponding received formula.
             ClauseFormulaMap mClauseFormulaMap;
             /// If problem is unsatisfiable (possibly under assumptions), this vector represent the final conflict clause expressed in the assumptions.
             ClauseSet mLearntDeductions;
-=======
-            FormulaClausesMap mFormulaClausesMap;
             ///
             carl::FastMap<Minisat::CRef,ClauseInformation> mClauseInformation;
             ///
             std::unordered_map<int,std::unordered_set<Minisat::CRef>> mLiteralClausesMap;
             ///
             size_t mNumberOfSatisfiedClauses;
->>>>>>> fae43a19
             /// Stores all Literals for which the abstraction information might be changed.
             std::vector<signed> mChangedBooleans;
             /// Is true, if we have to communicate all activities to the backends. (This might be the case after rescaling the activities.)
@@ -1051,12 +1043,10 @@
 			/**
 			 * Handles conflict
 			 * @param conf conflict clause
-			 * @param madeTheoryCall Was theory call made
 			 * @return if return is not l_True, search can be aborted
              */
-			Minisat::lbool handleConflict( Minisat::CRef conf, bool madeTheoryCall );
-            
             void handleConflict( Minisat::CRef _confl );
+//            Minisat::lbool handleConflict( Minisat::CRef conf, bool madeTheoryCall );
             
             /**
              * reduceDB : ()  ->  [void]
@@ -1348,13 +1338,6 @@
              *               information, if the Boolean does not correspond to a constraint's abstraction).
              */
             void adaptPassedFormula( Abstraction& _abstr );
-<<<<<<< HEAD
-            
-            /**
-             * @return true, if the passed formula coincides with the constraints whose abstractions (literals)
-             *               are assigned to true.
-             */
-            bool passedFormulaCorrect() const;
 
 			/**
 			 * Updates the model, if the solver has detected the consistency of the received formula, beforehand.
@@ -1362,7 +1345,5 @@
 			 * @param only_relevant_variables If true, only variables in mRelevantVariables are part of the model
 			 */
 			void updateModel( Model& model, bool only_relevant_variables = false ) const;
-=======
->>>>>>> fae43a19
     };
 }    // namespace smtrat