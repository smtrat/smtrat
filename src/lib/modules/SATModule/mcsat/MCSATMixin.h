--- conflicted
+++ resolved
@@ -265,20 +265,6 @@
 			SMTRAT_LOG_TRACE("smtrat.sat.mcsat", f << " has no variable, thus on level 0");
 			return 0;
 		}
-<<<<<<< HEAD
-		/*
-		for (std::size_t lvl = level(); lvl > 0; lvl--) {
-			if (variable(lvl) == carl::Variable::NO_VARIABLE) continue;
-			if (vars.count(variable(lvl)) > 0) {
-				SMTRAT_LOG_TRACE("smtrat.sat.mcsat", f << " is univariate in " << variable(lvl));
-				return lvl;
-			}
-		}
-		SMTRAT_LOG_TRACE("smtrat.sat.mcsat", f << " contains undecided variables.");
-		return std::numeric_limits<std::size_t>::max();*/
-
-		// use this method, otherwise some constraint don't evaluate to Undef after backtracking
-=======
 		
 		//for (std::size_t lvl = level(); lvl > 0; lvl--) {
 		//	if (variable(lvl) == carl::Variable::NO_VARIABLE) continue;
@@ -290,7 +276,6 @@
 		//SMTRAT_LOG_TRACE("smtrat.sat.mcsat", f << " contains undecided variables.");
 		//return std::numeric_limits<std::size_t>::max();
 	
->>>>>>> 9d568eda
 		Model m = model();
 		if (!carl::model::evaluate(f, m).isBool()) {
 			SMTRAT_LOG_TRACE("smtrat.sat.mcsat", f << " is undecided.");
