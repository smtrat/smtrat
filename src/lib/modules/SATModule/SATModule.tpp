/*
 * **************************************************************************************[Solver.cc]
 * Copyright (c) 2003-2006, Niklas Een, Niklas Sorensson
 * Copyright (c) 2007-2010, Niklas Sorensson
 *
 * Permission is hereby granted, free of charge, to any person obtaining a copy of this software and
 * associated documentation files (the "Software"), to deal in the Software without restriction,
 * including without limitation the rights to use, copy, modify, merge, publish, distribute,
 * sublicense, and/or sell copies of the Software, and to permit persons to whom the Software is
 * furnished to do so, subject to the following conditions:
 *
 * The above copyright notice and this permission notice shall be included in all copies or
 * substantial portions of the Software.
 *
 * THE SOFTWARE IS PROVIDED "AS IS", WITHOUT WARRANTY OF ANY KIND, EXPRESS OR IMPLIED, INCLUDING BUT
 * NOT LIMITED TO THE WARRANTIES OF MERCHANTABILITY, FITNESS FOR A PARTICULAR PURPOSE AND
 * NONINFRINGEMENT. IN NO EVENT SHALL THE AUTHORS OR COPYRIGHT HOLDERS BE LIABLE FOR ANY CLAIM,
 * DAMAGES OR OTHER LIABILITY, WHETHER IN AN ACTION OF CONTRACT, TORT OR OTHERWISE, ARISING FROM, OUT
 * OF OR IN CONNECTION WITH THE SOFTWARE OR THE USE OR OTHER DEALINGS IN THE SOFTWARE.
 */
/**
 * @file SATModule.tpp
 * @author Florian Corzilius <corzilius@cs.rwth-aachen.de>
 * @since 2012-01-18
 * @version 2014-10-02
 */

#include "SATModule.h"
#include <iomanip>

//#define DEBUG_SATMODULE
//#define DEBUG_SATMODULE_THEORY_PROPAGATION
//#define DEBUG_SATMODULE_DECISION_HEURISTIC
//#define DEBUG_SAT_APPLY_VALID_SUBS
//#define DEBUG_SAT_REPLACE_VARIABLE
//#define SATMODULE_WITH_CALL_NUMBER
//#define WITH_PROGRESS_ESTIMATION

using namespace Minisat;

namespace smtrat
{
    // Options:
    static const char*  _cat = "CORE";
    static DoubleOption opt_var_decay( _cat, "var-decay", "The variable activity decay factor", 0.95, DoubleRange( 0, false, 1, false ) );
    static DoubleOption opt_clause_decay( _cat, "cla-decay", "The clause activity decay factor", 0.999, DoubleRange( 0, false, 1, false ) );
    static DoubleOption opt_random_var_freq( _cat, "rnd-freq", "The frequency with which the decision heuristic tries to choose a random variable",
                                             0, DoubleRange( 0, true, 1, true ) );
    static DoubleOption opt_random_seed( _cat, "rnd-seed", "Used by the random variable selection", 91648253,
                                         DoubleRange( 0, false, HUGE_VAL, false ) );
    static IntOption    opt_ccmin_mode( _cat, "ccmin-mode", "Controls conflict clause minimization (0=none, 1=basic, 2=deep)", 2, IntRange( 0, 2 ) );
    static IntOption    opt_phase_saving( _cat, "phase-saving", "Controls the level of phase saving (0=none, 1=limited, 2=full)", 2, IntRange( 0, 2 ) );
    static BoolOption   opt_rnd_init_act( _cat, "rnd-init", "Randomize the initial activity", false );
    static BoolOption   opt_luby_restart( _cat, "luby", "Use the Luby restart sequence", true );
    static IntOption    opt_restart_first( _cat, "rfirst", "The base restart interval", 100, IntRange( 1, INT32_MAX ) );
    static DoubleOption opt_restart_inc( _cat, "rinc", "Restart interval increase factor", 2, DoubleRange( 1, false, HUGE_VAL, false ) );
    static DoubleOption opt_garbage_frac( _cat, "gc-frac", "The fraction of wasted memory allowed before a garbage collection is triggered", 0.20,
                                          DoubleRange( 0, false, HUGE_VAL, false ) );

    template<class Settings>
    SATModule<Settings>::SATModule( ModuleType _type, const ModuleInput* _formula, RuntimeSettings*, Conditionals& _foundAnswer, Manager* const _manager ):
        Module( _type, _formula, _foundAnswer, _manager ),
        // Parameters (user settable):
        verbosity( 0 ),
        var_decay( opt_var_decay ),
        clause_decay( opt_clause_decay ),
        random_var_freq( opt_random_var_freq ),
        random_seed( opt_random_seed ),
        luby_restart( opt_luby_restart ),
        ccmin_mode( opt_ccmin_mode ),
        phase_saving( opt_phase_saving ),
        rnd_pol( false ),
        rnd_init_act( opt_rnd_init_act ),
        garbage_frac( opt_garbage_frac ),
        restart_first( opt_restart_first ),
        restart_inc( opt_restart_inc ),
        // Parameters (the rest):
        learntsize_factor( (double)1 / (double)3 ),
        learntsize_inc( 1.1 ),
        // Parameters (experimental):
        learntsize_adjust_start_confl( 100 ),
        learntsize_adjust_inc( 1.5 ),
        // Statistics: (formerly in 'SolverStats')
        solves( 0 ),
        starts( 0 ),
        decisions( 0 ),
        rnd_decisions( 0 ),
        propagations( 0 ),
        conflicts( 0 ),
        dec_vars( 0 ),
        clauses_literals( 0 ),
        learnts_literals( 0 ),
        max_literals( 0 ),
        tot_literals( 0 ),
        ok( true ),
        cla_inc( 1 ),
        var_inc( 1 ),
        watches( WatcherDeleted( ca ) ),
        qhead( 0 ),
        simpDB_assigns( -1 ),
        simpDB_props( 0 ),
        order_heap( VarOrderLt( activity ) ),
        progress_estimate( 0 ),
        remove_satisfied( true ),
        // Resource constraints:
        conflict_budget( -1 ),
        propagation_budget( -1 ),
        asynch_interrupt( false ),
        mChangedPassedFormula( false ),
		mComputeAllSAT( false ),
        mCurrentAssignmentConsistent( True ),
        mSatisfiedClauses( 0 ),
        mNumberOfFullLazyCalls( 0 ),
        mCurr_Restarts( 0 ),
        mNumberOfTheoryCalls( 0 ),
        mConstraintLiteralMap(),
        mBooleanVarMap(),
        mMinisatVarMap(),
        mFormulaAssumptionMap(),
        mFormulaClauseMap(),
        mClauseFormulaMap(),
        mLearntDeductions(),
        mChangedBooleans(),
        mAllActivitiesChanged( false ),
        mChangedActivities(),
        mVarOccurrences(),
        mVarClausesMap(),
        mVarReplacements(),
        mSplittingVars(),
        mOldSplittingVars(),
        mNewSplittingVars(),
        mPropagatedLemmas(),
		mRelevantVariables(),
        mNonTseitinShadowedOccurrences(),
        mTseitinVarShadows()
    {
        #ifdef SMTRAT_DEVOPTION_Statistics
        stringstream s;
        s << moduleName( type() ) << "_" << id();
        mpStatistics = new SATModuleStatistics( s.str() );
        #endif
    }

    template<class Settings>
    SATModule<Settings>::~SATModule()
    {
        while( mBooleanConstraintMap.size() > 0 )
        {
            Abstraction*& abstrAToDel = mBooleanConstraintMap.last().first;
            Abstraction*& abstrBToDel = mBooleanConstraintMap.last().second;
            mBooleanConstraintMap.pop();
            if( abstrAToDel != nullptr )
            {
                assert( abstrBToDel != nullptr );
                delete abstrAToDel;
                delete abstrBToDel;
                abstrAToDel = nullptr;
                abstrBToDel = nullptr;
            }
        }
        #ifdef SMTRAT_DEVOPTION_Statistics
        delete mpStatistics;
        #endif
    }

    template<class Settings>
    bool SATModule<Settings>::addCore( ModuleInput::const_iterator _subformula )
    {
		SMTRAT_LOG_TRACE("smtrat.sat", "Add: " << _subformula->formula());
        if( _subformula->formula().isFalse() )
        {
            return false;
        }
        else if( !_subformula->formula().isTrue() )
        {
            if( _subformula->formula().propertyHolds( carl::PROP_IS_A_LITERAL ) )
            {
                assumptions.push( getLiteral( _subformula->formula(), _subformula->formula() ) );
                assert( mFormulaAssumptionMap.find( _subformula->formula() ) == mFormulaAssumptionMap.end() );
                mFormulaAssumptionMap.emplace( _subformula->formula(), assumptions.last() );
            }
            else if( _subformula->formula().propertyHolds( carl::PROP_IS_A_CLAUSE ) )
            {
                if (mFormulaClauseMap.find( _subformula->formula() ) == mFormulaClauseMap.end())
                {
                    CRef cl = addClause( _subformula->formula(), NORMAL_CLAUSE );
                    mFormulaClauseMap[_subformula->formula()] = cl;
					mClauseFormulaMap[cl] = _subformula->formula();
					if (Settings::formula_guided_decision_heuristic && _subformula->formula().isTseitinClause())
                    {
                        assert( cl != CRef_Undef );
                        assert( _subformula->formula().getType() == carl::FormulaType::OR );
                        const FormulaT& lastLit = *_subformula->formula().subformulas().rbegin();
                        const FormulaT& tseitinVar = lastLit.getType() == carl::FormulaType::NOT ? lastLit.subformula() : lastLit;
                        assert( tseitinVar.getType() == carl::FormulaType::BOOL );
                        Minisat::Var v = mBooleanVarMap[tseitinVar.boolean()];
                        auto iter = mTseitinVarShadows.find( (signed)v );
                        if( iter == mTseitinVarShadows.end() )
                        {
                            #ifdef SMTRAT_DEVOPTION_Statistics
                            ++mpStatistics->rNrTseitinVariables();
                            #endif
                            iter = mTseitinVarShadows.emplace( (signed)v, std::move(std::set<signed>()) ).first;
                        }
                        Clause& cla = ca[cl];
                        for( int i = 0; i < cla.size(); ++i )
                        {
                            if( var(cla[i]) != v )
                                iter->second.insert( var(cla[i]) );
                        }
                    }
                }
            }

			if (Settings::compute_propagated_lemmas && decisionLevel() == 0)
			{
				if (_subformula->formula().propertyHolds(carl::PROP_IS_A_LITERAL) && _subformula->formula().propertyHolds(carl::PROP_CONTAINS_BOOLEAN))
				{
					// Add literal from unary clause to lemmas
					carl::Variables vars;
					_subformula->formula().booleanVars(vars);
					assert(vars.size() == 1);
					// Get corresponding Minisat variable
					BooleanVarMap::const_iterator itVar = mBooleanVarMap.find(*vars.begin());
					assert(itVar != mBooleanVarMap.end());
					Minisat::Var var = itVar->second;
					// Insert new propagated lemma
					mPropagatedLemmas[var].push_back(_subformula->formula());
					SMTRAT_LOG_TRACE("smtrat.sat", "Inserted propagated lemma for " << *vars.begin() << ": " << _subformula->formula());
				}
			}

        }
        if( !ok )
            updateInfeasibleSubset();
        return ok;
    }

    template<class Settings>
    void SATModule<Settings>::removeCore( ModuleInput::const_iterator _subformula )
    {
        if( _subformula->formula().propertyHolds( carl::PROP_IS_A_LITERAL ) )
        {
            cancelUntil(0);
            auto iter = mFormulaAssumptionMap.find( _subformula->formula() );
            assert( iter != mFormulaAssumptionMap.end() );
            int i = 0;
            while( assumptions[i] != iter->second ) ++i;
            while( i < assumptions.size() - 1 )
            {
                assumptions[i] = assumptions[i+1];
                ++i;
            }
        }
        else if( _subformula->formula().propertyHolds( carl::PROP_IS_A_CLAUSE ) )
        {
            FormulaClauseMap::iterator iter = mFormulaClauseMap.find( _subformula->formula() );
            if( iter != mFormulaClauseMap.end() )
            {
                if( iter->second != CRef_Undef )
                {
                    Clause& c = ca[iter->second];
                    if( value( c[1] ) != l_Undef )
                    {
                        int lev = level( var( c[1] ) );
                        cancelUntil( lev );
                    }
                    if( Settings::formula_guided_decision_heuristic )
                    {
                        assert( _subformula->formula().getType() == carl::FormulaType::OR );
                        if( !_subformula->formula().isTseitinClause() )
                        {
                            for( int i = 0; i < c.size(); ++i )
                            {
                                decrementTseitinShadowOccurrences(var(c[i]));
                            }
                        }
                    }
                    removeClause( iter->second );
                }
            }
        }
    }

    template<class Settings>
    double SATModule<Settings>::luby( double y, int x )
    {
        // Find the finite subsequence that contains index 'x', and the
        // size of that subsequence:
        int size, seq;
        for( size = 1, seq = 0; size < x + 1; seq++, size = 2 * size + 1 );

        while( size - 1 != x )
        {
            size = (size - 1) >> 1;
            seq--;
            x = x % size;
        }

        return pow( y, seq );
    }
    
    template<class Settings>
    Answer SATModule<Settings>::checkCore( bool _full )
    {
		SMTRAT_LOG_TRACE("smtrat.sat", "");
        #ifdef SMTRAT_DEVOPTION_Statistics
        mpStatistics->rNrTotalVariablesBefore() = (size_t) nVars();
        mpStatistics->rNrClauses() = (size_t) nClauses();
        #endif
        if( carl::PROP_IS_IN_CNF <= rReceivedFormula().properties() )
        {
            budgetOff();
//            assumptions.clear();
            Module::init();
            processLemmas();

            ++solves;
            // compared to original minisat we add the number of clauses with size 1 (nAssigns()) and learnts, we got after init()
            max_learnts = (nAssigns() + nClauses() + nLearnts() ) * learntsize_factor;
            learntsize_adjust_confl = learntsize_adjust_start_confl;
            learntsize_adjust_cnt = (int)learntsize_adjust_confl;
            
            if( !ok )
            {
                updateInfeasibleSubset();
                #ifdef SMTRAT_DEVOPTION_Statistics
                collectStats();
                #endif
                return False;
            }

            lbool result = checkFormula();
			#ifdef DEBUG_SATMODULE
            printCurrentAssignment();
			#endif

            //TODO Matthias: finish
            if ( Settings::find_all_dependent_variables )
            {
				SMTRAT_LOG_TRACE("smtrat.sat", "Find all dependent variables");
                assert( result == l_True );

                // Initialize set of all variables which are not tested yet for positive assignment
                std::set<Minisat::Var> testVarsPositive;
                Minisat::Var testCandidate;
                for ( BooleanVarMap::const_iterator iter = mBooleanVarMap.begin(); iter != mBooleanVarMap.end(); ++iter )
                {
                    testVarsPositive.insert( iter->second );
                }

                while ( !testVarsPositive.empty() )
                {
                    for( int pos = 0; pos < assigns.size(); ++pos )
                    {
                        if ( assigns[ pos ] == l_True )
                        {
                            testVarsPositive.erase( pos );
                        }
                    }

                    // Reset the state until level 0
                    cancelAssignmentUntil( 0 );
                    qhead = trail_lim[0];
                    trail.shrink( trail.size() - trail_lim[0] );
                    trail_lim.shrink( trail_lim.size() - 0 );
                    ok = true;
                    mPropagatedLemmas.clear();

                    if ( testVarsPositive.empty() )
                    {
                        break;
                    }

                    // Set new positive assignment
                    // TODO matthias: ignore Tseitin variables
                    testCandidate = *testVarsPositive.begin();
                    SMTRAT_LOG_DEBUG("smtrat.sat", "Test candidate: " << mMinisatVarMap.at( testCandidate ));
                    Lit nextLit = mkLit( testCandidate, false );
                    assert( assumptions.size() <= 1 );
                    assumptions.clear();
                    assumptions.push( nextLit );

                    // Check again
                    result = checkFormula();
                    if ( result == l_False )
                    {
						SMTRAT_LOG_DEBUG("smtrat.sat", "Unsat with variable: " << mMinisatVarMap.at( testCandidate ));
                        testVarsPositive.erase( testCandidate );
                        //Construct lemma via infeasible subset
                        updateInfeasibleSubset();
                        FormulaT negation = FormulaT( carl::FormulaType::NOT, mMinisatVarMap.at( testCandidate) );
                        FormulaT infeasibleSubset = FormulaT( carl::FormulaType::AND, infeasibleSubsets()[0] );
                        FormulaT lemma = FormulaT( carl::FormulaType::IMPLIES, infeasibleSubset, negation );
						SMTRAT_LOG_DEBUG("smtrat.sat", "Add propagated lemma: " << lemma);
						addDeduction(lemma);
                    }
                    else if ( result == l_True )
                    {
                        SMTRAT_LOG_DEBUG("smtrat.sat", "Sat with variable: " << mMinisatVarMap.at( testCandidate ));
						#ifdef DEBUG_SATMODULE
						printCurrentAssignment();
                        #endif
                    }
					else
					{
						SMTRAT_LOG_TRACE("smtrat.sat", "Unknown with variable: " << mMinisatVarMap.at( testCandidate ));
					}
                }
				// Avoid returning l_False from last call
				return True;
            }
            if( !Settings::stop_search_after_first_unknown )
            {
                unknown_excludes.clear();
            }
            cancelUntil(0);
            learnts.clear();
            #ifdef SATMODULE_WITH_CALL_NUMBER
            cout << endl << endl;
            #endif
            if( result == l_True )
            {
                #ifdef SMTRAT_DEVOPTION_Statistics
                collectStats();
                #endif
                return True;
            }
            else if( result == l_False )
            {
                ok = false;
                updateInfeasibleSubset();
                #ifdef SMTRAT_DEVOPTION_Statistics
                collectStats();
                #endif
                return False;
            }
            else
            {
                #ifdef SMTRAT_DEVOPTION_Statistics
                collectStats();
                #endif
                return Unknown;
            }
        }
        else
        {
            return Unknown;
        }
    }

    template<class Settings>
    Minisat::lbool SATModule<Settings>::checkFormula()
    {
        if( Settings::use_restarts )
        {
            mCurr_Restarts = 0;
            int current_restarts = -1;
            lbool result = l_Undef;
            while( current_restarts < mCurr_Restarts )
            {
                current_restarts = mCurr_Restarts;
                double rest_base = luby_restart ? luby( restart_inc, mCurr_Restarts ) : pow( restart_inc, mCurr_Restarts );
                result = search( (int)rest_base * restart_first );
                // if( !withinBudget() ) break;
            }
            return result;
        }
        else
        {
            return search();
        }
    }

    template<class Settings>
    void SATModule<Settings>::updateModel() const
    {
        clearModel();
        if( solverState() == True )
        {
            for( BooleanVarMap::const_iterator bVar = mBooleanVarMap.begin(); bVar != mBooleanVarMap.end(); ++bVar )
            {
                ModelValue assignment = assigns[bVar->second] == l_True;
                mModel.insert(std::make_pair(bVar->first, assignment));
            }
            Module::getBackendsModel();
            for( auto varReplacement = mVarReplacements.begin(); varReplacement != mVarReplacements.end(); ++varReplacement )
            {
                mModel[varReplacement->first] = varReplacement->second;
            }
        }
    }

	template<class Settings>
    void SATModule<Settings>::updateModel( Model& model, bool only_relevant_variables ) const
    {
		model.clear();
		if( solverState() == True )
		{
			if ( only_relevant_variables )
			{
				// Set assignment for all relevant variables (might be partial assignment)
				for ( int i = 0; i < mRelevantVariables.size(); ++i )
				{
					int index = mRelevantVariables[ i ];
					ModelValue assignment = assigns[ index ] == l_True;
					carl::Variable var = mMinisatVarMap.at( index ).boolean();
					model.insert( std::make_pair( var, assignment ) );
				}
			}
			else
			{
				// Set assignment for all defined variables (might be partial assignment)
				for ( int i = 0; i < assigns.size(); ++i )
				{
					if ( assigns[i] == l_Undef )
					{
						// Partial assignment
						continue;
					}
					ModelValue assignment = assigns[i] == l_True;
					carl::Variable var = mMinisatVarMap.at( i ).boolean();
					model.insert( std::make_pair( var, assignment ) );
				}
			}

			// Set variable replacements
			// TODO Matthias: correct way?
			Module::getBackendsAllModels();
			for( auto varReplacement = mVarReplacements.begin(); varReplacement != mVarReplacements.end(); ++varReplacement )
			{
				Model::iterator iter = model.find( varReplacement->first );
				if ( iter != model.end() )
				{
					iter->second = varReplacement->second;
				}
			}
		}
    }

	template<class Settings>
	void SATModule<Settings>::updateAllModels()
	{
		SMTRAT_LOG_TRACE("smtrat.sat", "Update all models");
		mComputeAllSAT = true;
		clearModels();
		if( solverState() == True )
		{
			// Compute all satisfying assignments
			SMTRAT_LOG_TRACE("smtrat.sat", "Compute more assignments");

			// Construct list of all relevant variables
			mRelevantVariables.clear();
			for ( std::set<FormulaT>::const_iterator iterVar = getInformationRelevantFormulas().begin(); iterVar != getInformationRelevantFormulas().end(); ++iterVar )
			{
				mRelevantVariables.push_back( mBooleanVarMap.at( iterVar->boolean() ) );
			}
			#ifdef DEBUG_SATMODULE
			std::cout << "Relevant variables: ";
			for ( int i = 0; i < mRelevantVariables.size(); ++i )
			{
				std::cout << mRelevantVariables[ i ] << " (" << mMinisatVarMap[ mRelevantVariables[ i ] ] << "), ";
			}
			std::cout << std::endl;
			#endif

			lbool result;
			Model model;
			do
			{
				// Compute assignment
				#ifdef DEBUG_SATMODULE
				printCurrentAssignment();
				#endif
				updateModel( model, true );
				mAllModels.push_back( model );
				SMTRAT_LOG_TRACE("smtrat.sat", "Model: " << model);
				// Exclude assignment
				vec<Lit> excludeClause;
				int index;
				for ( int i = 0; i < mRelevantVariables.size(); ++i )
				{
					index = mRelevantVariables[ i ];
					// Add negated literal
					Lit lit = mkLit( index, assigns[ index ] == l_True);
					excludeClause.push( lit );
				}
				#ifdef DEBUG_SATMODULE
				std::cout << "Added exclude: " << std::endl;
				printClause( excludeClause );
				#endif
				CRef clause;
				if ( addClause( excludeClause, DEDUCTED_CLAUSE ) )
				{
					clause = learnts.last();
				}
				else
				{
					assert( false );
				}
				if ( handleConflict( clause, false ) != l_True )
				{
					// Already UnSAT
					break;
				}

				// Check again
				result = checkFormula();
			} while ( result == l_True );
			SMTRAT_LOG_TRACE("smtrat.sat", ( result == l_False ? "UnSAT" : "Undef" ));
		}
		mComputeAllSAT = false;
    }
    
    template<class Settings>
    void SATModule<Settings>::updateInfeasibleSubset()
    {
        assert( Settings::find_all_dependent_variables || !ok );
        mInfeasibleSubsets.clear();
        // Set the infeasible subset to the set of all clauses.
        FormulasT infeasibleSubset;
//        if( mpReceivedFormula->isConstraintConjunction() )
//        {
//            getInfeasibleSubsets();
//        }
//        else
//        {
            // Just add all sub formulas.
            // TODO: compute a better infeasible subset
            for( auto subformula = rReceivedFormula().begin(); subformula != rReceivedFormula().end(); ++subformula )
            {
                infeasibleSubset.push_back( subformula->formula() );
            }
//        }
        mInfeasibleSubsets.push_back( infeasibleSubset );
    }
    
    template<class Settings>
    void SATModule<Settings>::addBooleanAssignments( EvalRationalMap& _rationalAssignment ) const
    {
        for( BooleanVarMap::const_iterator bVar = mBooleanVarMap.begin(); bVar != mBooleanVarMap.end(); ++bVar )
        {
            if( assigns[bVar->second] == l_True )
            {
                assert( _rationalAssignment.find( bVar->first ) == _rationalAssignment.end() );
                _rationalAssignment.insert( std::pair< const carl::Variable, Rational >( bVar->first, ONE_RATIONAL ) );
            }
            else if( assigns[bVar->second] == l_False )
            {
                assert( _rationalAssignment.find( bVar->first ) == _rationalAssignment.end() );
                _rationalAssignment.insert( std::pair< const carl::Variable, Rational >( bVar->first, ZERO_RATIONAL ) );
            }
        }
    }

    template<class Settings>
    CRef SATModule<Settings>::addFormula( const FormulaT& _formula, unsigned _type )
    {
        assert( _type < 2 );
        FormulaT formulaInCnf = _formula.toCNF( true, _type == NORMAL_CLAUSE );
        if( formulaInCnf.getType() == carl::FormulaType::AND )
        {
            CRef c = CRef_Undef;
            for( FormulaT::const_iterator clause = formulaInCnf.begin(); clause != formulaInCnf.end(); ++clause )
            {
                CRef ct = addClause( *clause, _type );
                if( c == CRef_Undef && ct != CRef_Undef ) c = ct;
            }
            return c;
        }
        else
        {
            assert( formulaInCnf.getType() == carl::FormulaType::OR );
            return addClause( formulaInCnf, _type );
        }
    }

    template<class Settings>
    CRef SATModule<Settings>::addClause( const FormulaT& _formula, unsigned _type )
    {
        assert( _formula.propertyHolds( carl::PROP_IS_A_CLAUSE ) );
        switch( _formula.getType() )
        {
            case carl::FormulaType::OR:
            {
                assert( _formula.size() > 1 );
                vec<Lit> clauseLits;
				bool tseitinClause = Settings::formula_guided_decision_heuristic && _formula.isTseitinClause();
                for( auto subformula = _formula.subformulas().begin(); subformula != _formula.subformulas().end(); ++subformula )
                {
                    switch( subformula->getType() )
                    {
                        assert( subformula->propertyHolds( carl::PROP_IS_A_LITERAL ) );
                        case carl::FormulaType::NOT:
                        {
                            const FormulaT& subsubformula = subformula->back();
                            switch( subsubformula.getType() )
                            {
                                case carl::FormulaType::TRUE:
                                    break;
                                case carl::FormulaType::FALSE:
                                    return CRef_Undef;
                                default:
                                    assert( subsubformula.isAtom() );
                                    clauseLits.push( getLiteral( *subformula, _type == NORMAL_CLAUSE ? _formula : FormulaT( carl::FormulaType::TRUE ), !tseitinClause, tseitinClause ) );
                            }
                            break;
                        }
                        case carl::FormulaType::TRUE:
                            return CRef_Undef;
                        case carl::FormulaType::FALSE:
                            break;
                        default:
                            assert( subformula->isAtom() );
                            clauseLits.push( getLiteral( *subformula, _type == NORMAL_CLAUSE ? _formula : FormulaT( carl::FormulaType::TRUE ), !tseitinClause, tseitinClause ) );
                            break;
                    }
                }
                return addClause( clauseLits, _type ) ? (_type == NORMAL_CLAUSE ? clauses.last() : learnts.last() ) : CRef_Undef;
            }
            case carl::FormulaType::NOT:
            {
                assert( _formula.propertyHolds( carl::PROP_IS_A_LITERAL ) );
                const FormulaT& subformula = _formula.back();
                switch( subformula.getType() )
                {
                    case carl::FormulaType::TRUE:
                        ok = false;
                        return CRef_Undef;
                    case carl::FormulaType::FALSE:
                        return CRef_Undef;
                    default:
                        assert( subformula.isAtom() );
                        vec<Lit> learned_clause;
                        learned_clause.push( getLiteral( _formula, _type == NORMAL_CLAUSE ? _formula : FormulaT( carl::FormulaType::TRUE ) ) );
                        return addClause( learned_clause, _type ) ? (_type == NORMAL_CLAUSE ? clauses.last() : learnts.last() ) : CRef_Undef;
                }
            }
            case carl::FormulaType::TRUE:
                return CRef_Undef;
            case carl::FormulaType::FALSE:
                ok = false;
                return CRef_Undef;
            default:
                assert( _formula.isAtom() );
                vec<Lit> learned_clause;
                learned_clause.push( getLiteral( _formula, _type == NORMAL_CLAUSE ? _formula : FormulaT( carl::FormulaType::TRUE ) ) );
                return addClause( learned_clause, _type ) ? (_type == NORMAL_CLAUSE ? clauses.last() : learnts.last() ) : CRef_Undef;
        }
    }
    
//    #define DEBUG_ADD_SPLITTING
    
    template<class Settings>
    void SATModule<Settings>::addSplitting( const Splitting& _splitting )
    {
        // Learn clause (or (not p1) .. (not pn) h1 h2) where (and p1 .. pn) forms the premise and h1 and h2 are new Boolean variables.
        #ifdef DEBUG_ADD_SPLITTING
        std::cout << "add splitting to SAT module" << std::endl;
        std::cout << "   where the premise is:";
        #endif
        vec<Lit> clauseLits;
        for( const FormulaT& subformula : _splitting.mPremise )
        {
            #ifdef DEBUG_ADD_SPLITTING
            std::cout << " " << subformula;
            #endif
            ConstraintLiteralsMap::iterator constraintLiteralPair = mConstraintLiteralMap.find( subformula );
            assert( constraintLiteralPair != mConstraintLiteralMap.end() );
            clauseLits.push( mkLit( var( constraintLiteralPair->second.front() ), !sign( constraintLiteralPair->second.front() ) ) );
        }
        #ifdef DEBUG_ADD_SPLITTING
        std::cout << std::endl;
        std::cout << "   and the split is: " << _splitting.mLeftCase << " or " << _splitting.mRightCase << std::endl;
        std::cout << "   we prefer the " << (_splitting.mPreferLeftCase ? "left":"right") << " case" << std::endl;
        #endif
        int leftCase = 0;
        if( mOldSplittingVars.empty() )
        {
            leftCase = newVar( false, true, 0.0 );
            mBooleanConstraintMap.push( std::make_pair( nullptr, nullptr ) );
            #ifdef DEBUG_ADD_SPLITTING
            std::cout << "create the new Boolean variable " << leftCase << " for the left case" << std::endl;
            #endif
        }
        else
        {
            leftCase = mOldSplittingVars.top();
            mOldSplittingVars.pop();
            assert( leftCase < trail.capacity() );
            assigns[leftCase] = l_Undef;
            vardata[leftCase] = mkVarData( CRef_Undef, 0 );
            activity[leftCase] = 0.0;
            seen[leftCase] = 0;
            decision[leftCase] = true;
            if( Settings::apply_valid_substitutions )
            {
                mVarClausesMap[(size_t)leftCase] = std::move( std::set<CRef>() );
            }
            #ifdef DEBUG_ADD_SPLITTING
            std::cout << "recycle the Boolean variable " << leftCase << " for the left case" << std::endl;
            #endif
        }
        clauseLits.push( mkLit( leftCase, false ) );
        mSplittingVars.push_back( leftCase );
        int rightCase = 0;
        if( mOldSplittingVars.empty() )
        {
            rightCase = newVar( false, true, 0.0 );
            mBooleanConstraintMap.push( std::make_pair( nullptr, nullptr ) );
            #ifdef DEBUG_ADD_SPLITTING
            std::cout << "create the new Boolean variable " << rightCase << " for the right case" << std::endl;
            #endif
        }
        else
        {
            rightCase = mOldSplittingVars.top();
            mOldSplittingVars.pop();
            assert( rightCase < trail.capacity() );
            assigns[rightCase] = l_Undef;
            vardata[rightCase] = mkVarData( CRef_Undef, 0 );
            activity[rightCase] = 0.0;
            seen[rightCase] = 0;
            decision[rightCase] = true;
            if( Settings::apply_valid_substitutions )
            {
                mVarClausesMap[(size_t)rightCase] = std::move( std::set<CRef>() );
            }
            #ifdef DEBUG_ADD_SPLITTING
            std::cout << "recycle the Boolean variable " << rightCase << " for the right case" << std::endl;
            #endif
        }
        clauseLits.push( mkLit( rightCase, false ) );
        mSplittingVars.push_back( rightCase );
        if( _splitting.mPreferLeftCase )
            mNewSplittingVars.push_back( leftCase );
        else
            mNewSplittingVars.push_back( rightCase );
        #ifdef DEBUG_ADD_SPLITTING
        std::cout << "add the clause: ";
        printClause( clauseLits );
        std::cout << std::endl;
        #endif
        addClause( clauseLits, DEDUCTED_CLAUSE );
        // Add clause (or (not h1) (not h2))
        vec<Lit> clauseLitsB;
        clauseLitsB.push( mkLit( leftCase, true ) );
        clauseLitsB.push( mkLit( rightCase, true ) );
        #ifdef DEBUG_ADD_SPLITTING
        printClause( clauseLitsB );
        std::cout << std::endl;
        #endif
        addClause( clauseLitsB, DEDUCTED_CLAUSE );
        // Add clause (or (not h1) (<= p b)) resp. (or (not h1) (< p b)) where we want to split the polynomial p at b.
        vec<Lit> clauseLitsC;
        clauseLitsC.push( mkLit( leftCase, true ) );
        Lit l = getLiteral( _splitting.mLeftCase, FormulaT( carl::FormulaType::TRUE ), false );
        #ifdef DEBUG_ADD_SPLITTING
        std::cout << "Literal for the left case " << _splitting.mLeftCase << " is " << (sign(l) ? "-" : "") << var(l) << std::endl;
        #endif
        clauseLitsC.push( l );
        #ifdef DEBUG_ADD_SPLITTING
        printClause( clauseLitsC );
        std::cout << std::endl;
        #endif
        addClause( clauseLitsC, DEDUCTED_CLAUSE );
        // Add clause (or (not h2) (> p b)) resp. (or (not h1) (>= p b)) where we want to split the polynomial p at b.
        vec<Lit> clauseLitsD;
        clauseLitsD.push( mkLit( rightCase, true ) );
        Lit r = getLiteral( _splitting.mRightCase, FormulaT( carl::FormulaType::TRUE ), false );
        #ifdef DEBUG_ADD_SPLITTING
        std::cout << "Literal for the right case " << _splitting.mRightCase << " is " << (sign(r) ? "-" : "") << var(r) << std::endl;
        #endif
        clauseLitsD.push( r );
        #ifdef DEBUG_ADD_SPLITTING
        printClause( clauseLitsD );
        std::cout << std::endl;
        #endif
        addClause( clauseLitsD, DEDUCTED_CLAUSE );
    }
    
    template<class Settings>
    Lit SATModule<Settings>::getLiteral( const FormulaT& _formula, const FormulaT& _origin, bool _decisionRelevant, bool _tseitinShadowed )
    {
        assert( _formula.propertyHolds( carl::PROP_IS_A_LITERAL ) );
        bool negated = _formula.getType() == carl::FormulaType::NOT;
        const FormulaT& content = negated ? _formula.subformula() : _formula;
        if( content.getType() == carl::FormulaType::BOOL )
        {
            Lit l = lit_Undef;
            BooleanVarMap::iterator booleanVarPair = mBooleanVarMap.find(content.boolean());
            if( booleanVarPair != mBooleanVarMap.end() )
            {
                assert(mMinisatVarMap.find(booleanVarPair->second) != mMinisatVarMap.end());
                if( Settings::formula_guided_decision_heuristic && !_tseitinShadowed )
                {
                    incrementTseitinShadowOccurrences(booleanVarPair->second);
                }
                if( _decisionRelevant )
                    setDecisionVar( booleanVarPair->second, _decisionRelevant );
                l = mkLit( booleanVarPair->second, negated );
            }
            else
            {
                Var var = newVar( true, _decisionRelevant, content.activity(), Settings::formula_guided_decision_heuristic && _tseitinShadowed );
                mBooleanVarMap[content.boolean()] = var;
                mMinisatVarMap[var] = content;
                mBooleanConstraintMap.push( std::make_pair( 
                    new Abstraction( passedFormulaEnd(), content ), 
                    new Abstraction( passedFormulaEnd(), negated ? _formula : FormulaT( carl::FormulaType::NOT, _formula ) ) ) );
                l = mkLit( var, negated );
            }
            if( !_origin.isTrue() )
            {
                assert( mBooleanConstraintMap[var(l)].first != nullptr && mBooleanConstraintMap[var(l)].second != nullptr );
                Abstraction& abstr = negated ? *mBooleanConstraintMap[var(l)].second : *mBooleanConstraintMap[var(l)].first;
                if( abstr.origins == nullptr )
                {
                    abstr.origins = std::shared_ptr<std::vector<FormulaT>>( new std::vector<FormulaT>() );
                }
                abstr.origins->push_back( _origin );
            }
            return l;
        }
        else
        {
			assert( content.getType() == carl::FormulaType::CONSTRAINT || content.getType() == carl::FormulaType::UEQ || content.getType() == carl::FormulaType::BITVECTOR );
            double act = fabs( _formula.activity() );
            bool preferredToTSolver = false; //(_formula.activity()<0)
            ConstraintLiteralsMap::iterator constraintLiteralPair = mConstraintLiteralMap.find( _formula );
            if( constraintLiteralPair != mConstraintLiteralMap.end() )
            {
                // Check whether the theory solver wants this literal to assigned as soon as possible.
                int abstractionVar = var(constraintLiteralPair->second.front());
                if( act == numeric_limits<double>::infinity() )
                {
                    activity[abstractionVar] = maxActivity() + 1;
                    polarity[abstractionVar] = false;
                }
                if( Settings::formula_guided_decision_heuristic && !_tseitinShadowed )
                {
                    incrementTseitinShadowOccurrences(abstractionVar);
                }
                if( _decisionRelevant )
                    setDecisionVar( abstractionVar, _decisionRelevant );
                // add the origin
                auto& abstrPair = mBooleanConstraintMap[abstractionVar];
                assert( abstrPair.first != nullptr && abstrPair.second != nullptr );
                Abstraction& abstr = sign(constraintLiteralPair->second.front()) ? *abstrPair.second : *abstrPair.first;
                if( !_origin.isTrue() || !negated )
                {
                    assert( abstr.origins == nullptr || std::find( abstr.origins->begin(), abstr.origins->end(), _origin ) == abstr.origins->end() );
                    if( !abstr.consistencyRelevant )
                    {
                        addConstraintToInform( abstr.reabstraction );
                        if( (sign(constraintLiteralPair->second.front()) && assigns[abstractionVar] == l_False)
                            || (!sign(constraintLiteralPair->second.front()) && assigns[abstractionVar] == l_True) )
                        {
                            if( ++abstr.updateInfo > 0 )
                                mChangedBooleans.push_back( abstractionVar );
                        }
                        abstr.consistencyRelevant = true;
                    }
                    if( !_origin.isTrue() )
                    {
                        if( abstr.origins == nullptr )
                        {
                            abstr.origins = std::shared_ptr<std::vector<FormulaT>>( new std::vector<FormulaT>() );
                        }
                        abstr.origins->push_back( _origin );
                    }
                }
                return constraintLiteralPair->second.front();
            }
            else
            {
                // Add a fresh Boolean variable as an abstraction of the constraint.
                #ifdef SMTRAT_DEVOPTION_Statistics
                if( preferredToTSolver ) mpStatistics->initialTrue();
                #endif
                FormulaT constraint;
                FormulaT invertedConstraint;
                if( content.getType() == carl::FormulaType::CONSTRAINT )
                {
                    if( mVarReplacements.empty() )
                    {
                        constraint = content;
                        const ConstraintT& cons = content.constraint();
                        invertedConstraint = FormulaT( cons.lhs(), carl::invertRelation( cons.relation() ) );
                    }
                    else
                    {
                        const ConstraintT& cons = content.constraint();
                        Poly constraintLhs = cons.lhs().substitute( mVarReplacements );
                        constraint = FormulaT( constraintLhs, cons.relation() );
                        invertedConstraint = FormulaT( constraintLhs, carl::invertRelation( cons.relation() ) );
                    }
                }
                else if( content.getType() == carl::FormulaType::UEQ )
                {
                    constraint = content;
                    const carl::UEquality& ueq = content.uequality();
                    invertedConstraint = FormulaT( ueq.lhs(), ueq.rhs(), !ueq.negated() );
                }
                else
                {
					assert( content.getType() == carl::FormulaType::BITVECTOR );
                    constraint = content;
                    invertedConstraint = FormulaT( carl::FormulaType::NOT, content );
                }
                Var constraintAbstraction = newVar( !preferredToTSolver, _decisionRelevant, act, Settings::formula_guided_decision_heuristic && _tseitinShadowed );
                // map the abstraction variable to the abstraction information for the constraint and it's negation
                mBooleanConstraintMap.push( std::make_pair( new Abstraction( passedFormulaEnd(), constraint ), new Abstraction( passedFormulaEnd(), invertedConstraint ) ) );
                // add the constraint and its negation to the constraints to inform backends about
                if( !_origin.isTrue() )
                {
                    assert( mBooleanConstraintMap.last().first != nullptr && mBooleanConstraintMap.last().second != nullptr );
                    Abstraction& abstr = negated ? *mBooleanConstraintMap.last().second : *mBooleanConstraintMap.last().first;
                    if( abstr.origins == nullptr )
                    {
                        abstr.origins = std::shared_ptr<std::vector<FormulaT>>( new std::vector<FormulaT>() );
                    }
                    if( negated )
                    {
                        abstr.origins->push_back( _origin );
                        abstr.consistencyRelevant = true;
                        addConstraintToInform( invertedConstraint );
                    }
                    else
                    {
                        abstr.origins->push_back( _origin );
                        abstr.consistencyRelevant = true;
                        addConstraintToInform( constraint );
                    }
                }
                else if( !negated )
                {
                    assert( mBooleanConstraintMap.last().first != nullptr );
                    mBooleanConstraintMap.last().first->consistencyRelevant = true;
                    addConstraintToInform( constraint );
                }
                // create a literal for the constraint and its negation
                Lit litPositive = mkLit( constraintAbstraction, false );
                std::vector<Lit> litsA;
                litsA.push_back( litPositive );
                mConstraintLiteralMap.insert( std::make_pair( FormulaT( carl::FormulaType::NOT, invertedConstraint ), litsA ) );
                mConstraintLiteralMap.insert( std::make_pair( constraint, std::move( litsA ) ) );
                Lit litNegative = mkLit( constraintAbstraction, true );
                std::vector<Lit> litsB;
                litsB.push_back( litNegative );
                mConstraintLiteralMap.insert( std::make_pair( negated ? _formula : FormulaT( carl::FormulaType::NOT, constraint ), litsB ) );
                mConstraintLiteralMap.insert( std::make_pair( invertedConstraint, std::move( litsB ) ) );
                if( Settings::apply_valid_substitutions && content.getType() == carl::FormulaType::CONSTRAINT )
                {
                    // map each variable occurring in the constraint (and hence its negation) to both of these constraints
                    for( carl::Variable::Arg var : constraint.constraint().variables() )
                    {
                        mVarOccurrences[var].insert( constraint );
                        mVarOccurrences[var].insert( invertedConstraint );
                    }
                }
                // we return the abstraction variable as literal, if the negated flag was negative,
                // otherwise we return the abstraction variable's negation 
                return negated ? litNegative : litPositive;
            }
        }
    }

    template<class Settings>
    void SATModule<Settings>::adaptPassedFormula()
    {
        // Adapt the constraints in the passed formula for the just assigned Booleans being abstractions of constraints.
        for( signed posInAssigns : mChangedBooleans )
        {
            assert( mBooleanConstraintMap[posInAssigns].first != nullptr && mBooleanConstraintMap[posInAssigns].second != nullptr );
            adaptPassedFormula( *mBooleanConstraintMap[posInAssigns].first );
            adaptPassedFormula( *mBooleanConstraintMap[posInAssigns].second );
        }
        mChangedBooleans.clear();
        // Update the activities of the constraints in the passed formula according to the activity of the SAT solving process.
        if( mAllActivitiesChanged )
        {
            for( int i = 0; i < mBooleanConstraintMap.size(); ++i )
            {
                if( mBooleanConstraintMap[i].first != nullptr )
                {
                    assert( mBooleanConstraintMap[i].second != nullptr );
                    auto posInPasForm = mBooleanConstraintMap[i].first->position;
                    if( posInPasForm != rPassedFormula().end() )
                        posInPasForm->formula().setActivity(activity[i]);
                    posInPasForm = mBooleanConstraintMap[i].second->position;
                    if( posInPasForm != rPassedFormula().end() )
                        posInPasForm->formula().setActivity(activity[i]);
                }
            }
            mAllActivitiesChanged = false;
        }
        else
        {
            for( CRef cl_r : mChangedActivities )
            {
                Clause& cl = ca[cl_r];
                for( int i = 0; i < cl.size(); ++i )
                {
                    int v = var( cl[i] );
                    if( mBooleanConstraintMap[v].first != nullptr )
                    {
                         assert( mBooleanConstraintMap[v].second != nullptr );
                        auto posInPasForm = mBooleanConstraintMap[v].first->position;
                        if( posInPasForm != rPassedFormula().end() )
                            posInPasForm->formula().setActivity(activity[v]);
                        posInPasForm = mBooleanConstraintMap[v].second->position;
                        if( posInPasForm != rPassedFormula().end() )
                            posInPasForm->formula().setActivity(activity[v]);
                    }
                }
            }
        }
        mChangedActivities.clear();
        mCurrentAssignmentConsistent = True;
        assert( passedFormulaCorrect() );
    }
    
    template<class Settings>
    void SATModule<Settings>::adaptPassedFormula( Abstraction& _abstr )
    {
        if( _abstr.updateInfo < 0 )
        {
            assert( !_abstr.reabstraction.isTrue() );
            if( _abstr.position != rPassedFormula().end() )
            {
                removeOrigins( _abstr.position, _abstr.origins );
                _abstr.position = passedFormulaEnd();
                mChangedPassedFormula = true;
            }
        }
        else if( _abstr.updateInfo > 0 )
        {
            assert( !_abstr.reabstraction.isTrue() );
            assert( _abstr.reabstraction.getType() == carl::FormulaType::UEQ || (_abstr.reabstraction.getType() == carl::FormulaType::CONSTRAINT && _abstr.reabstraction.constraint().isConsistent() == 2) );
            auto res = addSubformulaToPassedFormula( _abstr.reabstraction, _abstr.origins );
            _abstr.position = res.first;
            _abstr.position->setDeducted( _abstr.isDeduction );
            mChangedPassedFormula = true;
        }
        _abstr.updateInfo = 0;
    }
    
    template<class Settings>
    bool SATModule<Settings>::passedFormulaCorrect() const
    {
        for( int k = 0; k < mBooleanConstraintMap.size(); ++k )
        {
            if( assigns[k] != l_Undef )
            {
                if( mBooleanConstraintMap[k].first != nullptr )
                {
                    assert( mBooleanConstraintMap[k].second != nullptr );
                    const Abstraction& abstr = assigns[k] == l_False ? *mBooleanConstraintMap[k].second : *mBooleanConstraintMap[k].first;
                    if( !abstr.reabstraction.isTrue() && abstr.consistencyRelevant && (abstr.reabstraction.getType() == carl::FormulaType::UEQ || abstr.reabstraction.constraint().isConsistent() != 1)) 
                    {
                        if( !rPassedFormula().contains( abstr.reabstraction ) )
                        {
                            cout << "does not contain  " << abstr.reabstraction << endl;
                            return false;
                        }
                    }
                }
            }
        }
        for( auto subformula = rPassedFormula().begin(); subformula != rPassedFormula().end(); ++subformula )
        {
            auto iter = mConstraintLiteralMap.find( subformula->formula() );
            assert( iter != mConstraintLiteralMap.end() );
            if( value( iter->second.front() ) != l_True )
            {
                cout << "should not contain  " << iter->first << endl;
                return false;
            }
        }
        return true;
    }

    template<class Settings>
    Var SATModule<Settings>::newVar( bool sign, bool dvar, double _activity, bool _tseitinShadowed )
    {
        int v = nVars();
        watches.init( mkLit( v, false ) );
        watches.init( mkLit( v, true ) );
        assigns.push( l_Undef );
        vardata.push( mkVarData( CRef_Undef, 0 ) );
        activity.push( _activity == numeric_limits<double>::infinity() ? maxActivity() + 1 : _activity );
        // activity.push( rnd_init_act ? drand( random_seed ) * 0.00001 : 0 );
        seen.push( 0 );
        polarity.push( sign );
        decision.push();
        trail.capacity( v + 1 );
        if( Settings::formula_guided_decision_heuristic )
        {
            if( _tseitinShadowed )
            {
                setDecisionVar( v, false );
                mNonTseitinShadowedOccurrences.push( 0 );
            }
            else
            {
                setDecisionVar( v, dvar );
                mNonTseitinShadowedOccurrences.push( 1 );
            }
        }
        else
            setDecisionVar( v, dvar );
        return v;
    }

    template<class Settings>
    bool SATModule<Settings>::addClause( vec<Lit>& _clause, unsigned _type )
    {
        if( _type == DEDUCTED_CLAUSE )
        {
            // Do not add multiple deductions
            // TODO: maybe remove this
            std::vector<int> clause;
            clause.reserve( (size_t)_clause.size() );
            for( int i = 0; i < _clause.size(); ++i )
                clause.push_back( _clause[i].x );
            if( !mLearntDeductions.insert( clause ).second ) // TODO: update this when forgetting clauses
            {
                return false;
            }
        }
        assert( _clause.size() != 0 );
        assert(_type <= 2);
        add_tmp.clear();
        _clause.copyTo( add_tmp );

        #ifdef SMTRAT_DEVOPTION_Statistics
        if( _type != NORMAL_CLAUSE ) mpStatistics->lemmaLearned();
        #endif
        // Check if clause is satisfied and remove false/duplicate literals:
        sort( add_tmp );
        Lit p;
        int i, j;
        for( i = j = 0, p = lit_Undef; i < add_tmp.size(); i++ )
        {
            if( (_type == NORMAL_CLAUSE && value( add_tmp[i] ) == l_True) || add_tmp[i] == ~p )
            {
                return false;
            }
            else if( !(_type == NORMAL_CLAUSE && value( add_tmp[i] ) == l_False) && add_tmp[i] != p )
            {
                add_tmp[j++] = p = add_tmp[i];
            }
        }
        add_tmp.shrink( i - j );

        if( add_tmp.size() == 0 )
        {
            ok = false;
            return false;
        }
        if( add_tmp.size() == 1 )
        {
            // Do not store the clause as it is of size one and implies an assignment directly
            cancelUntil( assumptions.size() );
            if( value( add_tmp[0] ) == l_Undef )
            {
                uncheckedEnqueue( add_tmp[0] );
                if( propagate() != CRef_Undef )
                    ok = false;
            }
            else
            {
                if( value( add_tmp[0] ) == l_False )
                    ok = false;
            }
            return false;
        }
        else
        {
            // Store the clause
            CRef cr;
            if( _type != NORMAL_CLAUSE )
            {
                // Store it as learned clause
                cr = ca.alloc( add_tmp, _type );
                learnts.push( cr );
                decrementLearntSizeAdjustCnt();
                mChangedActivities.push_back( cr );
                claBumpActivity( ca[cr] );
            }
            else
            {
                // Store it as normal clause
                cr = ca.alloc( add_tmp, false );
                clauses.push( cr );
            }
            Clause& c = ca[cr];
            arrangeForWatches( c );
            if( value( c[1] ) == l_False )
            {
                int lev = level( var( c[1] ) );
                if( value(c[0]) != l_True || lev < level(var(c[0])) )
                {
                    if( value(c[0]) == l_False && lev < level(var(c[0])) )
                    {
                        lev = level(var(c[0]));
                    }
                    cancelUntil( lev );
                    arrangeForWatches( c );
                    assert( !(value(c[0]) == l_False && value( c[1] ) == l_Undef) );
                    if( value(c[0]) == l_Undef && value( c[1] ) == l_False )
                    {
                        qhead = decisionLevel() == 0 ? 0 : trail_lim[decisionLevel()-1];
                    }
                }
            }
            attachClause( cr );
        }
        return true;
    }

    template<class Settings>
    bool SATModule<Settings>::watchesCorrect( const Clause& _clause ) const
    {
        if( _clause.size() == 1 )
            return true;
        if( value( _clause[0] ) == l_Undef && value( _clause[1] ) == l_Undef )
             return true;
        else 
        {
            if( value( _clause[0] ) == l_False )
            {
                for( int i = 1; i < _clause.size(); ++i )
                {
                    if( value( _clause[i] ) != l_False )
                        return false;
                    if( level( var( _clause[i] ) ) > level( var( _clause[0] ) ) )
                        return false;
                }
            }
            else if( value( _clause[0] ) == l_True )
            {
                for( int i = 1; i < _clause.size(); ++i )
                {
                    if( value( _clause[i] ) == l_Undef )
                        return false;
                    else if( value( _clause[i] ) == l_True && level( var( _clause[i] ) ) > level( var( _clause[0] ) ) )
                        return false;
                }
            }    
            if( value( _clause[1] ) == l_False )
            {
                for( int i = 2; i < _clause.size(); ++i )
                {
                    if( value( _clause[i] ) != l_False )
                        return false;
                    if( level( var( _clause[i] ) ) > level( var( _clause[1] ) ) )
                        return false;
                }
            }
            else if( value( _clause[1] ) == l_True )
            {
                for( int i = 2; i < _clause.size(); ++i )
                {
                    if( value( _clause[i] ) == l_Undef )
                        return false;
                    else if( value( _clause[i] ) == l_True && level( var( _clause[i] ) ) > level( var( _clause[1] ) ) )
                        return false;
                }
            }
            return true;
        }
    }
    
    template<class Settings>
    void SATModule<Settings>::arrangeForWatches( Clause& _clause )
    {
        if( _clause.size() < 2 )
        {
            assert( watchesCorrect( _clause ) );
            return;
        }
        int l1 = -1;
        int l2 = -1;
        int levelL1 = -1;
        int levelL2 = -1;
        int i = 0;
        // Search for a literal which is not assigned or assigned to true.
        for( ; i < _clause.size(); ++i )
        {
            lbool lb = value( _clause[i] );
            if( lb == l_Undef )
            {
                l2 = l1;
                l1 = i;
                levelL2 = levelL1;
                levelL1 = level( var( _clause[i] ) );
                goto FirstUndefSecondFalse;
            }
            else if( lb == l_True )
            {
                l2 = l1;
                l1 = i;
                levelL2 = levelL1;
                levelL1 = level( var( _clause[i] ) );
                goto FirstTrue;
            }
            else if( level( var( _clause[i] ) ) > levelL1 )
            {
                l2 = l1;
                l1 = i;
                levelL2 = levelL1;
                levelL1 = level( var( _clause[i] ) );
            }
            else if( level( var( _clause[i] ) ) > levelL2 )
            {
                l2 = i;
                levelL2 = level( var( _clause[i] ) );
            }
        }
        goto SetWatches;
FirstTrue:
        // If we have already found a literal which is assigned to true.
        ++i;
        for( ; i < _clause.size(); ++i )
        {
            lbool lb = value( _clause[i] );
            if( lb == l_Undef )
            {
                l2 = l1;
                l1 = i;
                levelL2 = levelL1;
                levelL1 = level( var( _clause[i] ) );
                goto FirstUndefSecondTrue;            }
            else if( lb == l_True )
            {
                if( level( var( _clause[i] ) ) > levelL1 )
                {
                    l2 = l1;
                    l1 = i;
                    levelL2 = levelL1;
                    levelL1 = level( var( _clause[i] ) );
                }
                else
                {
                    l2 = i;
                    levelL2 = level( var( _clause[i] ) );
                }
                goto BothTrue;
            }
            else if( level( var( _clause[i] ) ) > levelL2 )
            {
                l2 = i;
                levelL2 = level( var( _clause[i] ) );
            }
        }
        goto SetWatches;
BothTrue:
        // If we have already found two literals which are assigned to true.
        ++i;
        for( ; i < _clause.size(); ++i )
        {
            lbool lb = value( _clause[i] );
            if( lb == l_Undef )
            {
                l2 = l1;
                l1 = i;
                levelL2 = levelL1;
                levelL1 = level( var( _clause[i] ) );
                goto FirstUndefSecondTrue;
            }
            else if( lb == l_True )
            {
                if( level( var( _clause[i] ) ) > levelL1 )
                {
                    l2 = l1;
                    l1 = i;
                    levelL2 = levelL1;
                    levelL1 = level( var( _clause[i] ) );
                }
                else if( level( var( _clause[i] ) ) > levelL2 )
                {
                    l2 = i;
                    levelL2 = level( var( _clause[i] ) );
                }
            }
        }
        goto SetWatches;
FirstUndefSecondFalse:
        ++i;
        for( ; i < _clause.size(); ++i )
        {
            lbool lb = value( _clause[i] );
            if( lb == l_Undef )
            {
                l2 = i;
                goto SetWatches;
            }
            else if( lb == l_True )
            {
                l2 = i;
                levelL2 = level( var( _clause[i] ) );
                goto FirstUndefSecondTrue;
            }
            else if( level( var( _clause[i] ) ) > levelL2 )
            {
                l2 = i;
                levelL2 = level( var( _clause[i] ) );
            }
        }
        goto SetWatches;
FirstUndefSecondTrue:
        ++i;
        for( ; i < _clause.size(); ++i )
        {
            lbool lb = value( _clause[i] );
            if( lb == l_Undef )
            {
                l2 = i;
                goto SetWatches;
            }
            else if( lb == l_True )
            {
                if( level( var( _clause[i] ) ) > levelL2 )
                {
                    l2 = i;
                    levelL2 = level( var( _clause[i] ) );
                }
            }
        }
SetWatches:
        assert( l1 >= 0 && l2 >= 0 );
        Lit first = _clause[l1];
        Lit second = _clause[l2];
        if( l1 != 0 )
        {
            _clause[l1] = _clause[0];
            _clause[0] = first;
            if( l2 == 0 ) l2 = l1;
        }
        if( l2 != 1 )
        {
            _clause[l2] = _clause[1];
            _clause[1] = second;
        }
        assert( watchesCorrect( _clause ) );
    }

    template<class Settings>
    int SATModule<Settings>::level( const vec< Lit >& _clause ) const
    {
        int result = 0;
        for( int i = 0; i < _clause.size(); ++i )
        {
            if( value( _clause[i] ) != l_Undef )
            {
                int varLevel = level( var( _clause[i] ) );
                if( varLevel > result ) result = varLevel;
            }
        }
        return result;
    }

    template<class Settings>
    void SATModule<Settings>::attachClause( CRef cr )
    {
        Clause& c = ca[cr];
        if( Settings::apply_valid_substitutions )
        {
            for( int i = 0; i < c.size(); ++i )
                mVarClausesMap[(size_t)var(c[i])].insert( cr );
        }
        assert( c.size() > 1 );
        watches[~c[0]].push( Watcher( cr, c[1] ) );
        watches[~c[1]].push( Watcher( cr, c[0] ) );
        if( c.learnt() )
        {
            learnts_literals += (uint64_t)c.size();
        }
        else
            clauses_literals += (uint64_t)c.size();
    }

    template<class Settings>
    void SATModule<Settings>::detachClause( CRef cr, bool strict )
    {
        const Clause& c = ca[cr];
        if( Settings::apply_valid_substitutions )
        {
            for( int i = 0; i < c.size(); ++i )
                mVarClausesMap[(size_t)var(c[i])].erase( cr );
        }
        assert( c.size() > 1 );

        if( strict )
        {
            Minisat::remove( watches[~c[0]], Watcher( cr, c[1] ) );
            Minisat::remove( watches[~c[1]], Watcher( cr, c[0] ) );
        }
        else
        {
            // Lazy detaching: (NOTE! Must clean all watcher lists before garbage collecting this clause)
            watches.smudge( ~c[0] );
            watches.smudge( ~c[1] );
        }

        if( c.learnt() )
            learnts_literals -= (uint64_t)c.size();
        else
            clauses_literals -= (uint64_t)c.size();
    }

    template<class Settings>
    void SATModule<Settings>::removeClause( CRef cr )
    {
        Clause& c = ca[cr];
        detachClause( cr );
        // Don't leave pointers to free'd memory!
        if( locked( c ) )
            vardata[var( c[0] )].reason = CRef_Undef;
        c.mark( 1 );
        ca.free( cr );
        mChangedActivities.clear();
        mAllActivitiesChanged = true;
    }

    template<class Settings>
    bool SATModule<Settings>::satisfied( const Clause& c ) const
    {
        for( int i = 0; i < c.size(); i++ )
        {
            if( value( c[i] ) == l_True )
                return true;
            if( mBooleanConstraintMap[var(c[i])].first != nullptr )
            {
                assert( mBooleanConstraintMap[var(c[i])].second != nullptr );
                const FormulaT& reabstraction = sign( c[i] ) ? mBooleanConstraintMap[var(c[i])].second->reabstraction : mBooleanConstraintMap[var(c[i])].first->reabstraction;
                if( reabstraction.isTrue() )
                {
                    std::cout << "reabstraction of " << (sign( c[i] ) ? "-" : "") << var(c[i]) << " is true"<< std::endl;
                    return true;
                }
            }
        }
        return false;
    }

    template<class Settings>
    void SATModule<Settings>::cancelUntil( int level )
    {
<<<<<<< HEAD
		SMTRAT_LOG_TRACE("smtrat.sat", "cancel until " << level);
=======
        if( level < assumptions.size() )
            level = assumptions.size();
        #ifdef DEBUG_SATMODULE
        cout << "### cancel until " << level << endl;
        #endif
>>>>>>> 98a1a5d7
        if( decisionLevel() > level )
        {
            cancelAssignmentUntil( level );
            qhead = trail_lim[level];
            trail.shrink( trail.size() - trail_lim[level] );
            trail_lim.shrink( trail_lim.size() - level );
            ok = true;
        }
    }

    template<class Settings>
    void SATModule<Settings>::cancelAssignmentUntil( int level )
    {
        for( int c = trail.size() - 1; c >= trail_lim[level]; --c )
        {
            Var x = var( trail[c] );
            if( mBooleanConstraintMap[x].first != nullptr )
            {
                assert( mBooleanConstraintMap[x].second != nullptr );
                Abstraction& abstr = sign( trail[c] ) ? *mBooleanConstraintMap[x].second : *mBooleanConstraintMap[x].first;
                if( abstr.position != rPassedFormula().end() )
                {
                    if( abstr.updateInfo >=0 && --abstr.updateInfo < 0 )
                        mChangedBooleans.push_back( x );
                }
                else if( abstr.consistencyRelevant ) abstr.updateInfo = 0;
                if( Settings::allow_theory_propagation && Settings::detect_deductions )
                {
                    abstr.isDeduction = false;
                }
            }
            if( Settings::formula_guided_decision_heuristic )
            {
                if( assigns[x] == l_True )
                {
                    auto iter = mTseitinVarShadows.find( (signed) x );
                    if( iter != mTseitinVarShadows.end() )
                    {
                        for( signed v : iter->second )
                        {
                            decrementTseitinShadowOccurrences(v);
                        }
                    }
                }
            }
            assigns[x] = l_Undef;
            if( (phase_saving > 1 || (phase_saving == 1)) && c > trail_lim.last() )
                polarity[x] = sign( trail[c] );
            insertVarOrder( x );
        }
    }

    template<class Settings>
    CRef SATModule<Settings>::propagateConsistently( bool& _madeTheoryCall )
    {
        CRef confl = CRef_Undef;
        bool deductionsLearned = true;
        while( deductionsLearned ) // || !mChangedBooleans.empty() )
        {
            deductionsLearned = false;
            // Simplify the set of problem clauses:
            if( decisionLevel() <= assumptions.size() )
            {
                simplify();
                if( !ok )
                    return confl;

                // Build lemmas
                if ( Settings::compute_propagated_lemmas )
                {
                    for ( VarLemmaMap::const_iterator iter = mPropagatedLemmas.begin(); iter != mPropagatedLemmas.end(); ++iter )
                    {
                        // Construct formula
                        FormulaT premise = FormulaT( carl::FormulaType::AND, std::move( iter->second ) );
                        if ( assigns[ iter->first ] == l_False )
                        {
                            FormulaT negation = FormulaT( carl::FormulaType::NOT, mMinisatVarMap.at( iter->first ) );
                            FormulaT lemma = FormulaT( carl::FormulaType::IMPLIES, premise, negation );
							SMTRAT_LOG_DEBUG("smtrat.sat", "Add propagated lemma: " << lemma);
                            addDeduction( lemma );
                        }
                        else
                        {
                            assert( assigns[ iter->first ] == l_True );
                            FormulaT lemma = FormulaT( carl::FormulaType::IMPLIES, premise, mMinisatVarMap.at( iter->first) );
							SMTRAT_LOG_DEBUG("smtrat.sat", "Add propagated lemma: " << lemma);
                            addDeduction( lemma );
                        }
                    }
                }
            }
            else
                confl = propagate();
            // If a Boolean conflict occurred of a splitting decision is asked for
            if( confl != CRef_Undef || existsUnassignedSplittingVar() )
                break;
            #ifdef DEBUG_SATMODULE
            cout << "### Sat iteration" << endl;
            cout << "######################################################################" << endl;
            cout << "###" << endl;
            printClauses( clauses, "Clauses", cout, "### " );
            cout << "###" << endl;
            printClauses( learnts, "Learnts", cout, "### " );
            cout << "###" << endl;
            printCurrentAssignment( cout, "### " );
            cout << "### " << endl;
            printDecisions( cout, "### " );
            cout << "### " << endl;
            printPropagatedLemmas( cout, "### " );
            cout << "### " << endl;
            #endif

            if( !Settings::try_full_lazy_call_first || mNumberOfFullLazyCalls > 0 || trail.size() == assigns.size() )
            {
                if( Settings::try_full_lazy_call_first && trail.size() == assigns.size() )
                    ++mNumberOfFullLazyCalls;
                // Check constraints corresponding to the positively assigned Boolean variables for consistency.
                // TODO: Do not call the theory solver on instances which have already been proved to be consistent.
                //       (Happens if the Boolean assignment is extended by assignments to false only)
                adaptPassedFormula();
                if( mChangedPassedFormula )
                {
                    _madeTheoryCall = true;
                    #ifdef DEBUG_SATMODULE
                    cout << "### Check the constraints: ";
                    #endif
                    #ifdef SATMODULE_WITH_CALL_NUMBER
                    #ifdef DEBUG_SATMODULE
                    cout << "#" << mNumberOfTheoryCalls << "  ";
                    #else
                    ++mNumberOfTheoryCalls;
                    #endif
                    #endif
                    #ifdef DEBUG_SATMODULE
                    cout << "{ ";
                    for( ModuleInput::const_iterator subformula = rPassedFormula().begin(); subformula != rPassedFormula().end(); ++subformula )
                        cout << subformula->formula() << " ";
                    cout << "}" << endl;
                    #endif
                    mChangedPassedFormula = false;
                    mCurrentAssignmentConsistent = runBackends();
                    switch( mCurrentAssignmentConsistent )
                    {
                        case True:
                        {
                            if( Settings::allow_theory_propagation )
                            {
                                //Theory propagation.
                                deductionsLearned = processLemmas();
                            }
                            #ifdef DEBUG_SATMODULE
                            cout << "### Result: True!" << endl;
                            #endif
                            break;
                        }
                        case False:
                        {
                            #ifdef DEBUG_SATMODULE
                            cout << "### Result: False!" << endl;
                            #endif
                            confl = learnTheoryConflict();
                            if( confl == CRef_Undef )
                            {
                                if( !ok )
                                {
                                    return CRef_Undef;
                                }
                                processLemmas();
                            }
                            break;
                        }
                        case Unknown:
                        {
                            #ifdef DEBUG_SATMODULE
                            cout << "### Result: Unknown!" << endl;
                            #endif
                            if( Settings::allow_theory_propagation )
                            {
                                //Theory propagation.
                                deductionsLearned = processLemmas();
                            }
                            break;
                        }
                        default:
                        {
                            cerr << "Backend returns undefined answer!" << endl;
                            assert( false );
                            return CRef_Undef;
                        }
                    }
                }
            }
        }
        return confl;
    }

    template<class Settings>
    lbool SATModule<Settings>::search( int nof_conflicts )
    {
        #ifdef DEBUG_SATMODULE
        cout << "### search()" << endl << "###" << endl;
        printClauses( clauses, "Clauses", cout, "### " );
        cout << "###" << endl;
        printClauses( learnts, "Learnts", cout, "### " );
        cout << "###" << endl;
        printBooleanConstraintMap( cout, "###" );
        cout << "###" << endl;
        printBooleanVarMap( cout, "###" );
        cout << "###" << endl;
        #endif
        assert( ok );
        int      conflictC = 0;
		int backtrack_level;
        vec<Lit> learnt_clause;
        starts++;
        #ifdef SATMODULE_WITH_CALL_NUMBER
        #ifndef DEBUG_SATMODULE
        cout << endl << "Number of theory calls:" << endl << endl;
        #endif
        #endif

        mCurrentAssignmentConsistent = True;
        for( ; ; )
        {
            if( !mComputeAllSAT && anAnswerFound() )
            {
                return l_Undef;
            }
            
            bool madeTheoryCall = false;
            CRef confl = propagateConsistently( madeTheoryCall );
            if( qhead < trail_lim.size() )
                continue;
            if( !ok )
            {
                if( !Settings::stop_search_after_first_unknown && unknown_excludes.size() > 0 )
                {
                    return l_Undef;
                }
                return l_False;
            }
            #ifdef SATMODULE_WITH_CALL_NUMBER
            #ifndef DEBUG_SATMODULE
            #ifdef WITH_PROGRESS_ESTIMATION
            cout << "\r" << mNumberOfTheoryCalls << setw( 15 ) << (progressEstimate() * 100) << "%";
            #else
            cout << "\r" << mNumberOfTheoryCalls;
            #endif
            cout.flush();
            #endif
            #endif

            if( confl == CRef_Undef )
            {
                // NO CONFLICT
                if( Settings::use_restarts && nof_conflicts >= 0 && (conflictC >= nof_conflicts) ) // ||!withinBudget()) )
                {
					SMTRAT_LOG_TRACE("smtrat.sat", "Restart.");
                    // Reached bound on number of conflicts:
                    progress_estimate = progressEstimate();
                    cancelUntil( 0 );
                    ++mCurr_Restarts;
                    #ifdef SMTRAT_DEVOPTION_Statistics
                    mpStatistics->restart();
                    #endif
                    return l_Undef;
                }
                // TODO: must be adapted. Currently it does not forget clauses with premises so easily, but it forgets unequal-constraint-splittings, which causes problems.
//                if( mCurrentAssignmentConsistent != Unknown && learnts.size() - nAssigns() >= max_learnts )
//                {
                    // Reduce the set of learned clauses:
                    // reduceDB(); 
//                }
                
                Lit next = lit_Undef;
                while( decisionLevel() < assumptions.size() )
                {
                    // Perform user provided assumption:
                    Lit p = assumptions[decisionLevel()];
                    if( value( p ) == l_True )
                    {
                        // Dummy decision level:
                        newDecisionLevel();
                    }
                    else if( value( p ) == l_False )
                    {
                        return l_False;
                    }
                    else
                    {
                        next = p;
                        break;
                    }
                }
                // If we do not already have a branching literal, we pick one
                if( next == lit_Undef )
                {
                    // New variable decision:
                    decisions++;
                    #ifdef SMTRAT_DEVOPTION_Statistics
                    mpStatistics->decide();
                    #endif
                    next = pickBranchLit();

                    if( next == lit_Undef )
                    {
                        if( mCurrentAssignmentConsistent == True )
                        {
                            // Model found:
                            return l_True;
                        }
                        else
                        {
                            assert( mCurrentAssignmentConsistent == Unknown );
                            if( !Settings::stop_search_after_first_unknown )
                            {
                                vec<Lit> learnt_clause;
                                if( rPassedFormula().size() > 1 )
                                {
                                    for( auto subformula = rPassedFormula().begin(); subformula != rPassedFormula().end(); ++subformula )
                                    {
                                        ConstraintLiteralsMap::iterator constraintLiteralPair = mConstraintLiteralMap.find( subformula->formula() );
                                        assert( constraintLiteralPair != mConstraintLiteralMap.end() );
                                        Lit lit = mkLit( var( constraintLiteralPair->second.front() ), !sign( constraintLiteralPair->second.front() ) );
                                        learnt_clause.push( lit );
                                    }
                                    if( addClause( learnt_clause, DEDUCTED_CLAUSE ) )
                                    {
                                        unknown_excludes.push( learnts.last() );
                                        confl = learnts.last();
                                    }
                                    else
                                        assert( false );
                                }
                            }
                            if( Settings::stop_search_after_first_unknown || confl == CRef_Undef )
                                return l_Undef;
                        }
                    }
                }
                if( Settings::stop_search_after_first_unknown || confl == CRef_Undef )
                {
                    // Increase decision level and enqueue 'next'
                    newDecisionLevel();
//                    if( value( next ) != l_Undef )
//                    {
//                        exit(115);
//                    }
                    assert( value( next ) == l_Undef );
                    #ifdef DEBUG_SATMODULE
                    std::cout << "### Decide " <<  (sign(next) ? "-" : "" ) << var(next) << std::endl;
                    #endif
                    uncheckedEnqueue( next );
                }
            }
            if( confl != CRef_Undef )
            {
                // CONFLICT
                conflicts++;
                conflictC++;
                if( decisionLevel() <= assumptions.size() )
                {
                    if( !Settings::stop_search_after_first_unknown && unknown_excludes.size() > 0 )
                    {
                        return l_Undef;
                    }
                    return l_False;
                }

                learnt_clause.clear();
                assert( confl != CRef_Undef );
                #ifdef DEBUG_SATMODULE
                if( madeTheoryCall ) { cout << "### Conflict clause: "; printClause( confl ); }
                else { cout << "### SAT conflict!" << endl; printClause( confl );}
                #endif

                analyze( confl, learnt_clause, backtrack_level );
                assert( learnt_clause.size() > 0 );

                #ifdef DEBUG_SATMODULE
                printClause( learnt_clause, true, cout, "### Asserting clause: " );
                cout << "### Backtrack to level " << backtrack_level << endl;
                cout << "###" << endl;
                #endif
                cancelUntil( backtrack_level );

                #ifdef SMTRAT_DEVOPTION_Validation // this is often an indication that something is wrong with our theory, so we do store our assumptions.
                if( value( learnt_clause[0] ) != l_Undef ) Module::storeAssumptionsToCheck( *mpManager );
                #endif
                assert( value( learnt_clause[0] ) == l_Undef );
                if( learnt_clause.size() == 1 )
                {
                    uncheckedEnqueue( learnt_clause[0] );
                }
                else
                {
                    // learnt clause is the asserting clause.
                    CRef cr = ca.alloc( learnt_clause, CONFLICT_CLAUSE );
                    learnts.push( cr );
                    attachClause( cr );
                    mChangedActivities.push_back( cr );
                    claBumpActivity( ca[cr] );
                    uncheckedEnqueue( learnt_clause[0], cr );
                    decrementLearntSizeAdjustCnt();
                }

                varDecayActivity();
                claDecayActivity();
            }
        }
    }

	template<class Settings>
	Minisat::lbool SATModule<Settings>::handleConflict( Minisat::CRef confl, bool madeTheoryCall )
	{
		assert( confl != CRef_Undef );
		//TODO: member for better performance?
		int backtrack_level;
		vec<Lit> learnt_clause;

		conflicts++;
		if( decisionLevel() == 0 )
		{
			if( !Settings::stop_search_after_first_unknown && unknown_excludes.size() > 0 )
			{
				return l_Undef;
			}
			return l_False;
		}

		learnt_clause.clear();
		assert( confl != CRef_Undef );
		#ifdef DEBUG_SATMODULE
		if( madeTheoryCall )
		{
			cout << "### Conflict clause: ";
			printClause( confl );
		}
		else
		{
			cout << "### SAT conflict!" << endl;
			printClause( confl );
		}
		#endif

		analyze( confl, learnt_clause, backtrack_level );
		// Dirty hack for the SMT-COMP 2015
		if( learnt_clause.size() == 0 )
			return l_Undef;

		#ifdef DEBUG_SATMODULE
		printClause( learnt_clause, true, cout, "### Asserting clause: " );
		cout << "### Backtrack to level " << backtrack_level << endl;
		cout << "###" << endl;
		#endif
		cancelUntil( backtrack_level );

		if( learnt_clause.size() == 1 )
		{
			#ifdef SMTRAT_DEVOPTION_Validation
			// this is often an indication that something is wrong with our theory, so we do store our assumptions.
			if( value( learnt_clause[0] ) != l_Undef )
				Module::storeAssumptionsToCheck( *mpManager );
			#endif
			assert( value( learnt_clause[0] ) == l_Undef );
			uncheckedEnqueue( learnt_clause[0] );
		}
		else
		{
			// learnt clause is the asserting clause.
			CRef cr = ca.alloc( learnt_clause, CONFLICT_CLAUSE );
			learnts.push( cr );
			attachClause( cr );
			mChangedActivities.push_back( cr );
			claBumpActivity( ca[cr] );
			#ifdef SMTRAT_DEVOPTION_Validation
			// this is often an indication that something is wrong with our theory, so we do store our assumptions.
			if( value( learnt_clause[0] ) != l_Undef )
				Module::storeAssumptionsToCheck( *mpManager );
			#endif
			assert( value( learnt_clause[0] ) == l_Undef );
			uncheckedEnqueue( learnt_clause[0], cr );

			decrementLearntSizeAdjustCnt();
		}

		varDecayActivity();
		claDecayActivity();

		if( madeTheoryCall )
		{
			mCurrentAssignmentConsistent = True;
		}

		// For indicating no immediate abort
		return l_True;
	}
    
    template<class Settings>
    void SATModule<Settings>::decrementLearntSizeAdjustCnt()
    {
        if( --learntsize_adjust_cnt == 0 )
        {
            learntsize_adjust_confl *= learntsize_adjust_inc;
            learntsize_adjust_cnt   = (int)learntsize_adjust_confl;
            max_learnts             *= learntsize_inc;

            if( verbosity >= 1 )
                printf( "| %9d | %7d %8d %8d | %8d %8d %6.0f | %6.3f %% |\n",
                        (int)conflicts,
                        (int)dec_vars - (trail_lim.size() == 0 ? trail.size() : trail_lim[0]),
                        nClauses(),
                        (int)clauses_literals,
                        (int)max_learnts,
                        nLearnts(),
                        (double)learnts_literals / nLearnts(),
                        progressEstimate() * 100 );
        }
    }
    
    template<class Settings>
    Var SATModule<Settings>::pickSplittingVar()
    {
        Var next = var_Undef;
        while( !mNewSplittingVars.empty() )
        {
            if( value( mNewSplittingVars.back() ) == l_Undef )
            {
                next = mNewSplittingVars.back();
                assert( decision[next] );
                return next;
            }
            mNewSplittingVars.pop_back();
        }
        return next;
    }

    template<class Settings>
    Lit SATModule<Settings>::pickBranchLit()
    {
        Var next = var_Undef;

        // Random decision:
        //        if( drand( random_seed ) < random_var_freq &&!order_heap.empty() )
        //        {
        //            next = order_heap[irand( random_seed, order_heap.size() )];
        //            if( value( next ) == l_Undef && decision[next] )
        //                rnd_decisions++;
        //        }
        // Check first, if a splitting decision has to be made.
        next = pickSplittingVar();
        if( next != var_Undef )
        {
            mNewSplittingVars.pop_back();
        }
        else
        {
            if( Settings::theory_conflict_guided_decision_heuristic == TheoryGuidedDecisionHeuristicLevel::DISABLED || mCurrentAssignmentConsistent != True )
            {
                // Activity based decision:
                while( next == var_Undef || value( next ) != l_Undef || !decision[next] )
                {
                    if( order_heap.empty() )
                    {
                        next = var_Undef;
                        break;
                    }
                    else
                    {
                        next = order_heap.removeMin();
                    }
                }
            }
            else
            {
                return bestBranchLit( Settings::theory_conflict_guided_decision_heuristic == TheoryGuidedDecisionHeuristicLevel::CONFLICT_FIRST );
            }
        }
        return next == var_Undef ? lit_Undef : mkLit( next, polarity[next] );
        //return next == var_Undef ? lit_Undef : mkLit( next, rnd_pol ? drand( random_seed ) < 0.5 : polarity[next] );
    }
    
    template<class Settings>
    Lit SATModule<Settings>::bestBranchLit( bool _conflictFirst )
    {
        #ifdef DEBUG_SATMODULE_DECISION_HEURISTIC
        std::cout << "bestBranchLit with _conflictFirst = " << _conflictFirst << std::endl;
        #endif
        Var next = var_Undef;
        vec<Var> varsToRestore;
        Model bModel = backendsModel();
        #ifdef DEBUG_SATMODULE_DECISION_HEURISTIC
        std::cout << "Backend's model: " << std::endl << bModel << std::endl;
        #endif
        while( next == var_Undef || value( next ) != l_Undef || !decision[next] )
        {
            if( order_heap.empty() )
            {
                #ifdef DEBUG_SATMODULE_DECISION_HEURISTIC
                std::cout << "heap empty" << std::endl;
                #endif
                next = var_Undef;
                break;
            }
            else
            {
                next = order_heap.removeMin();
                #ifdef DEBUG_SATMODULE_DECISION_HEURISTIC
                std::cout << "consider variable " << next << std::endl;
                std::cout << "value( next ) == l_Undef: " << (value( next ) == l_Undef) << std::endl;
                std::cout << "decision[next] = " << (decision[next] ? "true" : "false") << std::endl;
                #endif
                if( value( next ) == l_Undef && decision[next] )
                {
                    const auto& abstrPair = mBooleanConstraintMap[next];
                    if( abstrPair.first != nullptr )
                    {
                        assert( abstrPair.second != nullptr );
                        const Abstraction& abstr = polarity[next] ? *abstrPair.second : *abstrPair.first;
                        #ifdef DEBUG_SATMODULE_DECISION_HEURISTIC
                        std::cout << "corresponds to constraint: " << abstr.reabstraction << std::endl;
                        #endif
                        unsigned consistency = satisfies( bModel, abstr.reabstraction );
                        #ifdef DEBUG_SATMODULE_DECISION_HEURISTIC
                        std::cout << "consistency = " << consistency << std::endl;
                        #endif
                        if( (_conflictFirst && consistency != 0) || (!_conflictFirst && consistency == 1) )
                        {
                            #ifdef DEBUG_SATMODULE_DECISION_HEURISTIC
                            std::cout << "store variable for restorage" << std::endl;
                            #endif
                            varsToRestore.push(next);
                            next = var_Undef;
                        }
                    }
                }
            }
        }
        while( varsToRestore.size() > 0 )
        {
            #ifdef DEBUG_SATMODULE_DECISION_HEURISTIC
            std::cout << "restore to heap: " << varsToRestore.last() << std::endl;
            #endif
            insertVarOrder( varsToRestore.last() );
            varsToRestore.pop();
        }
        if( next == var_Undef )
        {
            if( _conflictFirst )
                return bestBranchLit( false );
            else if( !order_heap.empty() )
            {
                next = order_heap.removeMin();
                assert( value( next ) == l_Undef );
                assert( decision[next] );
            }
        }
        return next == var_Undef ? lit_Undef : mkLit( next, polarity[next] );
    }
    
    template<class Settings>
    void SATModule<Settings>::analyze( CRef confl, vec<Lit>& out_learnt, int& out_btlevel )
    {
        int pathC = 0;
        Lit p = lit_Undef;

        // Generate conflict clause:
        //
        out_learnt.push();    // (leave room for the asserting literal)
        int index = trail.size() - 1;

        do
        {
            assert( confl != CRef_Undef );    // (otherwise should be UIP)
            Clause& c = ca[confl];

//            if( c.learnt() ) // TODO: Find out, why the hell am I doing this.
//            {  
//                mChangedActivities.push_back( confl );
//                claBumpActivity( c );
//            }

            for( int j = (p == lit_Undef) ? 0 : 1; j < c.size(); j++ )
            {
                Lit q = c[j];

                if( !seen[var( q )] && level( var( q ) ) > 0 )
                {
                    varBumpActivity( var( q ) );
                    seen[var( q )] = 1;
                    if( level( var( q ) ) >= decisionLevel() )
                        pathC++;
                    else
                        out_learnt.push( q );
                }
            }

            // Select next clause to look at:
            while( !seen[var( trail[index--] )] );
            p              = trail[index + 1];
            confl          = reason( var( p ) );
            seen[var( p )] = 0;
            pathC--;

        }
        while( pathC > 0 );
        out_learnt[0] = ~p;

        // Simplify conflict clause:
        //
        int i, j;
        out_learnt.copyTo( analyze_toclear );
        if( ccmin_mode == 2 )
        {
            uint32_t abstract_level = 0;
            for( i = 1; i < out_learnt.size(); i++ )
                abstract_level |= abstractLevel( var( out_learnt[i] ) );    // (maintain an abstraction of levels involved in conflict)

            for( i = j = 1; i < out_learnt.size(); i++ )
                if( reason( var( out_learnt[i] ) ) == CRef_Undef ||!litRedundant( out_learnt[i], abstract_level ) )
                    out_learnt[j++] = out_learnt[i];

        }
        else if( ccmin_mode == 1 )
        {
            for( i = j = 1; i < out_learnt.size(); i++ )
            {
                Var x = var( out_learnt[i] );

                if( reason( x ) == CRef_Undef )
                    out_learnt[j++] = out_learnt[i];
                else
                {
                    Clause& c = ca[reason( var( out_learnt[i] ) )];
                    for( int k = 1; k < c.size(); k++ )
                        if( !seen[var( c[k] )] && level( var( c[k] ) ) > 0 )
                        {
                            out_learnt[j++] = out_learnt[i];
                            break;
                        }
                }
            }
        }
        else
            i = j = out_learnt.size();

        max_literals += (uint64_t)out_learnt.size();
        out_learnt.shrink( i - j );
        tot_literals += (uint64_t)out_learnt.size();

        // Find correct backtrack level:
        //
        if( out_learnt.size() == 1 )
            out_btlevel = 0;
        else
        {
            int max_i = 1;
            // Find the first literal assigned at the next-highest level:
            for( int i = 2; i < out_learnt.size(); i++ )
                if( level( var( out_learnt[i] ) ) > level( var( out_learnt[max_i] ) ) )
                    max_i = i;
            // Swap-in this literal at index 1:
            Lit p             = out_learnt[max_i];
            out_learnt[max_i] = out_learnt[1];
            out_learnt[1]     = p;
            out_btlevel       = level( var( p ) );
        }

        for( int j = 0; j < analyze_toclear.size(); j++ )
            seen[var( analyze_toclear[j] )] = 0;    // ('seen[]' is now cleared)
    }

    template<class Settings>
    bool SATModule<Settings>::litRedundant( Lit p, uint32_t abstract_levels )
    {
        analyze_stack.clear();
        analyze_stack.push( p );
        int top = analyze_toclear.size();
        while( analyze_stack.size() > 0 )
        {
            assert( reason( var( analyze_stack.last() ) ) != CRef_Undef );
            Clause& c = ca[reason( var( analyze_stack.last() ) )];
            analyze_stack.pop();

            for( int i = 1; i < c.size(); i++ )
            {
                Lit p = c[i];
                if( !seen[var( p )] && level( var( p ) ) > 0 )
                {
                    if( reason( var( p ) ) != CRef_Undef && (abstractLevel( var( p ) ) & abstract_levels) != 0 )
                    {
                        seen[var( p )] = 1;
                        analyze_stack.push( p );
                        analyze_toclear.push( p );
                    }
                    else
                    {
                        for( int j = top; j < analyze_toclear.size(); j++ )
                            seen[var( analyze_toclear[j] )] = 0;
                        analyze_toclear.shrink( analyze_toclear.size() - top );
                        return false;
                    }
                }
            }
        }

        return true;
    }

    template<class Settings>
    void SATModule<Settings>::uncheckedEnqueue( Lit p, CRef from )
    {
		SMTRAT_LOG_TRACE("smtrat.sat", (sign(p) ? "-" : "") << var(p) << "  from " << from);
        assert( value( p ) == l_Undef );
        assigns[var( p )] = lbool( !sign( p ) );
        bool hasAbstraction = mBooleanConstraintMap[var( p )].first != nullptr;
        if( hasAbstraction )
        {
            assert( mBooleanConstraintMap[var( p )].second != nullptr );
            Abstraction& abstr = sign( p ) ? *mBooleanConstraintMap[var( p )].second : *mBooleanConstraintMap[var( p )].first;
			if( !abstr.reabstraction.isTrue() && abstr.consistencyRelevant && (abstr.reabstraction.getType() == carl::FormulaType::UEQ || abstr.reabstraction.getType() == carl::FormulaType::BITVECTOR || abstr.reabstraction.constraint().isConsistent() != 1)) 
            {
                if( ++abstr.updateInfo > 0 )
                    mChangedBooleans.push_back( var( p ) );
            }
            vardata[var( p )] = mkVarData( from, decisionLevel() );
            trail.push_( p );
            if( Settings::allow_theory_propagation && Settings::detect_deductions )
            {
                // Check whether the lit is a deduction via a learned clause.
                if( from != CRef_Undef && ca[from].type() == DEDUCTED_CLAUSE && !sign( p ) && abstr.consistencyRelevant  )
                {
                    Clause& c           = ca[from];
                    bool    isDeduction = true;
                    for( int k = 0; k < c.size(); ++k )
                    {
                        if( !sign( c[k] ) && c[k] != p )
                        {
                            isDeduction = false;
                            break;
                        }
                    }
                    if( isDeduction )
                    {
                        abstr.isDeduction = true;
                        mChangedPassedFormula = true;
                    }
                }
            }
        }
        else
        {
            vardata[var( p )] = mkVarData( from, decisionLevel() );
            trail.push_( p );
        }

		// Save reasons (clauses) implicating a variable value
        if (Settings::compute_propagated_lemmas && decisionLevel() == 0 && !mComputeAllSAT)
        {
            if ( from != CRef_Undef) {
                // Find corresponding formula
                ClauseFormulaMap::iterator iter = mClauseFormulaMap.find( from );
                assert( iter != mClauseFormulaMap.end() );
                FormulaT formula = iter->second;
                assert( formula.propertyHolds(carl::PROP_IS_A_CLAUSE) && formula.propertyHolds(carl::PROP_CONTAINS_BOOLEAN) );

                // Get lemmas for variable
                // Notice: new pair is inserted if not already contained
                FormulasT* pFormulas = &mPropagatedLemmas[ var(p) ];
                // Insert reason for variable
                pFormulas->push_back( formula );

                // Find formulas for contained variables
                carl::Variables vars;
                formula.booleanVars(vars);
                for ( carl::Variables::const_iterator iter = vars.begin(); iter != vars.end(); ++iter )
                {
                    BooleanVarMap::const_iterator itVar = mBooleanVarMap.find( *iter );
                    assert( itVar != mBooleanVarMap.end() );
                    Minisat::Var var = itVar->second;
                    // Find possible formulas for variable
                    VarLemmaMap::const_iterator itFormulas = mPropagatedLemmas.find( var );
                    if ( itFormulas != mPropagatedLemmas.end() )
                    {
                        // Insert formulas from contained variable into set for current variable
						pFormulas->insert( pFormulas->end(), itFormulas->second.begin(), itFormulas->second.end() );
                    }
                }
            }
        }

        if( Settings::formula_guided_decision_heuristic && !sign( p ) )
        {
            auto iter = mTseitinVarShadows.find( (signed) var(p) );
            if( iter != mTseitinVarShadows.end() )
            {
                for( signed v : iter->second )
                {
                    incrementTseitinShadowOccurrences(v);
                }
            }
        }
    }

    template<class Settings>
    CRef SATModule<Settings>::propagate()
    {
<<<<<<< HEAD
		SMTRAT_LOG_TRACE("smtrat.sat", "Propagate");
=======
        #ifdef DEBUG_SATMODULE
        cout << "### Propagate" << endl;
        cout << "### qhead = " << qhead << endl;
        cout << "### trail.size() = " << trail.size() << endl;
        #endif
>>>>>>> 98a1a5d7
        CRef confl = CRef_Undef;
        int num_props = 0;
        watches.cleanAll();

        while( qhead < trail.size() )
        {
            Lit p = trail[qhead++];    // 'p' is enqueued fact to propagate.
            vec<Watcher>& ws = watches[p];
            Watcher * i, *j, *end;
            num_props++;

            for( i = j = (Watcher*)ws, end = i + ws.size(); i != end; )
            {
                // Try to avoid inspecting the clause:
                Lit blocker = i->blocker;
                if( value( blocker ) == l_True )
                {
                    *j++ = *i++;
                    continue;
                }

                // Make sure the false literal is data[1]:
                CRef cr = i->cref;
                Clause& c = ca[cr];
                Lit false_lit = ~p;
                if( c[0] == false_lit )
                    c[0]              = c[1], c[1] = false_lit;
                assert( c[1] == false_lit );
                i++;

                // If 0th watch is true, then clause is already satisfied.
                Lit first = c[0];
                Watcher w = Watcher( cr, first );
                if( first != blocker && value( first ) == l_True )
                {
                    *j++ = w;
                    continue;
                }

                // Look for new watch:
                for( int k = 2; k < c.size(); k++ )
                    if( value( c[k] ) != l_False )
                    {
                        c[1] = c[k];
                        c[k] = false_lit;
                        watches[~c[1]].push( w );
                        goto NextClause;
                    }

                // Did not find watch -- clause is unit under assignment:
                *j++ = w;
                if( value( first ) == l_False )
                {
                    confl = cr;
                    qhead = trail.size();
                    // Copy the remaining watches:
                    while( i < end )
                        *j++ = *i++;
                }
                else
                {
                    assert( value( first ) == l_Undef );
                    uncheckedEnqueue( first, cr );
                    #ifdef SMTRAT_DEVOPTION_Statistics
                    mpStatistics->propagate();
                    #endif
                }

NextClause:
                ;
            }
            ws.shrink( (int) (i - j) );
        }
        propagations += (uint64_t)num_props;
//        simpDB_props -= (uint64_t)num_props;
        return confl;
    }

    struct reduceDB_lt
    {
        ClauseAllocator& ca;

        reduceDB_lt( ClauseAllocator& ca_ ):
            ca( ca_ )
        {}
        bool operator ()( CRef x, CRef y )
        {
            return ca[x].size() > 2 && (ca[y].size() == 2 || ca[x].activity() < ca[y].activity());
        }
    };

    template<class Settings>
    void SATModule<Settings>::reduceDB()
    {
        int    i, j;
        double extra_lim = cla_inc / learnts.size();    // Remove any clause below this activity

        sort( learnts, reduceDB_lt( ca ) );
        // Don't delete binary or locked clauses. From the rest, delete clauses from the first half
        // and clauses with activity smaller than 'extra_lim':
        for( i = j = 0; i < learnts.size(); i++ )
        {
            Clause& c = ca[learnts[i]];
            if( c.type() != CONFLICT_CLAUSE && c.size() > 2 && !locked( c ) && (i < learnts.size() / 2 || c.activity() < extra_lim) )
//            if( c.size() > 2 && !locked( c ) && (i < learnts.size() / 2 || c.activity() < extra_lim) )
            {
                removeClause( learnts[i] );
            }
            else
                learnts[j++] = learnts[i];
        }
        learnts.shrink( i - j );
        mLearntDeductions.clear();
        checkGarbage();
    }

    template<class Settings>
    void SATModule<Settings>::removeSatisfied( vec<CRef>& cs )
    {
        int i, j;
        for( i = j = 0; i < cs.size(); i++ )
        {
            Clause& c = ca[cs[i]];
            if( satisfied( c ) )
            {
                removeClause( cs[i] );
            }
            else
                cs[j++] = cs[i];
        }
        cs.shrink( i - j );
    }
    
    template<class Settings>
    void SATModule<Settings>::removeAssignedSplittingVars()
    {
        assert( decisionLevel() <= assumptions.size() );
        for( size_t i = 0; i < mSplittingVars.size(); )
        {
            if( assigns[mSplittingVars[i]] != l_Undef )
            {
                assigns[mSplittingVars[i]] = l_Undef;
                decision[mSplittingVars[i]] = false;
                mOldSplittingVars.push(mSplittingVars[i]);
                mSplittingVars[i] = mSplittingVars.back();
                mSplittingVars.pop_back();
                for( auto iter = mNewSplittingVars.begin(); iter != mNewSplittingVars.end(); ++iter )
                {
                    if( *iter == mSplittingVars[i] )
                    {
                        // we want to keep the order and do a rather expensive erase, but this vector
                        // is not going to be very big and this method is called only at decision level 0
                        mNewSplittingVars.erase( iter ); 
                        break;
                    }
                }
            }
            else
            {
                ++i;
            }
        }
        int i, j;
        for( i = j = 0; i < trail.size(); ++i )
        {
            if( assigns[var(trail[i])] != l_Undef )
            {
                trail[j++] = trail[i];
            }
        }
        trail.shrink( i - j );
        qhead = trail.size();
    }
    
    template<class Settings>
    void SATModule<Settings>::replaceVariable( Lit _var, Lit _by )
    {
        if( !Settings::apply_valid_substitutions )
            return;
        #ifdef DEBUG_SAT_REPLACE_VARIABLE
        cout << __func__ << endl;
        cout << "replace " << (sign( _var ) ? "-" : "") << var( _var ) << " by " << (sign( _by ) ? "-" : "") << var( _by ) << endl;
        #endif
        assert( decisionLevel() <= assumptions.size() );
        assert( var( _var ) != var( _by ) );
        setDecisionVar( var( _var ), false );
        std::set<CRef>& varClauses = mVarClausesMap[(size_t)var(_var)];
        int removedClauses = 0;
        int removedLearnts = 0;
        for( std::set<CRef>::iterator crIter = varClauses.begin(); crIter != varClauses.end(); )
        {
            #ifdef DEBUG_SAT_REPLACE_VARIABLE
            cout << "Consider clause with number " << *crIter << endl;
            #endif
            unsigned type = ca[*crIter].type();
            if( !replaceVariable( *crIter++, _var, _by ) )
            {
                #ifdef DEBUG_SAT_REPLACE_VARIABLE
                cout << "Remove clause!" << endl;
                #endif
                if( type == NORMAL_CLAUSE )
                    ++removedClauses;
                else
                    ++removedLearnts;
            }
            #ifdef DEBUG_SAT_REPLACE_VARIABLE
            else
            {
                cout << "Result:  ";
                printClause( type == NORMAL_CLAUSE ? clauses.last() : learnts.last() );
                cout << endl;
            }
            #endif
        }
    }
    
    template<class Settings>
    bool SATModule<Settings>::replaceVariable( CRef _cr, Lit _var, Lit _by )
    {
        #ifdef DEBUG_SAT_REPLACE_VARIABLE
        cout << "Before substitution:  ";
        printClause( _cr );
        cout << endl;
        #endif
        Clause& c = ca[_cr];
        unsigned type = c.type();
        vec<Lit> newClause;
        for( int j = 0; j < c.size(); ++j )
        {
            if( var( c[j] ) == var( _var ) )
            {
                newClause.push( mkLit( var( _by ), sign( _var ) == sign( _by ) ? sign( c[j] ) : !sign( c[j] ) ) );
            }
            else
            {
                newClause.push( c[j] );
            }
        }
        #ifdef DEBUG_SAT_REPLACE_VARIABLE
        cout << "After substitution:  ";
        printClause( newClause );
        #endif
        removeClause( _cr );
        return addClause( newClause, type );
    }

    template<class Settings>
    void SATModule<Settings>::rebuildOrderHeap()
    {
        vec<Var> vs;
        for( Var v = 0; v < nVars(); v++ )
            if( decision[v] && value( v ) == l_Undef )
                vs.push( v );
        order_heap.build( vs );
    }

    template<class Settings>
    void SATModule<Settings>::simplify()
    {
        assert( decisionLevel() <= assumptions.size() );
        #ifdef DEBUG_SATMODULE
		SMTRAT_LOG_TRACE("smtrat.sat", "Simplify");
        #endif
        bool appliedValidSubstitution = false;
        while( ok )
        {
            if( propagate() != CRef_Undef )
            {
                ok = false;
                return;
            }
            if( !appliedValidSubstitution && nAssigns() == simpDB_assigns )// || (simpDB_props > 0) )
            {
                return;
            }
            // Remove satisfied clauses:
            removeSatisfied( learnts );
            if( remove_satisfied )    // Can be turned off.
                removeSatisfied( clauses );
            removeAssignedSplittingVars();
            checkGarbage();
            rebuildOrderHeap();
            simpDB_assigns = nAssigns();
//            simpDB_props   = (int64_t)(clauses_literals + learnts_literals);    // (shouldn't depend on stats really, but it will do for now)
            if( Settings::apply_valid_substitutions )
            {
                appliedValidSubstitution = applyValidSubstitutionsOnClauses();
                if( !ok )
                {
                    return;
                }
            }
            processLemmas();
        }
    }
    
    template<class Settings>
    bool SATModule<Settings>::applyValidSubstitutionsOnClauses()
    {
        assert( decisionLevel() <= assumptions.size() );
        #ifdef DEBUG_SAT_APPLY_VALID_SUBS
        cout << __func__ << endl;
        print();
        #endif
        if( !Settings::apply_valid_substitutions )
            return false;
        // Consider all constraints which have to hold according to decision level 0
        FormulaT addedConstraint;
        carl::Variable varToSubstitute = carl::Variable::NO_VARIABLE;
        Poly substitutionTerm;
        std::shared_ptr<std::vector<FormulaT>> subOrigins;
        FormulaT::ConstraintBounds constraintBoundsAnd;
        for( int i = 0; i < mBooleanConstraintMap.size(); ++i )
        {
            if( assigns[i] == l_Undef || mBooleanConstraintMap[i].first == nullptr ) continue;
            assert( mBooleanConstraintMap[i].second != nullptr );
            Abstraction& abstr = assigns[i] == l_True ? *mBooleanConstraintMap[i].first : *mBooleanConstraintMap[i].second;
            if( abstr.reabstraction.getType() == carl::FormulaType::CONSTRAINT )
            {
                const ConstraintT& constr = abstr.reabstraction.constraint();
                unsigned constraintConsistency = constr.isConsistent();
                if( constraintConsistency == 0 )
                {
                    ok = false;
                }
                else if( constraintConsistency == 2 )
                {
                    addedConstraint = FormulaT::addConstraintBound( constraintBoundsAnd, abstr.reabstraction, true );
                    if( addedConstraint.isFalse() )
                    {
                        ok = false;
                    }
                    else if( addedConstraint.constraint().getSubstitution( varToSubstitute, substitutionTerm ) )
                    {
                        subOrigins = abstr.origins;
                        break;
                    }
                }
            }
        }
        if( varToSubstitute == carl::Variable::NO_VARIABLE || !ok )
            return false;
        // Apply the found substitution
        assert( mVarReplacements.find( varToSubstitute ) == mVarReplacements.end() );
        mVarReplacements[varToSubstitute] = substitutionTerm;
        #ifdef DEBUG_SAT_APPLY_VALID_SUBS
        cout << "replace " << varToSubstitute << " by " << substitutionTerm << std::endl;
        #endif
        auto elimVarOccs = mVarOccurrences.find( varToSubstitute );
        assert( elimVarOccs != mVarOccurrences.end() );
        for( const FormulaT& cons : elimVarOccs->second )
        {
            #ifdef DEBUG_SAT_APPLY_VALID_SUBS
            cout << "  replace in " << cons << std::endl;
            #endif
            FormulaT subResult = FormulaT( cons.constraint().lhs().substitute( varToSubstitute, substitutionTerm ), cons.constraint().relation() );
            #ifdef DEBUG_SAT_APPLY_VALID_SUBS
            cout << "    results in " << subResult << endl;
            #endif
            replaceConstraint( cons, subResult, *subOrigins );
        }
        for( auto varOccPair = mVarOccurrences.begin(); varOccPair != mVarOccurrences.end(); ++varOccPair )
        {
            if( varOccPair->first != varToSubstitute )
            {
                for( auto cons = elimVarOccs->second.begin(); cons != elimVarOccs->second.end(); ++cons )
                    varOccPair->second.erase( *cons );
            }
        }
        mVarOccurrences.erase( elimVarOccs );
        #ifdef DEBUG_SAT_APPLY_VALID_SUBS
        print();
        #endif
        return true;
    }
    
    template<class Settings>
    void SATModule<Settings>::replaceConstraint( const FormulaT& _toReplace, const FormulaT& _replaceBy, const std::vector<FormulaT>& _subOrigins )
    {
        assert( _toReplace.getType() == carl::FormulaType::CONSTRAINT );
        assert( _replaceBy.getType() == carl::FormulaType::CONSTRAINT || _replaceBy.getType() == carl::FormulaType::TRUE || _replaceBy.getType() == carl::FormulaType::FALSE );
        auto consLitPair = mConstraintLiteralMap.find( _toReplace );
        bool negativeLiteral = sign( consLitPair->second.front() );
        assert( consLitPair != mConstraintLiteralMap.end() );
        if( _replaceBy.getType() == carl::FormulaType::FALSE )
        {
            // applying the substitution to this constraint leads to conflict
            if( assigns[ var( consLitPair->second.front() ) ] == l_Undef )
            {
                vec<Lit> clauseLits;
                clauseLits.push( mkLit( var( consLitPair->second.front() ), !negativeLiteral ) );
                addClause( clauseLits, DEDUCTED_CLAUSE );
            }
            else if( assigns[ var( consLitPair->second.front() ) ] == (negativeLiteral ? l_False : l_True) )
            {
                ok = false;
            }
        }
        else
        {
            auto iter = mConstraintLiteralMap.find( _replaceBy );
            if( iter == mConstraintLiteralMap.end() )
            {
                // applying the substitution to this constraint leads to a new constraint (which did not yet occur in the received formula)
                #ifdef DEBUG_SAT_APPLY_VALID_SUBS
                cout << __LINE__ << endl;
                #endif
                auto negConsLitPair = consLitPair;
                ++negConsLitPair;
                assert( (negConsLitPair->first.getType() == carl::FormulaType::FALSE && consLitPair->first.getType() == carl::FormulaType::TRUE) 
                        || (negConsLitPair->first.getType() == carl::FormulaType::NOT && negConsLitPair->first.subformula() == consLitPair->first) );
                mConstraintLiteralMap[_replaceBy] = consLitPair->second;
                mConstraintLiteralMap[FormulaT( carl::FormulaType::NOT, _replaceBy )] = negConsLitPair->second;
                const auto& bcPair = mBooleanConstraintMap[var( consLitPair->second.front() )];
                if( bcPair.first != nullptr )
                {
                    assert( bcPair.second != nullptr );
                    if( negativeLiteral )
                    {
                        if( bcPair.second->consistencyRelevant )
                            informBackends( _replaceBy );
                    }
                    else
                    {
                        if( bcPair.first->consistencyRelevant )
                            informBackends( _replaceBy ); 
                    }
                }
                for( auto var = _replaceBy.constraint().variables().begin(); var != _replaceBy.constraint().variables().end(); ++var )
                {
                    mVarOccurrences[*var].insert( _replaceBy );
                }
            }
            else
            {
                // applying the substitution to this constraint leads to a constraint which already occurs in the received formula
                #ifdef DEBUG_SAT_APPLY_VALID_SUBS
                cout << __LINE__ << endl;
                cout << "consLitPair->second.front(): " << (sign( consLitPair->second.front() ) ? "-" : "") << var( consLitPair->second.front() ) << endl;
                cout << "iter->second.front(): " << (sign( iter->second.front() ) ? "-" : "") << var( iter->second.front() ) << endl;
                #endif
                replaceVariable( consLitPair->second.front(), iter->second.front() );
                // Remove satisfied clauses:
                removeSatisfied( learnts );
                removeSatisfied( clauses );
                checkGarbage();
                rebuildOrderHeap();
                if( _replaceBy.getType() != carl::FormulaType::TRUE )
                {
                    auto& bcPair = mBooleanConstraintMap[var( consLitPair->second.front() )];
                    if( bcPair.first != nullptr )
                    {
                        assert( bcPair.second != nullptr );
                        Abstraction& abstrA = sign( consLitPair->second.front() ) ? *bcPair.second : *bcPair.first;
                        if( abstrA.origins != nullptr )
                        {
                            *abstrA.origins = merge( *abstrA.origins, _subOrigins );
                            if( abstrA.consistencyRelevant )
                            {
                                abstrA.reabstraction = _replaceBy;
                                informBackends( abstrA.reabstraction );
                            }
                        }
                    }
                }

                iter->second.insert( iter->second.end(), consLitPair->second.begin(), consLitPair->second.end() );
                auto iterB = iter;
                ++iterB;
                assert( (iterB->first.getType() == carl::FormulaType::FALSE && iter->first.getType() == carl::FormulaType::TRUE) 
                        || (iterB->first.getType() == carl::FormulaType::NOT && iterB->first.subformula() == iter->first) );
                auto iterC = consLitPair;
                ++iterC;
                assert( (iterC->first.getType() == carl::FormulaType::FALSE && consLitPair->first.getType() == carl::FormulaType::TRUE) 
                        || (iterC->first.getType() == carl::FormulaType::NOT && iterC->first.subformula() == consLitPair->first) );
                iterB->second.insert( iterB->second.end(), iterC->second.begin(), iterC->second.end() );
                if( assigns[var(consLitPair->second.front())] != l_Undef && assigns[var(iter->second.front())] == l_Undef )
                {
                    vec<Lit> clauseLits;
                    if( sign(consLitPair->second.front()) == sign(iter->second.front()) )
                    {
                        clauseLits.push( mkLit( var(iter->second.front()), assigns[var(consLitPair->second.front())] == l_False ) );
                    }
                    else
                    {
                        clauseLits.push( mkLit( var(iter->second.front()), assigns[var(consLitPair->second.front())] == l_True ) );
                    }
                    addClause( clauseLits, DEDUCTED_CLAUSE );
                }
                else if( assigns[var(iter->second.front())] != l_Undef && assigns[var(consLitPair->second.front())] == l_Undef )
                {
                    vec<Lit> clauseLits;
                    if( sign(consLitPair->second.front()) == sign(iter->second.front()) )
                    {
                        clauseLits.push( mkLit( var(consLitPair->second.front()), assigns[var(iter->second.front())] == l_False ) );
                    }
                    else
                    {
                        clauseLits.push( mkLit( var(consLitPair->second.front()), assigns[var(iter->second.front())] == l_True ) );
                    }
                    addClause( clauseLits, DEDUCTED_CLAUSE );
                }
                else if( (assigns[var(consLitPair->second.front())] == assigns[var(iter->second.front())]) != (sign(consLitPair->second.front()) == sign(iter->second.front())) )
                {
                    ok = false;
                }
            }
        }
        for( auto litIter = consLitPair->second.begin(); litIter != consLitPair->second.end(); ++litIter )
        {
            #ifdef DEBUG_SAT_APPLY_VALID_SUBS
            cout << "consider the literal: " << (sign( *litIter ) ? "-" : "") << var( *litIter ) << endl;
            #endif
            auto& bcPair = mBooleanConstraintMap[var( *litIter )];
            if( bcPair.first != nullptr )
            {
                assert( bcPair.second != nullptr );
                Abstraction& abstr = sign( *litIter ) ? *bcPair.second : *bcPair.first;
                if( abstr.position != rPassedFormula().end() )
                {
                    #ifdef DEBUG_SAT_APPLY_VALID_SUBS
                    cout << __LINE__ << endl;
                    #endif
                    removeOrigins( abstr.position, abstr.origins );
                    unsigned replacedByConsistency = _replaceBy.constraint().isConsistent();
                    if( replacedByConsistency == 2 )
                    {
                        abstr.reabstraction = _replaceBy;
                        abstr.position = passedFormulaEnd();
                        if( abstr.updateInfo <= 0 )
                            if( ++abstr.updateInfo > 0 )
                                mChangedBooleans.push_back( var( *litIter ) );
                        #ifdef DEBUG_SAT_APPLY_VALID_SUBS
                        cout << __LINE__ << endl;
                        #endif
                    }
                    else
                    {
                        #ifdef DEBUG_SAT_APPLY_VALID_SUBS
                        cout << __LINE__ << endl;
                        #endif
                        abstr.reabstraction = replacedByConsistency == 1 ? FormulaT( carl::FormulaType::TRUE ) : FormulaT( carl::FormulaType::FALSE );
                        abstr.position = passedFormulaEnd();
                        abstr.updateInfo = 0;
                    }
                }
                else
                {
                    #ifdef DEBUG_SAT_APPLY_VALID_SUBS
                    cout << __LINE__ << endl;
                    #endif
                    abstr.reabstraction = _replaceBy;
                    if( _replaceBy.constraint().isConsistent() != 2 )
                    {
                        abstr.updateInfo = 0;
                    }
                }
            }
        }
    }

    template<class Settings>
    bool SATModule<Settings>::processLemmas()
    {
        bool deductionsLearned = false;
        std::vector<Module*>::const_iterator backend = usedBackends().begin();
        while( backend != usedBackends().end() )
        {
            // Learn the deductions.
            (*backend)->updateDeductions();
            for( const auto& ded : (*backend)->deductions() )
            {
                if( ded.first.getType() != carl::FormulaType::TRUE )
                {
                    #ifdef DEBUG_SATMODULE_THEORY_PROPAGATION
                    cout << "Learned a theory deduction from a backend module!" << endl;
                    cout << ded.first.toString( false, 0, "", true, true, true ) << endl;
                    #endif
                    if( addFormula( ded.first, DEDUCTED_CLAUSE ) != CRef_Undef )
                    {
                        deductionsLearned = true;
                    }
                }
            }
            // Add the splittings.
            for( const Splitting& splitting : (*backend)->splittings() )
            {
                addSplitting( splitting );
            }
            (*backend)->clearDeductions();
            ++backend;
        }
        return deductionsLearned;
    }

    template<class Settings>
    CRef SATModule<Settings>::learnTheoryConflict()
    {
        CRef conflictClause = CRef_Undef;
        int lowestLevel = decisionLevel()+1;
        std::vector<Module*>::const_iterator backend = usedBackends().begin();
        while( backend != usedBackends().end() )
        {
            const std::vector<FormulasT>& infSubsets = (*backend)->infeasibleSubsets();
            assert( (*backend)->solverState() != False || !infSubsets.empty() );
            for( auto infsubset = infSubsets.begin(); infsubset != infSubsets.end(); ++infsubset )
            {
                assert( !infsubset->empty() );
                #ifdef SMTRAT_DEVOPTION_Validation
                if( validationSettings->logInfSubsets() )
                {
                    addAssumptionToCheck( *infsubset, false, moduleName( (*backend)->type() ) + "_infeasible_subset" );
                }
                #endif
                #ifdef DEBUG_SATMODULE
                (*backend)->printInfeasibleSubsets();
                #endif
                // Add the according literals to the conflict clause.
                bool betterConflict = false;
                vec<Lit> learnt_clause;
                if( infsubset->size() == 1 )
                {
                    ConstraintLiteralsMap::iterator constraintLiteralPair = mConstraintLiteralMap.find( *infsubset->begin() );
                    assert( constraintLiteralPair != mConstraintLiteralMap.end() );
                    Lit lit = mkLit( var( constraintLiteralPair->second.front() ), !sign( constraintLiteralPair->second.front() ) );
                    if( level( var( lit ) ) <= lowestLevel )
                    {
                        lowestLevel = level( var( lit ) );
                        betterConflict = true;
                    }
                    learnt_clause.push( lit );
                }
                else
                {
                    int clauseLevel = 0;
                    for( auto subformula = infsubset->begin(); subformula != infsubset->end(); ++subformula )
                    {
                        ConstraintLiteralsMap::iterator constraintLiteralPair = mConstraintLiteralMap.find( *subformula );
                        assert( constraintLiteralPair != mConstraintLiteralMap.end() );
                        Lit lit = mkLit( var( constraintLiteralPair->second.front() ), !sign( constraintLiteralPair->second.front() ) );
                        int litLevel = level( var( lit ) ) ;
                        if( litLevel > clauseLevel )
                        {
                            clauseLevel = level( var( lit ) );
                        }
                        learnt_clause.push( lit );
                    }
                    if( clauseLevel < lowestLevel )
                    {
                        lowestLevel = clauseLevel;
                        betterConflict = true;
                    }
                }
                if( addClause( learnt_clause, CONFLICT_CLAUSE ) && betterConflict )
                {
                    conflictClause = learnts.last();
                }
            }
            ++backend;
        }
        return conflictClause;
    }

    template<class Settings>
    double SATModule<Settings>::progressEstimate() const
    {
        double progress = 0;
        double F        = 1.0 / nVars();

        for( int i = 0; i <= decisionLevel(); i++ )
        {
            int beg = i == 0 ? 0 : trail_lim[i - 1];
            int end = i == decisionLevel() ? trail.size() : trail_lim[i];
            progress += pow( F, i ) * (end - beg);
        }

        return progress / nVars();
    }

    template<class Settings>
    void SATModule<Settings>::relocAll( ClauseAllocator& to )
    {
        if( Settings::apply_valid_substitutions )
        {
            // variable to clauses mapping:
            for( size_t pos = 0; pos < mVarClausesMap.size(); ++pos )
            {
                std::set<CRef> toInsert;
                std::set<CRef>& cls = mVarClausesMap[pos];
                for( std::set<CRef>::iterator crIter = cls.begin(); crIter != cls.end(); )
                {
                    CRef cr = *crIter;
                    ca.reloc( cr, to );
                    if( cr != *crIter )
                    {
                        crIter = cls.erase( crIter );
                        toInsert.insert( cr );
                    }
                    else
                    {
                        ++crIter;
                    }
                }
                cls.insert( toInsert.begin(), toInsert.end() );
            }
        }
        
        // All watchers:
        //
        // for (int i = 0; i < watches.size(); i++)
        watches.cleanAll();
        for( int v = 0; v < nVars(); v++ )
            for( int s = 0; s < 2; s++ )
            {
                Lit p = mkLit( v, s );
                // printf(" >>> RELOCING: %s%d\n", sign(p)?"-":"", var(p)+1);
                vec<Watcher>& ws = watches[p];
                for( int j = 0; j < ws.size(); j++ )
                    ca.reloc( ws[j].cref, to );
            }

        // All reasons:
        //
        for( int i = 0; i < trail.size(); i++ )
        {
            Var v = var( trail[i] );

            if( reason( v ) != CRef_Undef && (ca[reason( v )].reloced() || locked( ca[reason( v )] )) )
                ca.reloc( vardata[v].reason, to );
        }

        // All learnt:
        //
        for( int i = 0; i < learnts.size(); i++ )
            ca.reloc( learnts[i], to );

        // All original:
        //
        for( int i = 0; i < clauses.size(); i++ )
            ca.reloc( clauses[i], to );
    }

    template<class Settings>
    void SATModule<Settings>::garbageCollect()
    {
        // Initialize the next region to a size corresponding to the estimated utilization degree. This
        // is not precise but should avoid some unnecessary reallocations for the new region:
        ClauseAllocator to( ca.size() - (ca.wasted() <= ca.size() ? ca.wasted() : ca.wasted() - ca.size()) );

        relocAll( to );
        if( verbosity >= 2 )
            printf( "|  Garbage collection:   %12d bytes => %12d bytes             |\n",
                    ca.size() * ClauseAllocator::Unit_Size,
                    to.size() * ClauseAllocator::Unit_Size );
        to.moveTo( ca );
    }

    template<class Settings>
    Var SATModule<Settings>::mapVar( Var x, vec<Var>& map, Var& max )
    {
        if( map.size() <= x || map[x] == -1 )
        {
            map.growTo( x + 1, -1 );
            map[x] = max++;
        }
        return map[x];
    }

    template<class Settings>
    void SATModule<Settings>::print( ostream& _out, const string _init ) const
    {
        printConstraintLiteralMap( _out, _init );
        printBooleanVarMap( _out, _init );
        printBooleanConstraintMap( _out, _init );
        printVariableClausesMap( _out, _init );
        printVariableOccurrences( _out, _init );
        printConstraintLiteralMap( _out, _init );
        printBooleanConstraintMap( _out, _init );
        printBooleanVarMap( _out, _init );
        printClauses( clauses, "Clauses", _out, _init );
        printClauses( learnts, "Learnts", _out, _init );
        printDecisions( _out, _init );
        printPassedFormula( _out, _init );
        for(int i = 0; i < vardata.size(); i++ )
            _out << _init << i << " -> " << ((uint32_t) vardata[i].reason) << endl;
    }

    template<class Settings>
    void SATModule<Settings>::printConstraintLiteralMap( ostream& _out, const string _init ) const
    {
        _out << _init << " ConstraintLiteralMap" << endl;
        for( ConstraintLiteralsMap::const_iterator clPair = mConstraintLiteralMap.begin(); clPair != mConstraintLiteralMap.end(); ++clPair )
        {
            _out << _init << "    " << clPair->first.toString() << "  ->  [";
            for( auto litIter = clPair->second.begin(); litIter != clPair->second.end(); ++litIter )
            {
                _out << " ";
                if( sign( *litIter ) )
                {
                    _out << "-";
                }
                _out << var( *litIter );
            }
            _out << " ]" << endl;
        }
    }

    template<class Settings>
    void SATModule<Settings>::printBooleanVarMap( ostream& _out, const string _init ) const
    {
        _out << _init << " BooleanVarMap" << endl;
        for( BooleanVarMap::const_iterator clPair = mBooleanVarMap.begin(); clPair != mBooleanVarMap.end(); ++clPair )
        {
            _out << _init << "    " << clPair->first << "  ->  " << clPair->second << endl;
        }
    }

    template<class Settings>
    void SATModule<Settings>::printBooleanConstraintMap( ostream& _out, const string _init ) const
    {
        _out << _init << " BooleanConstraintMap" << endl;
        for( int k = 0; k < mBooleanConstraintMap.size(); ++k )
        {
            if( mBooleanConstraintMap[k].first != nullptr )
            {
                assert( mBooleanConstraintMap[k].second != nullptr );
                _out << _init << "   " << k << "  ->  " << mBooleanConstraintMap[k].first->reabstraction;
                _out << "  (" << setw( 7 ) << activity[k] << ") [" << mBooleanConstraintMap[k].first->updateInfo << "]" << endl;
                _out << _init << "  ~" << k << "  ->  " << mBooleanConstraintMap[k].second->reabstraction;
                _out << "  (" << setw( 7 ) << activity[k] << ") [" << mBooleanConstraintMap[k].second->updateInfo << "]" << endl;
            }
        }
    }

    template<class Settings>
    void SATModule<Settings>::printClause( const vec<Lit>& _clause, bool _withAssignment, ostream& _out, const string& _init ) const
    {
        _out << _init;
        for( int pos = 0; pos < _clause.size(); ++pos )
        {
            _out << " ";
            if( sign( _clause[pos] ) )
            {
                _out << "-";
            }
            _out << var( _clause[pos] );
            if( _withAssignment )
                _out << "(" << (value( _clause[pos] ) == l_True ? "true" : (value( _clause[pos] ) == l_False ? "false" : "undef")) << "@" << level( var( _clause[pos] ) ) << ")";
        }
        _out << endl;
    }

    template<class Settings>
    void SATModule<Settings>::printClause( CRef _clause, bool _withAssignment, ostream& _out, const string& _init ) const
    {
        const Clause& c = ca[_clause];
        _out << _init;
        for( int pos = 0; pos < c.size(); ++pos )
        {
            _out << " ";
            if( sign( c[pos] ) )
            {
                _out << "-";
            }
            _out << var( c[pos] );
            if( _withAssignment )
            {
                _out << " [" << (value( c[pos] ) == l_True ? "true@" : (value( c[pos] ) == l_False ? "false@" : "undef"));
                if( value( c[pos] ) != l_Undef )
                {
                    _out << level( var( c[pos] ) );
                }
                _out << "]";
            }
        }
        _out << "  [" << ((uint32_t) _clause) << "]" << endl;
    }

    template<class Settings>
    void SATModule<Settings>::printClauses( const vec<CRef>& _clauses, const string _name, ostream& _out, const string _init, int _from, bool _withAssignment ) const
    {
        _out << _init << " " << _name << ":" << endl;
        // Handle case when solver is in contradictory state:
        if( !ok )
        {
            _out << _init << "  p cnf 1 2" << endl;
            _out << _init << "  1 0" << endl;
            _out << _init << "  -1 0" << endl;
            return;
        }

        vec<Var> map;
        Var max = 0;

        // Cannot use removeClauses here because it is not safe
        // to deallocate them at this point. Could be improved.
        int cnt = 0;
        for( int i = _from; i < _clauses.size(); i++ )
            if( !satisfied( ca[_clauses[i]] ) )
                cnt++;

        for( int i = _from; i < _clauses.size(); i++ )
            if( !satisfied( ca[_clauses[i]] ) )
            {
                const Clause& c = ca[_clauses[i]];
                for( int j = 0; j < c.size(); j++ )
                    if( value( c[j] ) != l_False )
                        mapVar( var( c[j] ), map, max );
            }

        // Assumptions are added as unit clauses:
        cnt += assumptions.size();

        _out << _init << "  p cnf " << max << " " << cnt << std::endl;

        for( int i = 0; i < assumptions.size(); i++ )
        {
<<<<<<< HEAD
//            assert( Settings::find_all_dependent_variables || value( assumptions[i] ) != l_False );
            _out << _init << "  " << (sign( assumptions[i] ) ? "-" : "") << (mapVar( var( assumptions[i] ), map, max )) << endl;
=======
//            assert( value( assumptions[i] ) != l_False );
            _out << _init << "  " << (sign( assumptions[i] ) ? "-" : "") << var( assumptions[i] ) << std::endl;//(mapVar( var( assumptions[i] ), map, max )) << endl;
>>>>>>> 98a1a5d7
        }

        for( int i = _from; i < _clauses.size(); i++ )
        {
            printClause( _clauses[i], _withAssignment, _out, _init  );
        }

        if( verbosity > 0 )
            _out << _init << "  Wrote " << cnt << " clauses with " << max << " variables." << std::endl;
    }

    template<class Settings>
    void SATModule<Settings>::printCurrentAssignment( ostream& _out, string _init ) const
    {
        _out << _init << " Assignments:  ";
        for( int pos = 0; pos < assigns.size(); ++pos )
        {
            if( pos > 0 )
            {
                _out << _init << "               ";
            }
            _out << setw( 5 ) << mMinisatVarMap.at(pos);
            _out << "  (" << setw( 7 ) << activity[pos] << ") " << " -> ";
            if( assigns[pos] == l_True )
            {
                _out << "l_True";
                // if it is not a Boolean variable
                if( mBooleanConstraintMap[pos].first != nullptr && mBooleanConstraintMap[pos].first->consistencyRelevant )
                    _out << "   ( " << mBooleanConstraintMap[pos].first->reabstraction << " )";
                _out << endl;
            }
            else if( assigns[pos] == l_False )
            {
                _out << "l_False";
                // if it is not a Boolean variable
                if( mBooleanConstraintMap[pos].second != nullptr && mBooleanConstraintMap[pos].second->consistencyRelevant )
                    _out << "   ( " << mBooleanConstraintMap[pos].second->reabstraction << " )";
                _out << endl;
            }
            else
            {
                _out << "l_Undef" << endl;
            }
        }
    }

    template<class Settings>
    void SATModule<Settings>::printDecisions( ostream& _out, string _init ) const
    {
        _out << _init << " Decisions:  ";
        int level = 0;
        for( int pos = 0; pos < trail.size(); ++pos )
        {
            if( level < trail_lim.size() )
            {
                if( pos == trail_lim[level] )
                {
                    ++level;
                }
            }
            if( pos > 0 )
            {
                _out << _init << "             ";
            }
            stringstream tmpStream;
            tmpStream << (sign( trail[pos] ) ? "-" : "") << var( trail[pos] );
            _out << setw( 6 ) << tmpStream.str() << " @ " << level;
            // if it is not a Boolean variable
            if( assigns[var(trail[pos])] == l_True && mBooleanConstraintMap[var(trail[pos])].first != nullptr && mBooleanConstraintMap[var(trail[pos])].first->consistencyRelevant  )
            {
                _out << "   ( " << mBooleanConstraintMap[var(trail[pos])].first->reabstraction << " )";
                _out << " [" << mBooleanConstraintMap[var(trail[pos])].first->updateInfo << "]";
            }
            else if( assigns[var(trail[pos])] == l_False && mBooleanConstraintMap[var(trail[pos])].second != nullptr && mBooleanConstraintMap[var(trail[pos])].second->consistencyRelevant  )
            {
                _out << "   ( " << mBooleanConstraintMap[var(trail[pos])].second->reabstraction << " )";
                _out << " [" << mBooleanConstraintMap[var(trail[pos])].second->updateInfo << "]";
            }
            _out << endl;
        }
    }
    
    template<class Settings>
    void SATModule<Settings>::printVariableOccurrences( ostream& _out, string _init ) const
    {
        _out << _init << "Variable Occurrences: " << endl;
        for( auto varOccPair = mVarOccurrences.begin(); varOccPair != mVarOccurrences.end(); ++varOccPair )
        {
            _out << _init << varOccPair->first << " in {";
            for( const FormulaT& cons : varOccPair->second )
                _out << "  " << cons;
            _out << "  }" << endl;
        }
    }
    
    template<class Settings>
    void SATModule<Settings>::printVariableClausesMap( ostream& _out, string _init ) const
    {
        _out << _init << "Variable to clauses map: " << endl;
        for( size_t pos = 0; pos < mVarClausesMap.size(); ++pos )
        {
            _out << _init << pos << " in {";
            for( CRef cr : mVarClausesMap[pos] )
                _out << " " << cr;
            _out << " }" << endl;
        }
    }

    template<class Settings>
    void SATModule<Settings>::printPropagatedLemmas( ostream& _out, string _init ) const
    {
        _out << _init << " Propagated lemmas:" << endl;
        for( VarLemmaMap::const_iterator itFormulas = mPropagatedLemmas.begin(); itFormulas != mPropagatedLemmas.end(); ++itFormulas )
        {
            _out << _init << " " << mMinisatVarMap.at( itFormulas->first ) << " <- { ";
            FormulasT formulas = itFormulas->second;
            for ( FormulasT::iterator iter = formulas.begin(); iter != formulas.end(); ++iter )
            {
                if ( iter != formulas.begin() )
                {
                    _out << ", ";
                }
                _out << *iter;
            }
            _out << " }" << endl;
        }
    }

    template<class Settings>
    void SATModule<Settings>::collectStats()
    {
        #ifdef SMTRAT_DEVOPTION_Statistics
        mpStatistics->rNrTotalVariablesAfter() = (size_t) nVars();
        mpStatistics->rNrClauses() = (size_t) nClauses();
        #endif
    }
}    // namespace smtrat<|MERGE_RESOLUTION|>--- conflicted
+++ resolved
@@ -1649,15 +1649,11 @@
     template<class Settings>
     void SATModule<Settings>::cancelUntil( int level )
     {
-<<<<<<< HEAD
-		SMTRAT_LOG_TRACE("smtrat.sat", "cancel until " << level);
-=======
         if( level < assumptions.size() )
             level = assumptions.size();
         #ifdef DEBUG_SATMODULE
-        cout << "### cancel until " << level << endl;
+	SMTRAT_LOG_TRACE("smtrat.sat", "cancel until " << level);
         #endif
->>>>>>> 98a1a5d7
         if( decisionLevel() > level )
         {
             cancelAssignmentUntil( level );
@@ -2565,15 +2561,11 @@
     template<class Settings>
     CRef SATModule<Settings>::propagate()
     {
-<<<<<<< HEAD
-		SMTRAT_LOG_TRACE("smtrat.sat", "Propagate");
-=======
         #ifdef DEBUG_SATMODULE
-        cout << "### Propagate" << endl;
-        cout << "### qhead = " << qhead << endl;
-        cout << "### trail.size() = " << trail.size() << endl;
+	SMTRAT_LOG_TRACE("smtrat.sat", "Propagate");
+	SMTRAT_LOG_TRACE("smtrat.sat", "qhead = " << qhead);
+	SMTRAT_LOG_TRACE("smtrat.sat", "trail.size() = " << trail.size());
         #endif
->>>>>>> 98a1a5d7
         CRef confl = CRef_Undef;
         int num_props = 0;
         watches.cleanAll();
@@ -3491,13 +3483,8 @@
 
         for( int i = 0; i < assumptions.size(); i++ )
         {
-<<<<<<< HEAD
 //            assert( Settings::find_all_dependent_variables || value( assumptions[i] ) != l_False );
-            _out << _init << "  " << (sign( assumptions[i] ) ? "-" : "") << (mapVar( var( assumptions[i] ), map, max )) << endl;
-=======
-//            assert( value( assumptions[i] ) != l_False );
             _out << _init << "  " << (sign( assumptions[i] ) ? "-" : "") << var( assumptions[i] ) << std::endl;//(mapVar( var( assumptions[i] ), map, max )) << endl;
->>>>>>> 98a1a5d7
         }
 
         for( int i = _from; i < _clauses.size(); i++ )
