/*
 * **************************************************************************************[Solver.cc]
 * Copyright (c) 2003-2006, Niklas Een, Niklas Sorensson
 * Copyright (c) 2007-2010, Niklas Sorensson
 *
 * Permission is hereby granted, free of charge, to any person obtaining a copy of this software and
 * associated documentation files (the "Software"), to deal in the Software without restriction,
 * including without limitation the rights to use, copy, modify, merge, publish, distribute,
 * sublicense, and/or sell copies of the Software, and to permit persons to whom the Software is
 * furnished to do so, subject to the following conditions:
 *
 * The above copyright notice and this permission notice shall be included in all copies or
 * substantial portions of the Software.
 *
 * THE SOFTWARE IS PROVIDED "AS IS", WITHOUT WARRANTY OF ANY KIND, EXPRESS OR IMPLIED, INCLUDING BUT
 * NOT LIMITED TO THE WARRANTIES OF MERCHANTABILITY, FITNESS FOR A PARTICULAR PURPOSE AND
 * NONINFRINGEMENT. IN NO EVENT SHALL THE AUTHORS OR COPYRIGHT HOLDERS BE LIABLE FOR ANY CLAIM,
 * DAMAGES OR OTHER LIABILITY, WHETHER IN AN ACTION OF CONTRACT, TORT OR OTHERWISE, ARISING FROM, OUT
 * OF OR IN CONNECTION WITH THE SOFTWARE OR THE USE OR OTHER DEALINGS IN THE SOFTWARE.
 */
/**
 * @file SATModule.tpp
 * @author Florian Corzilius <corzilius@cs.rwth-aachen.de>
 * @since 2012-01-18
 * @version 2014-10-02
 */

#include "SATModule.h"
#include <iomanip>

//#define DEBUG_SATMODULE
//#define DEBUG_SATMODULE_THEORY_PROPAGATION
//#define DEBUG_SAT_APPLY_VALID_SUBS
//#define DEBUG_SAT_REPLACE_VARIABLE
//#define SATMODULE_WITH_CALL_NUMBER
//#define WITH_PROGRESS_ESTIMATION

using namespace Minisat;

namespace smtrat
{
    // Options:
    static const char*  _cat = "CORE";
    static DoubleOption opt_var_decay( _cat, "var-decay", "The variable activity decay factor", 0.95, DoubleRange( 0, false, 1, false ) );
    static DoubleOption opt_clause_decay( _cat, "cla-decay", "The clause activity decay factor", 0.999, DoubleRange( 0, false, 1, false ) );
    static DoubleOption opt_random_var_freq( _cat, "rnd-freq", "The frequency with which the decision heuristic tries to choose a random variable",
                                             0, DoubleRange( 0, true, 1, true ) );
    static DoubleOption opt_random_seed( _cat, "rnd-seed", "Used by the random variable selection", 91648253,
                                         DoubleRange( 0, false, HUGE_VAL, false ) );
    static IntOption    opt_ccmin_mode( _cat, "ccmin-mode", "Controls conflict clause minimization (0=none, 1=basic, 2=deep)", 2, IntRange( 0, 2 ) );
    static IntOption    opt_phase_saving( _cat, "phase-saving", "Controls the level of phase saving (0=none, 1=limited, 2=full)", 2, IntRange( 0, 2 ) );
    static BoolOption   opt_rnd_init_act( _cat, "rnd-init", "Randomize the initial activity", false );
    static BoolOption   opt_luby_restart( _cat, "luby", "Use the Luby restart sequence", true );
    static IntOption    opt_restart_first( _cat, "rfirst", "The base restart interval", 100, IntRange( 1, INT32_MAX ) );
    static DoubleOption opt_restart_inc( _cat, "rinc", "Restart interval increase factor", 2, DoubleRange( 1, false, HUGE_VAL, false ) );
    static DoubleOption opt_garbage_frac( _cat, "gc-frac", "The fraction of wasted memory allowed before a garbage collection is triggered", 0.20,
                                          DoubleRange( 0, false, HUGE_VAL, false ) );

    template<class Settings>
    SATModule<Settings>::SATModule( ModuleType _type, const ModuleInput* _formula, RuntimeSettings*, Conditionals& _foundAnswer, Manager* const _manager ):
        Module( _type, _formula, _foundAnswer, _manager ),
        // Parameters (user settable):
        verbosity( 0 ),
        var_decay( opt_var_decay ),
        clause_decay( opt_clause_decay ),
        random_var_freq( opt_random_var_freq ),
        random_seed( opt_random_seed ),
        luby_restart( opt_luby_restart ),
        ccmin_mode( opt_ccmin_mode ),
        phase_saving( opt_phase_saving ),
        rnd_pol( false ),
        rnd_init_act( opt_rnd_init_act ),
        garbage_frac( opt_garbage_frac ),
        restart_first( opt_restart_first ),
        restart_inc( opt_restart_inc ),
        // Parameters (the rest):
        learntsize_factor( (double)1 / (double)3 ),
        learntsize_inc( 1.1 ),
        // Parameters (experimental):
        learntsize_adjust_start_confl( 100 ),
        learntsize_adjust_inc( 1.5 ),
        // Statistics: (formerly in 'SolverStats')
        solves( 0 ),
        starts( 0 ),
        decisions( 0 ),
        rnd_decisions( 0 ),
        propagations( 0 ),
        conflicts( 0 ),
        dec_vars( 0 ),
        clauses_literals( 0 ),
        learnts_literals( 0 ),
        max_literals( 0 ),
        tot_literals( 0 ),
        ok( true ),
        cla_inc( 1 ),
        var_inc( 1 ),
        watches( WatcherDeleted( ca ) ),
        qhead( 0 ),
        simpDB_assigns( -1 ),
        simpDB_props( 0 ),
        order_heap( VarOrderLt( activity ) ),
        progress_estimate( 0 ),
        remove_satisfied( true ),
        // Resource constraints:
        conflict_budget( -1 ),
        propagation_budget( -1 ),
        asynch_interrupt( false ),
        mChangedPassedFormula( false ),
		mComputeAllSAT( false ),
        mCurrentAssignmentConsistent( True ),
        mSatisfiedClauses( 0 ),
        mNumberOfFullLazyCalls( 0 ),
        mCurr_Restarts( 0 ),
        mNumberOfTheoryCalls( 0 ),
        mConstraintLiteralMap(),
        mBooleanVarMap(),
<<<<<<< HEAD
        mMinisatVarMap(),
=======
        mFormulaAssumptionMap(),
>>>>>>> 2bb062f5
        mFormulaClauseMap(),
        mClauseFormulaMap(),
        mLearntDeductions(),
        mChangedBooleans(),
        mAllActivitiesChanged( false ),
        mChangedActivities(),
        mVarOccurrences(),
        mVarClausesMap(),
        mVarReplacements(),
        mSplittingVars(),
        mOldSplittingVars(),
        mNewSplittingVars(),
        mPropagatedLemmas(),
		mRelevantVariables(),
        mNonTseitinShadowedOccurrences(),
        mTseitinVarShadows()
    {
        #ifdef SMTRAT_DEVOPTION_Statistics
        stringstream s;
        s << moduleName( type() ) << "_" << id();
        mpStatistics = new SATModuleStatistics( s.str() );
        #endif
    }

    template<class Settings>
    SATModule<Settings>::~SATModule()
    {
        while( mBooleanConstraintMap.size() > 0 )
        {
            Abstraction*& abstrAToDel = mBooleanConstraintMap.last().first;
            Abstraction*& abstrBToDel = mBooleanConstraintMap.last().second;
            mBooleanConstraintMap.pop();
            if( abstrAToDel != nullptr )
            {
                assert( abstrBToDel != nullptr );
                delete abstrAToDel;
                delete abstrBToDel;
                abstrAToDel = nullptr;
                abstrBToDel = nullptr;
            }
        }
        #ifdef SMTRAT_DEVOPTION_Statistics
        delete mpStatistics;
        #endif
    }

    template<class Settings>
    bool SATModule<Settings>::addCore( ModuleInput::const_iterator _subformula )
    {
<<<<<<< HEAD
		SMTRAT_LOG_TRACE("smtrat.sat", "Add: " << _subformula->formula());
        if( _subformula->formula().propertyHolds( carl::PROP_IS_A_CLAUSE ) )
        {
            if (mFormulaClauseMap.find( _subformula->formula() ) == mFormulaClauseMap.end())
            {
                CRef cl = addClause( _subformula->formula(), NORMAL_CLAUSE );
                mFormulaClauseMap[_subformula->formula()] = cl;
                mClauseFormulaMap[cl] = _subformula->formula();
				// TODO Matthias: activate again
				/*if (Settings::formula_guided_decision_heuristic && _subformula->formula().isTseitinClause())
                {
                    assert( cl != CRef_Undef );
                    assert( _subformula->formula().getType() == carl::FormulaType::OR );
                    const FormulaT& lastLit = *_subformula->formula().subformulas().rbegin();
                    const FormulaT& tseitinVar = lastLit.getType() == carl::FormulaType::NOT ? lastLit.subformula() : lastLit;
                    assert( tseitinVar.getType() == carl::FormulaType::BOOL );
                    Minisat::Var v = mBooleanVarMap[tseitinVar.boolean()];
                    auto iter = mTseitinVarShadows.find( (signed)v );
                    if( iter == mTseitinVarShadows.end() )
                    {
                        #ifdef SMTRAT_DEVOPTION_Statistics
                        ++mpStatistics->rNrTseitinVariables();
                        #endif
                        iter = mTseitinVarShadows.emplace( (signed)v, std::move(std::set<signed>()) ).first;
                    }
                    Clause& cla = ca[cl];
                    for( int i = 0; i < cla.size(); ++i )
=======
        if( _subformula->formula().isFalse() )
        {
            return false;
        }
        else if( !_subformula->formula().isTrue() )
        {
            if( _subformula->formula().propertyHolds( carl::PROP_IS_A_LITERAL ) )
            {
                assumptions.push( getLiteral( _subformula->formula(), _subformula->formula() ) );
                assert( mFormulaAssumptionMap.find( _subformula->formula() ) == mFormulaAssumptionMap.end() );
                mFormulaAssumptionMap.emplace( _subformula->formula(), assumptions.last() );
            }
            else if( _subformula->formula().propertyHolds( carl::PROP_IS_A_CLAUSE ) )
            {
                if (mFormulaClauseMap.find( _subformula->formula() ) == mFormulaClauseMap.end())
                {
                    CRef cl = addClause( _subformula->formula(), NORMAL_CLAUSE );
                    mFormulaClauseMap[_subformula->formula()] = cl;
                    if( Settings::formula_guided_decision_heuristic && _subformula->formula().isTseitinClause() )
>>>>>>> 2bb062f5
                    {
                        assert( cl != CRef_Undef );
                        assert( _subformula->formula().getType() == carl::FormulaType::OR );
                        const FormulaT& lastLit = *_subformula->formula().subformulas().rbegin();
                        const FormulaT& tseitinVar = lastLit.getType() == carl::FormulaType::NOT ? lastLit.subformula() : lastLit;
                        assert( tseitinVar.getType() == carl::FormulaType::BOOL );
                        Minisat::Var v = mBooleanVarMap[tseitinVar.boolean()];
                        auto iter = mTseitinVarShadows.find( (signed)v );
                        if( iter == mTseitinVarShadows.end() )
                        {
                            #ifdef SMTRAT_DEVOPTION_Statistics
                            ++mpStatistics->rNrTseitinVariables();
                            #endif
                            iter = mTseitinVarShadows.emplace( (signed)v, std::move(std::set<signed>()) ).first;
                        }
                        Clause& cla = ca[cl];
                        for( int i = 0; i < cla.size(); ++i )
                        {
                            if( var(cla[i]) != v )
                                iter->second.insert( var(cla[i]) );
                        }
                    }
                }*/
            }

			if (Settings::compute_propagated_lemmas && decisionLevel() == 0)
			{
				if (_subformula->formula().propertyHolds(carl::PROP_IS_A_LITERAL) && _subformula->formula().propertyHolds(carl::PROP_CONTAINS_BOOLEAN))
				{
					// Add literal from unary clause to lemmas
					carl::Variables vars;
					_subformula->formula().booleanVars(vars);
					assert(vars.size() == 1);
					// Get corresponding Minisat variable
					BooleanVarMap::const_iterator itVar = mBooleanVarMap.find(*vars.begin());
					assert(itVar != mBooleanVarMap.end());
					Minisat::Var var = itVar->second;
					// Insert new propagated lemma
					mPropagatedLemmas[var].insert(_subformula->formula());
					SMTRAT_LOG_TRACE("smtrat.sat", "Inserted propagated lemma for " << *vars.begin() << ": " << _subformula->formula());
				}
			}

        }
        if( !ok )
            updateInfeasibleSubset();
        return ok;
    }

    template<class Settings>
    void SATModule<Settings>::removeCore( ModuleInput::const_iterator _subformula )
    {
        if( _subformula->formula().propertyHolds( carl::PROP_IS_A_LITERAL ) )
        {
            cancelUntil(0);
            auto iter = mFormulaAssumptionMap.find( _subformula->formula() );
            assert( iter != mFormulaAssumptionMap.end() );
            int i = 0;
            while( assumptions[i] != iter->second ) ++i;
            while( i < assumptions.size() - 1 )
            {
                assumptions[i] = assumptions[i+1];
                ++i;
            }
        }
        else if( _subformula->formula().propertyHolds( carl::PROP_IS_A_CLAUSE ) )
        {
            FormulaClauseMap::iterator iter = mFormulaClauseMap.find( _subformula->formula() );
            if( iter != mFormulaClauseMap.end() )
            {
                if( iter->second != CRef_Undef )
                {
<<<<<<< HEAD
                    assert( _subformula->formula().getType() == carl::FormulaType::OR );
					// TODO Matthias: activate again
					/*if (!_subformula->formula().isTseitinClause())
=======
                    Clause& c = ca[iter->second];
                    if( value( c[1] ) != l_Undef )
>>>>>>> 2bb062f5
                    {
                        int lev = level( var( c[1] ) );
                        cancelUntil( lev );
                    }
                    if( Settings::formula_guided_decision_heuristic )
                    {
                        assert( _subformula->formula().getType() == carl::FormulaType::OR );
                        if( !_subformula->formula().isTseitinClause() )
                        {
                            for( int i = 0; i < c.size(); ++i )
                            {
                                decrementTseitinShadowOccurrences(var(c[i]));
                            }
                        }
<<<<<<< HEAD
                    }*/
=======
                    }
                    removeClause( iter->second );
>>>>>>> 2bb062f5
                }
            }
        }
    }

    template<class Settings>
    double SATModule<Settings>::luby( double y, int x )
    {
        // Find the finite subsequence that contains index 'x', and the
        // size of that subsequence:
        int size, seq;
        for( size = 1, seq = 0; size < x + 1; seq++, size = 2 * size + 1 );

        while( size - 1 != x )
        {
            size = (size - 1) >> 1;
            seq--;
            x = x % size;
        }

        return pow( y, seq );
    }
    
    template<class Settings>
    Answer SATModule<Settings>::checkCore( bool _full )
    {
		SMTRAT_LOG_TRACE("smtrat.sat", "");
        #ifdef SMTRAT_DEVOPTION_Statistics
        mpStatistics->rNrTotalVariablesBefore() = (size_t) nVars();
        mpStatistics->rNrClauses() = (size_t) nClauses();
        #endif
        if( carl::PROP_IS_IN_CNF <= rReceivedFormula().properties() )
        {
            budgetOff();
//            assumptions.clear();
            Module::init();
            processLemmas();

            ++solves;
            // compared to original minisat we add the number of clauses with size 1 (nAssigns()) and learnts, we got after init()
            max_learnts = (nAssigns() + nClauses() + nLearnts() ) * learntsize_factor;
            learntsize_adjust_confl = learntsize_adjust_start_confl;
            learntsize_adjust_cnt = (int)learntsize_adjust_confl;
            
            if( !ok )
            {
                updateInfeasibleSubset();
                #ifdef SMTRAT_DEVOPTION_Statistics
                collectStats();
                #endif
                return False;
            }

            lbool result = checkFormula();
			#ifdef DEBUG_SATMODULE
            printCurrentAssignment();
			#endif

            //TODO Matthias: finish
            if ( Settings::find_all_dependent_variables )
            {
				SMTRAT_LOG_TRACE("smtrat.sat", "Find all dependent variables");
                assert( result == l_True );

                // Initialize set of all variables which are not tested yet for positive assignment
                std::set<Minisat::Var> testVarsPositive;
                Minisat::Var testCandidate;
                for ( BooleanVarMap::const_iterator iter = mBooleanVarMap.begin(); iter != mBooleanVarMap.end(); ++iter )
                {
                    testVarsPositive.insert( iter->second );
                }

                while ( !testVarsPositive.empty() )
                {
                    for( int pos = 0; pos < assigns.size(); ++pos )
                    {
                        if ( assigns[ pos ] == l_True )
                        {
                            testVarsPositive.erase( pos );
                        }
                    }

                    // Reset the state until level 0
                    cancelAssignmentUntil( 0 );
                    qhead = trail_lim[0];
                    trail.shrink( trail.size() - trail_lim[0] );
                    trail_lim.shrink( trail_lim.size() - 0 );
                    ok = true;
                    mPropagatedLemmas.clear();

                    if ( testVarsPositive.empty() )
                    {
                        break;
                    }

                    // Set new positive assignment
                    // TODO matthias: ignore Tseitin variables
                    testCandidate = *testVarsPositive.begin();
                    SMTRAT_LOG_DEBUG("smtrat.sat", "Test candidate: " << mMinisatVarMap.at( testCandidate ));
                    Lit nextLit = mkLit( testCandidate, false );
                    assert( assumptions.size() <= 1 );
                    assumptions.clear();
                    assumptions.push( nextLit );

                    // Check again
                    result = checkFormula();
                    if ( result == l_False )
                    {
						SMTRAT_LOG_DEBUG("smtrat.sat", "Unsat with variable: " << mMinisatVarMap.at( testCandidate ));
                        testVarsPositive.erase( testCandidate );
                        //Construct lemma via infeasible subset
                        updateInfeasibleSubset();
                        FormulaT negation = FormulaT( carl::FormulaType::NOT, mMinisatVarMap.at( testCandidate) );
                        FormulaT infeasibleSubset = FormulaT( carl::FormulaType::AND, infeasibleSubsets()[0] );
                        FormulaT lemma = FormulaT( carl::FormulaType::IMPLIES, infeasibleSubset, negation );
						SMTRAT_LOG_DEBUG("smtrat.sat", "Add propagated lemma: " << lemma);
						addDeduction(lemma);
                    }
                    else if ( result == l_True )
                    {
                        SMTRAT_LOG_DEBUG("smtrat.sat", "Sat with variable: " << mMinisatVarMap.at( testCandidate ));
						#ifdef DEBUG_SATMODULE
						printCurrentAssignment();
                        #endif
                    }
					else
					{
						SMTRAT_LOG_TRACE("smtrat.sat", "Unknown with variable: " << mMinisatVarMap.at( testCandidate ));
					}
                }
				// Avoid returning l_False from last call
				return True;
            }
            if( !Settings::stop_search_after_first_unknown )
            {
                unknown_excludes.clear();
            }
            cancelUntil(0);
            learnts.clear();
            #ifdef SATMODULE_WITH_CALL_NUMBER
            cout << endl << endl;
            #endif
            if( result == l_True )
            {
                #ifdef SMTRAT_DEVOPTION_Statistics
                collectStats();
                #endif
                return True;
            }
            else if( result == l_False )
            {
                ok = false;
                updateInfeasibleSubset();
                #ifdef SMTRAT_DEVOPTION_Statistics
                collectStats();
                #endif
                return False;
            }
            else
            {
                #ifdef SMTRAT_DEVOPTION_Statistics
                collectStats();
                #endif
                return Unknown;
            }
        }
        else
        {
            return Unknown;
        }
    }

    template<class Settings>
    Minisat::lbool SATModule<Settings>::checkFormula()
    {
        if( Settings::use_restarts )
        {
            mCurr_Restarts = 0;
            int current_restarts = -1;
            lbool result = l_Undef;
            while( current_restarts < mCurr_Restarts )
            {
                current_restarts = mCurr_Restarts;
                double rest_base = luby_restart ? luby( restart_inc, mCurr_Restarts ) : pow( restart_inc, mCurr_Restarts );
                result = search( (int)rest_base * restart_first );
                // if( !withinBudget() ) break;
            }
            return result;
        }
        else
        {
            return search();
        }
    }

    template<class Settings>
    void SATModule<Settings>::updateModel() const
    {
        clearModel();
        if( solverState() == True )
        {
            for( BooleanVarMap::const_iterator bVar = mBooleanVarMap.begin(); bVar != mBooleanVarMap.end(); ++bVar )
            {
                ModelValue assignment = assigns[bVar->second] == l_True;
                mModel.insert(std::make_pair(bVar->first, assignment));
            }
            Module::getBackendsModel();
            for( auto varReplacement = mVarReplacements.begin(); varReplacement != mVarReplacements.end(); ++varReplacement )
            {
                mModel[varReplacement->first] = varReplacement->second;
            }
        }
    }

	template<class Settings>
    void SATModule<Settings>::updateModel( Model& model, bool only_relevant_variables ) const
    {
		model.clear();
		if( solverState() == True )
		{
			if ( only_relevant_variables )
			{
				// Set assignment for all relevant variables (might be partial assignment)
				for ( int i = 0; i < mRelevantVariables.size(); ++i )
				{
					int index = mRelevantVariables[ i ];
					ModelValue assignment = assigns[ index ] == l_True;
					carl::Variable var = mMinisatVarMap.at( index ).boolean();
					model.insert( std::make_pair( var, assignment ) );
				}
			}
			else
			{
				// Set assignment for all defined variables (might be partial assignment)
				for ( int i = 0; i < assigns.size(); ++i )
				{
					if ( assigns[i] == l_Undef )
					{
						// Partial assignment
						continue;
					}
					ModelValue assignment = assigns[i] == l_True;
					carl::Variable var = mMinisatVarMap.at( i ).boolean();
					model.insert( std::make_pair( var, assignment ) );
				}
			}

			// Set variable replacements
			// TODO Matthias: correct way?
			Module::getBackendsAllModels();
			for( auto varReplacement = mVarReplacements.begin(); varReplacement != mVarReplacements.end(); ++varReplacement )
			{
				Model::iterator iter = model.find( varReplacement->first );
				if ( iter != model.end() )
				{
					iter->second = varReplacement->second;
				}
			}
		}
    }

	template<class Settings>
	void SATModule<Settings>::updateAllModels()
	{
		SMTRAT_LOG_TRACE("smtrat.sat", "Update all models");
		mComputeAllSAT = true;
		clearModels();
		if( solverState() == True )
		{
			// Compute all satisfying assignments
			SMTRAT_LOG_TRACE("smtrat.sat", "Compute more assignments");

			// Construct list of all relevant variables
			mRelevantVariables.clear();
			for ( std::set<FormulaT>::const_iterator iterVar = getInformationRelevantFormulas().begin(); iterVar != getInformationRelevantFormulas().end(); ++iterVar )
			{
				mRelevantVariables.push_back( mBooleanVarMap.at( iterVar->boolean() ) );
			}
			#ifdef DEBUG_SATMODULE
			std::cout << "Relevant variables: ";
			for ( int i = 0; i < mRelevantVariables.size(); ++i )
			{
				std::cout << mRelevantVariables[ i ] << " (" << mMinisatVarMap[ mRelevantVariables[ i ] ] << "), ";
			}
			std::cout << std::endl;
			#endif

			lbool result;
			Model model;
			do
			{
				// Compute assignment
				#ifdef DEBUG_SATMODULE
				printCurrentAssignment();
				#endif
				updateModel( model, true );
				mAllModels.push_back( model );
				SMTRAT_LOG_TRACE("smtrat.sat", "Model: " << model);
				// Exclude assignment
				// TODO Matthias: construct clause
				vec<Lit> excludeClause;
				int index;
				for ( int i = 0; i < mRelevantVariables.size(); ++i )
				{
					index = mRelevantVariables[ i ];
					// Add negated literal
					Lit lit = mkLit( index, assigns[ index ] == l_True);
					excludeClause.push( lit );
				}
				#ifdef DEBUG_SATMODULE
				std::cout << "Added exclude: " << std::endl;
				printClause( excludeClause );
				#endif
				CRef clause;
				if ( addClause( excludeClause, DEDUCTED_CLAUSE ) )
				{
					clause = learnts.last();
				}
				else
				{
					assert( false );
				}
				if ( handleConflict( clause, false ) != l_True )
				{
					// Already UnSAT
					break;
				}

				// Check again
				result = checkFormula();
			} while ( result == l_True );
			SMTRAT_LOG_TRACE("smtrat.sat", ( result == l_False ? "UnSAT" : "Undef" ));
		}
		mComputeAllSAT = false;
    }
    
    template<class Settings>
    void SATModule<Settings>::updateInfeasibleSubset()
    {
        assert( Settings::find_all_dependent_variables || !ok );
        mInfeasibleSubsets.clear();
        // Set the infeasible subset to the set of all clauses.
        FormulasT infeasibleSubset;
//        if( mpReceivedFormula->isConstraintConjunction() )
//        {
//            getInfeasibleSubsets();
//        }
//        else
//        {
            // Just add all sub formulas.
            // TODO: compute a better infeasible subset
            for( auto subformula = rReceivedFormula().begin(); subformula != rReceivedFormula().end(); ++subformula )
            {
                infeasibleSubset.push_back( subformula->formula() );
            }
//        }
        mInfeasibleSubsets.push_back( infeasibleSubset );
    }
    
    template<class Settings>
    void SATModule<Settings>::addBooleanAssignments( EvalRationalMap& _rationalAssignment ) const
    {
        for( BooleanVarMap::const_iterator bVar = mBooleanVarMap.begin(); bVar != mBooleanVarMap.end(); ++bVar )
        {
            if( assigns[bVar->second] == l_True )
            {
                assert( _rationalAssignment.find( bVar->first ) == _rationalAssignment.end() );
                _rationalAssignment.insert( std::pair< const carl::Variable, Rational >( bVar->first, ONE_RATIONAL ) );
            }
            else if( assigns[bVar->second] == l_False )
            {
                assert( _rationalAssignment.find( bVar->first ) == _rationalAssignment.end() );
                _rationalAssignment.insert( std::pair< const carl::Variable, Rational >( bVar->first, ZERO_RATIONAL ) );
            }
        }
    }

    template<class Settings>
    CRef SATModule<Settings>::addFormula( const FormulaT& _formula, unsigned _type )
    {
        assert( _type < 2 );
        FormulaT formulaInCnf = _formula.toCNF( true, _type == NORMAL_CLAUSE );
        if( formulaInCnf.getType() == carl::FormulaType::AND )
        {
            CRef c = CRef_Undef;
            for( FormulaT::const_iterator clause = formulaInCnf.begin(); clause != formulaInCnf.end(); ++clause )
            {
                CRef ct = addClause( *clause, _type );
                if( c == CRef_Undef && ct != CRef_Undef ) c = ct;
            }
            return c;
        }
        else
        {
            assert( formulaInCnf.getType() == carl::FormulaType::OR );
            return addClause( formulaInCnf, _type );
        }
    }

    template<class Settings>
    CRef SATModule<Settings>::addClause( const FormulaT& _formula, unsigned _type )
    {
        assert( _formula.propertyHolds( carl::PROP_IS_A_CLAUSE ) );
        switch( _formula.getType() )
        {
            case carl::FormulaType::OR:
            {
                assert( _formula.size() > 1 );
                vec<Lit> clauseLits;
				// TODO Matthias: activate again
				bool tseitinClause = false;// Settings::formula_guided_decision_heuristic && _formula.isTseitinClause();
                for( auto subformula = _formula.subformulas().begin(); subformula != _formula.subformulas().end(); ++subformula )
                {
                    switch( subformula->getType() )
                    {
                        assert( subformula->propertyHolds( carl::PROP_IS_A_LITERAL ) );
                        case carl::FormulaType::NOT:
                        {
                            const FormulaT& subsubformula = subformula->back();
                            switch( subsubformula.getType() )
                            {
                                case carl::FormulaType::TRUE:
                                    break;
                                case carl::FormulaType::FALSE:
                                    return CRef_Undef;
                                default:
                                    assert( subsubformula.isAtom() );
                                    clauseLits.push( getLiteral( *subformula, _type == NORMAL_CLAUSE ? _formula : FormulaT( carl::FormulaType::TRUE ), !tseitinClause, tseitinClause ) );
                            }
                            break;
                        }
                        case carl::FormulaType::TRUE:
                            return CRef_Undef;
                        case carl::FormulaType::FALSE:
                            break;
                        default:
                            assert( subformula->isAtom() );
                            clauseLits.push( getLiteral( *subformula, _type == NORMAL_CLAUSE ? _formula : FormulaT( carl::FormulaType::TRUE ), !tseitinClause, tseitinClause ) );
                            break;
                    }
                }
                return addClause( clauseLits, _type ) ? (_type == NORMAL_CLAUSE ? clauses.last() : learnts.last() ) : CRef_Undef;
            }
            case carl::FormulaType::NOT:
            {
                assert( _formula.propertyHolds( carl::PROP_IS_A_LITERAL ) );
                const FormulaT& subformula = _formula.back();
                switch( subformula.getType() )
                {
                    case carl::FormulaType::TRUE:
                        ok = false;
                        return CRef_Undef;
                    case carl::FormulaType::FALSE:
                        return CRef_Undef;
                    default:
                        assert( subformula.isAtom() );
                        vec<Lit> learned_clause;
                        learned_clause.push( getLiteral( _formula, _type == NORMAL_CLAUSE ? _formula : FormulaT( carl::FormulaType::TRUE ) ) );
                        return addClause( learned_clause, _type ) ? (_type == NORMAL_CLAUSE ? clauses.last() : learnts.last() ) : CRef_Undef;
                }
            }
            case carl::FormulaType::TRUE:
                return CRef_Undef;
            case carl::FormulaType::FALSE:
                ok = false;
                return CRef_Undef;
            default:
                assert( _formula.isAtom() );
                vec<Lit> learned_clause;
                learned_clause.push( getLiteral( _formula, _type == NORMAL_CLAUSE ? _formula : FormulaT( carl::FormulaType::TRUE ) ) );
                return addClause( learned_clause, _type ) ? (_type == NORMAL_CLAUSE ? clauses.last() : learnts.last() ) : CRef_Undef;
        }
    }
    
//    #define DEBUG_ADD_SPLITTING
    
    template<class Settings>
    void SATModule<Settings>::addSplitting( const Splitting& _splitting )
    {
        // Learn clause (or (not p1) .. (not pn) h1 h2) where (and p1 .. pn) forms the premise and h1 and h2 are new Boolean variables.
        #ifdef DEBUG_ADD_SPLITTING
        std::cout << "add splitting to SAT module" << std::endl;
        std::cout << "   where the premise is:";
        #endif
        vec<Lit> clauseLits;
        for( const FormulaT& subformula : _splitting.mPremise )
        {
            #ifdef DEBUG_ADD_SPLITTING
            std::cout << " " << subformula;
            #endif
            ConstraintLiteralsMap::iterator constraintLiteralPair = mConstraintLiteralMap.find( subformula );
            assert( constraintLiteralPair != mConstraintLiteralMap.end() );
            clauseLits.push( mkLit( var( constraintLiteralPair->second.front() ), !sign( constraintLiteralPair->second.front() ) ) );
        }
        #ifdef DEBUG_ADD_SPLITTING
        std::cout << std::endl;
        std::cout << "   and the split is: " << _splitting.mLeftCase << " or " << _splitting.mRightCase << std::endl;
        std::cout << "   we prefer the " << (_splitting.mPreferLeftCase ? "left":"right") << " case" << std::endl;
        #endif
        int leftCase = 0;
        if( mOldSplittingVars.empty() )
        {
            leftCase = newVar( false, true, 0.0 );
            mBooleanConstraintMap.push( std::make_pair( nullptr, nullptr ) );
            #ifdef DEBUG_ADD_SPLITTING
            std::cout << "create the new Boolean variable " << leftCase << " for the left case" << std::endl;
            #endif
        }
        else
        {
            leftCase = mOldSplittingVars.top();
            mOldSplittingVars.pop();
            assert( leftCase < trail.capacity() );
            assigns[leftCase] = l_Undef;
            vardata[leftCase] = mkVarData( CRef_Undef, 0 );
            activity[leftCase] = 0.0;
            seen[leftCase] = 0;
            decision[leftCase] = true;
            if( Settings::apply_valid_substitutions )
            {
                mVarClausesMap[(size_t)leftCase] = std::move( std::set<CRef>() );
            }
            #ifdef DEBUG_ADD_SPLITTING
            std::cout << "recycle the Boolean variable " << leftCase << " for the left case" << std::endl;
            #endif
        }
        clauseLits.push( mkLit( leftCase, false ) );
        mSplittingVars.push_back( leftCase );
        int rightCase = 0;
        if( mOldSplittingVars.empty() )
        {
            rightCase = newVar( false, true, 0.0 );
            mBooleanConstraintMap.push( std::make_pair( nullptr, nullptr ) );
            #ifdef DEBUG_ADD_SPLITTING
            std::cout << "create the new Boolean variable " << rightCase << " for the right case" << std::endl;
            #endif
        }
        else
        {
            rightCase = mOldSplittingVars.top();
            mOldSplittingVars.pop();
            assert( rightCase < trail.capacity() );
            assigns[rightCase] = l_Undef;
            vardata[rightCase] = mkVarData( CRef_Undef, 0 );
            activity[rightCase] = 0.0;
            seen[rightCase] = 0;
            decision[rightCase] = true;
            if( Settings::apply_valid_substitutions )
            {
                mVarClausesMap[(size_t)rightCase] = std::move( std::set<CRef>() );
            }
            #ifdef DEBUG_ADD_SPLITTING
            std::cout << "recycle the Boolean variable " << rightCase << " for the right case" << std::endl;
            #endif
        }
        clauseLits.push( mkLit( rightCase, false ) );
        mSplittingVars.push_back( rightCase );
        if( _splitting.mPreferLeftCase )
            mNewSplittingVars.push_back( leftCase );
        else
            mNewSplittingVars.push_back( rightCase );
        #ifdef DEBUG_ADD_SPLITTING
        std::cout << "add the clause: ";
        printClause( clauseLits );
        std::cout << std::endl;
        #endif
        addClause( clauseLits, DEDUCTED_CLAUSE );
        // Add clause (or (not h1) (not h2))
        vec<Lit> clauseLitsB;
        clauseLitsB.push( mkLit( leftCase, true ) );
        clauseLitsB.push( mkLit( rightCase, true ) );
        #ifdef DEBUG_ADD_SPLITTING
        printClause( clauseLitsB );
        std::cout << std::endl;
        #endif
        addClause( clauseLitsB, DEDUCTED_CLAUSE );
        // Add clause (or (not h1) (<= p b)) resp. (or (not h1) (< p b)) where we want to split the polynomial p at b.
        vec<Lit> clauseLitsC;
        clauseLitsC.push( mkLit( leftCase, true ) );
        Lit l = getLiteral( _splitting.mLeftCase, FormulaT( carl::FormulaType::TRUE ), false );
        #ifdef DEBUG_ADD_SPLITTING
        std::cout << "Literal for the left case " << _splitting.mLeftCase << " is " << (sign(l) ? "-" : "") << var(l) << std::endl;
        #endif
        clauseLitsC.push( l );
        #ifdef DEBUG_ADD_SPLITTING
        printClause( clauseLitsC );
        std::cout << std::endl;
        #endif
        addClause( clauseLitsC, DEDUCTED_CLAUSE );
        // Add clause (or (not h2) (> p b)) resp. (or (not h1) (>= p b)) where we want to split the polynomial p at b.
        vec<Lit> clauseLitsD;
        clauseLitsD.push( mkLit( rightCase, true ) );
        Lit r = getLiteral( _splitting.mRightCase, FormulaT( carl::FormulaType::TRUE ), false );
        #ifdef DEBUG_ADD_SPLITTING
        std::cout << "Literal for the right case " << _splitting.mRightCase << " is " << (sign(r) ? "-" : "") << var(r) << std::endl;
        #endif
        clauseLitsD.push( r );
        #ifdef DEBUG_ADD_SPLITTING
        printClause( clauseLitsD );
        std::cout << std::endl;
        #endif
        addClause( clauseLitsD, DEDUCTED_CLAUSE );
    }
    
    template<class Settings>
    Lit SATModule<Settings>::getLiteral( const FormulaT& _formula, const FormulaT& _origin, bool _decisionRelevant, bool _tseitinShadowed )
    {
        assert( _formula.propertyHolds( carl::PROP_IS_A_LITERAL ) );
        bool negated = _formula.getType() == carl::FormulaType::NOT;
        const FormulaT& content = negated ? _formula.subformula() : _formula;
        if( content.getType() == carl::FormulaType::BOOL )
        {
            Lit l = lit_Undef;
            BooleanVarMap::iterator booleanVarPair = mBooleanVarMap.find(content.boolean());
            if( booleanVarPair != mBooleanVarMap.end() )
            {
                assert(mMinisatVarMap.find(booleanVarPair->second) != mMinisatVarMap.end());
                if( Settings::formula_guided_decision_heuristic && !_tseitinShadowed )
                {
                    incrementTseitinShadowOccurrences(booleanVarPair->second);
                }
                if( _decisionRelevant )
                    setDecisionVar( booleanVarPair->second, _decisionRelevant );
                l = mkLit( booleanVarPair->second, negated );
            }
            else
            {
                Var var = newVar( true, _decisionRelevant, content.activity(), Settings::formula_guided_decision_heuristic && _tseitinShadowed );
                mBooleanVarMap[content.boolean()] = var;
                mMinisatVarMap[var] = content;
                mBooleanConstraintMap.push( std::make_pair( 
                    new Abstraction( passedFormulaEnd(), content ), 
                    new Abstraction( passedFormulaEnd(), negated ? _formula : FormulaT( carl::FormulaType::NOT, _formula ) ) ) );
                l = mkLit( var, negated );
            }
            if( !_origin.isTrue() )
            {
                assert( mBooleanConstraintMap[var(l)].first != nullptr && mBooleanConstraintMap[var(l)].second != nullptr );
                Abstraction& abstr = negated ? *mBooleanConstraintMap[var(l)].second : *mBooleanConstraintMap[var(l)].first;
                if( abstr.origins == nullptr )
                {
                    abstr.origins = std::shared_ptr<std::vector<FormulaT>>( new std::vector<FormulaT>() );
                }
                abstr.origins->push_back( _origin );
            }
            return l;
        }
        else
        {
			// TODO Matthias: activate again
            assert( content.getType() == carl::FormulaType::CONSTRAINT || content.getType() == carl::FormulaType::UEQ /*|| content.getType() == carl::FormulaType::BITVECTOR*/ );
            double act = fabs( _formula.activity() );
            bool preferredToTSolver = false; //(_formula.activity()<0)
            ConstraintLiteralsMap::iterator constraintLiteralPair = mConstraintLiteralMap.find( _formula );
            if( constraintLiteralPair != mConstraintLiteralMap.end() )
            {
                // Check whether the theory solver wants this literal to assigned as soon as possible.
                int abstractionVar = var(constraintLiteralPair->second.front());
                if( act == numeric_limits<double>::infinity() )
                {
                    activity[abstractionVar] = maxActivity() + 1;
                    polarity[abstractionVar] = false;
                }
                if( Settings::formula_guided_decision_heuristic && !_tseitinShadowed )
                {
                    incrementTseitinShadowOccurrences(abstractionVar);
                }
                if( _decisionRelevant )
                    setDecisionVar( abstractionVar, _decisionRelevant );
                // add the origin
                auto& abstrPair = mBooleanConstraintMap[abstractionVar];
                assert( abstrPair.first != nullptr && abstrPair.second != nullptr );
                Abstraction& abstr = sign(constraintLiteralPair->second.front()) ? *abstrPair.second : *abstrPair.first;
                if( !_origin.isTrue() || !negated )
                {
                    assert( abstr.origins == nullptr || std::find( abstr.origins->begin(), abstr.origins->end(), _origin ) == abstr.origins->end() );
                    if( !abstr.consistencyRelevant )
                    {
                        addConstraintToInform( abstr.reabstraction );
                        if( (sign(constraintLiteralPair->second.front()) && assigns[abstractionVar] == l_False)
                            || (!sign(constraintLiteralPair->second.front()) && assigns[abstractionVar] == l_True) )
                        {
                            if( ++abstr.updateInfo > 0 )
                                mChangedBooleans.push_back( abstractionVar );
                        }
                        abstr.consistencyRelevant = true;
                    }
                    if( !_origin.isTrue() )
                    {
                        if( abstr.origins == nullptr )
                        {
                            abstr.origins = std::shared_ptr<std::vector<FormulaT>>( new std::vector<FormulaT>() );
                        }
                        abstr.origins->push_back( _origin );
                    }
                }
                return constraintLiteralPair->second.front();
            }
            else
            {
                // Add a fresh Boolean variable as an abstraction of the constraint.
                #ifdef SMTRAT_DEVOPTION_Statistics
                if( preferredToTSolver ) mpStatistics->initialTrue();
                #endif
                FormulaT constraint;
                FormulaT invertedConstraint;
                if( content.getType() == carl::FormulaType::CONSTRAINT )
                {
                    if( mVarReplacements.empty() )
                    {
                        constraint = content;
                        const ConstraintT& cons = content.constraint();
                        invertedConstraint = FormulaT( cons.lhs(), carl::invertRelation( cons.relation() ) );
                    }
                    else
                    {
                        const ConstraintT& cons = content.constraint();
                        Poly constraintLhs = cons.lhs().substitute( mVarReplacements );
                        constraint = FormulaT( constraintLhs, cons.relation() );
                        invertedConstraint = FormulaT( constraintLhs, carl::invertRelation( cons.relation() ) );
                    }
                }
                else if( content.getType() == carl::FormulaType::UEQ )
                {
                    constraint = content;
                    const carl::UEquality& ueq = content.uequality();
                    invertedConstraint = FormulaT( ueq.lhs(), ueq.rhs(), !ueq.negated() );
                }
                else
                {
					// TODO Matthias: activate again
                    //assert( content.getType() == carl::FormulaType::BITVECTOR );
                    constraint = content;
                    invertedConstraint = FormulaT( carl::FormulaType::NOT, content );
                }
                Var constraintAbstraction = newVar( !preferredToTSolver, _decisionRelevant, act, Settings::formula_guided_decision_heuristic && _tseitinShadowed );
                // map the abstraction variable to the abstraction information for the constraint and it's negation
                mBooleanConstraintMap.push( std::make_pair( new Abstraction( passedFormulaEnd(), constraint ), new Abstraction( passedFormulaEnd(), invertedConstraint ) ) );
                // add the constraint and its negation to the constraints to inform backends about
                if( !_origin.isTrue() )
                {
                    assert( mBooleanConstraintMap.last().first != nullptr && mBooleanConstraintMap.last().second != nullptr );
                    Abstraction& abstr = negated ? *mBooleanConstraintMap.last().second : *mBooleanConstraintMap.last().first;
                    if( abstr.origins == nullptr )
                    {
                        abstr.origins = std::shared_ptr<std::vector<FormulaT>>( new std::vector<FormulaT>() );
                    }
                    if( negated )
                    {
                        abstr.origins->push_back( _origin );
                        abstr.consistencyRelevant = true;
                        addConstraintToInform( invertedConstraint );
                    }
                    else
                    {
                        abstr.origins->push_back( _origin );
                        abstr.consistencyRelevant = true;
                        addConstraintToInform( constraint );
                    }
                }
                else if( !negated )
                {
                    assert( mBooleanConstraintMap.last().first != nullptr );
                    mBooleanConstraintMap.last().first->consistencyRelevant = true;
                    addConstraintToInform( constraint );
                }
                // create a literal for the constraint and its negation
                Lit litPositive = mkLit( constraintAbstraction, false );
                std::vector<Lit> litsA;
                litsA.push_back( litPositive );
                mConstraintLiteralMap.insert( std::make_pair( FormulaT( carl::FormulaType::NOT, invertedConstraint ), litsA ) );
                mConstraintLiteralMap.insert( std::make_pair( constraint, std::move( litsA ) ) );
                Lit litNegative = mkLit( constraintAbstraction, true );
                std::vector<Lit> litsB;
                litsB.push_back( litNegative );
                mConstraintLiteralMap.insert( std::make_pair( negated ? _formula : FormulaT( carl::FormulaType::NOT, constraint ), litsB ) );
                mConstraintLiteralMap.insert( std::make_pair( invertedConstraint, std::move( litsB ) ) );
                if( Settings::apply_valid_substitutions && content.getType() == carl::FormulaType::CONSTRAINT )
                {
                    // map each variable occurring in the constraint (and hence its negation) to both of these constraints
                    for( carl::Variable::Arg var : constraint.constraint().variables() )
                    {
                        mVarOccurrences[var].insert( constraint );
                        mVarOccurrences[var].insert( invertedConstraint );
                    }
                }
                // we return the abstraction variable as literal, if the negated flag was negative,
                // otherwise we return the abstraction variable's negation 
                return negated ? litNegative : litPositive;
            }
        }
    }

    template<class Settings>
    void SATModule<Settings>::adaptPassedFormula()
    {
        // Adapt the constraints in the passed formula for the just assigned Booleans being abstractions of constraints.
        for( signed posInAssigns : mChangedBooleans )
        {
            assert( mBooleanConstraintMap[posInAssigns].first != nullptr && mBooleanConstraintMap[posInAssigns].second != nullptr );
            adaptPassedFormula( *mBooleanConstraintMap[posInAssigns].first );
            adaptPassedFormula( *mBooleanConstraintMap[posInAssigns].second );
        }
        mChangedBooleans.clear();
        // Update the activities of the constraints in the passed formula according to the activity of the SAT solving process.
        if( mAllActivitiesChanged )
        {
            for( int i = 0; i < mBooleanConstraintMap.size(); ++i )
            {
                if( mBooleanConstraintMap[i].first != nullptr )
                {
                    assert( mBooleanConstraintMap[i].second != nullptr );
                    auto posInPasForm = mBooleanConstraintMap[i].first->position;
                    if( posInPasForm != rPassedFormula().end() )
                        posInPasForm->formula().setActivity(activity[i]);
                    posInPasForm = mBooleanConstraintMap[i].second->position;
                    if( posInPasForm != rPassedFormula().end() )
                        posInPasForm->formula().setActivity(activity[i]);
                }
            }
            mAllActivitiesChanged = false;
        }
        else
        {
            for( CRef cl_r : mChangedActivities )
            {
                Clause& cl = ca[cl_r];
                for( int i = 0; i < cl.size(); ++i )
                {
                    int v = var( cl[i] );
                    if( mBooleanConstraintMap[v].first != nullptr )
                    {
                         assert( mBooleanConstraintMap[v].second != nullptr );
                        auto posInPasForm = mBooleanConstraintMap[v].first->position;
                        if( posInPasForm != rPassedFormula().end() )
                            posInPasForm->formula().setActivity(activity[v]);
                        posInPasForm = mBooleanConstraintMap[v].second->position;
                        if( posInPasForm != rPassedFormula().end() )
                            posInPasForm->formula().setActivity(activity[v]);
                    }
                }
            }
        }
        mChangedActivities.clear();
        assert( passedFormulaCorrect() );
    }
    
    template<class Settings>
    void SATModule<Settings>::adaptPassedFormula( Abstraction& _abstr )
    {
        if( _abstr.updateInfo < 0 )
        {
            assert( !_abstr.reabstraction.isTrue() );
            if( _abstr.position != rPassedFormula().end() )
            {
                removeOrigins( _abstr.position, _abstr.origins );
                _abstr.position = passedFormulaEnd();
                mChangedPassedFormula = true;
            }
        }
        else if( _abstr.updateInfo > 0 )
        {
            assert( !_abstr.reabstraction.isTrue() );
            assert( _abstr.reabstraction.getType() == carl::FormulaType::UEQ || (_abstr.reabstraction.getType() == carl::FormulaType::CONSTRAINT && _abstr.reabstraction.constraint().isConsistent() == 2) );
            auto res = addSubformulaToPassedFormula( _abstr.reabstraction, _abstr.origins );
            _abstr.position = res.first;
            _abstr.position->setDeducted( _abstr.isDeduction );
            mChangedPassedFormula = true;
        }
        _abstr.updateInfo = 0;
    }
    
    template<class Settings>
    bool SATModule<Settings>::passedFormulaCorrect() const
    {
        for( int k = 0; k < mBooleanConstraintMap.size(); ++k )
        {
            if( assigns[k] != l_Undef )
            {
                if( mBooleanConstraintMap[k].first != nullptr )
                {
                    assert( mBooleanConstraintMap[k].second != nullptr );
                    const Abstraction& abstr = assigns[k] == l_False ? *mBooleanConstraintMap[k].second : *mBooleanConstraintMap[k].first;
                    if( !abstr.reabstraction.isTrue() && abstr.consistencyRelevant && (abstr.reabstraction.getType() == carl::FormulaType::UEQ || abstr.reabstraction.constraint().isConsistent() != 1)) 
                    {
                        if( !rPassedFormula().contains( abstr.reabstraction ) )
                        {
                            cout << "does not contain  " << abstr.reabstraction << endl;
                            return false;
                        }
                    }
                }
            }
        }
        for( auto subformula = rPassedFormula().begin(); subformula != rPassedFormula().end(); ++subformula )
        {
            auto iter = mConstraintLiteralMap.find( subformula->formula() );
            assert( iter != mConstraintLiteralMap.end() );
            if( value( iter->second.front() ) != l_True )
            {
                cout << "should not contain  " << iter->first << endl;
                return false;
            }
        }
        return true;
    }

    template<class Settings>
    Var SATModule<Settings>::newVar( bool sign, bool dvar, double _activity, bool _tseitinShadowed )
    {
        int v = nVars();
        watches.init( mkLit( v, false ) );
        watches.init( mkLit( v, true ) );
        assigns.push( l_Undef );
        vardata.push( mkVarData( CRef_Undef, 0 ) );
        activity.push( _activity == numeric_limits<double>::infinity() ? maxActivity() + 1 : _activity );
        // activity.push( rnd_init_act ? drand( random_seed ) * 0.00001 : 0 );
        seen.push( 0 );
        polarity.push( sign );
        decision.push();
        trail.capacity( v + 1 );
        if( Settings::formula_guided_decision_heuristic )
        {
            if( _tseitinShadowed )
            {
                setDecisionVar( v, false );
                mNonTseitinShadowedOccurrences.push( 0 );
            }
            else
            {
                setDecisionVar( v, dvar );
                mNonTseitinShadowedOccurrences.push( 1 );
            }
        }
        else
            setDecisionVar( v, dvar );
        return v;
    }

    template<class Settings>
    bool SATModule<Settings>::addClause( vec<Lit>& _clause, unsigned _type )
    {
        if( _type == DEDUCTED_CLAUSE )
        {
            // Do not add multiple deductions
            // TODO: maybe remove this
            std::vector<int> clause;
            clause.reserve( (size_t)_clause.size() );
            for( int i = 0; i < _clause.size(); ++i )
                clause.push_back( _clause[i].x );
            if( !mLearntDeductions.insert( clause ).second ) // TODO: update this when forgetting clauses
            {
                return false;
            }
        }
        assert( _clause.size() != 0 );
        assert(_type <= 2);
        add_tmp.clear();
        _clause.copyTo( add_tmp );

        #ifdef SMTRAT_DEVOPTION_Statistics
        if( _type != NORMAL_CLAUSE ) mpStatistics->lemmaLearned();
        #endif
        // Check if clause is satisfied and remove false/duplicate literals:
        sort( add_tmp );
        if( _type != CONFLICT_CLAUSE )
        {
            Lit p;
            int i, j;
            for( i = j = 0, p = lit_Undef; i < add_tmp.size(); i++ )
            {
                if( (_type == NORMAL_CLAUSE && value( add_tmp[i] ) == l_True) || add_tmp[i] == ~p )
                {
                    return false;
                }
                else if( !(_type == NORMAL_CLAUSE && value( add_tmp[i] ) == l_False) && add_tmp[i] != p )
                {
                    add_tmp[j++] = p = add_tmp[i];
                }
            }
            add_tmp.shrink( i - j );

            if( add_tmp.size() == 0 )
            {
                ok = false;
                return false;
            }
        }
        if( add_tmp.size() == 1 )
        {
            // Do not store the clause as it is of size one and implies an assignment directly
            cancelUntil( 0 );
            if( value( add_tmp[0] ) == l_Undef )
            {
                uncheckedEnqueue( add_tmp[0] );
                if( propagate() != CRef_Undef )
                    ok = false;
            }
            else
            {
                if( value( add_tmp[0] ) == l_False )
                    ok = false;
            }
            return false;
        }
        else
        {
            // Store the clause
            CRef cr;
            if( _type != NORMAL_CLAUSE )
            {
                // Store it as learned clause
                cr = ca.alloc( add_tmp, _type );
                learnts.push( cr );
                decrementLearntSizeAdjustCnt();
                mChangedActivities.push_back( cr );
                claBumpActivity( ca[cr] );
            }
            else
            {
                // Store it as normal clause
                cr = ca.alloc( add_tmp, false );
                clauses.push( cr );
            }
            Clause& c = ca[cr];
            arrangeForWatches( c );
            if( _type == DEDUCTED_CLAUSE && value( c[1] ) == l_False )
            {
                int lev = level( var( c[1] ) );
                if( value(c[0]) != l_True || lev < level(var(c[0])) )
                {
<<<<<<< HEAD
					if ( value(c[0]) == l_False && lev < level(var(c[0])) )
						lev = level(var(c[0]));
=======
                    if( value(c[0]) == l_False && lev < level(var(c[0])) )
                        lev = level(var(c[0]));
>>>>>>> 2bb062f5
                    cancelUntil( lev );
                    arrangeForWatches( c );
                }
            }
            attachClause( cr );
            // Clause is unit
//            if( _type == DEDUCTED_CLAUSE && value( c[0] ) == l_Undef && value( c[1] ) == l_False )
//            {
//                uncheckedEnqueue( c[0], cr );
//                propagate();
//            }
        }
        return true;
    }

    template<class Settings>
    bool SATModule<Settings>::watchesCorrect( const Clause& _clause ) const
    {
        if( _clause.size() == 1 )
            return true;
        if( value( _clause[0] ) == l_Undef && value( _clause[1] ) == l_Undef )
             return true;
        else 
        {
            if( value( _clause[0] ) == l_False )
            {
                for( int i = 1; i < _clause.size(); ++i )
                {
                    if( value( _clause[i] ) != l_False )
                        return false;
                    if( level( var( _clause[i] ) ) > level( var( _clause[0] ) ) )
                        return false;
                }
            }
            else if( value( _clause[0] ) == l_True )
            {
                for( int i = 1; i < _clause.size(); ++i )
                {
                    if( value( _clause[i] ) == l_Undef )
                        return false;
                    else if( value( _clause[i] ) == l_True && level( var( _clause[i] ) ) > level( var( _clause[0] ) ) )
                        return false;
                }
            }    
            if( value( _clause[1] ) == l_False )
            {
                for( int i = 2; i < _clause.size(); ++i )
                {
                    if( value( _clause[i] ) != l_False )
                        return false;
                    if( level( var( _clause[i] ) ) > level( var( _clause[1] ) ) )
                        return false;
                }
            }
            else if( value( _clause[1] ) == l_True )
            {
                for( int i = 2; i < _clause.size(); ++i )
                {
                    if( value( _clause[i] ) == l_Undef )
                        return false;
                    else if( value( _clause[i] ) == l_True && level( var( _clause[i] ) ) > level( var( _clause[1] ) ) )
                        return false;
                }
            }
            return true;
        }
    }
    
    template<class Settings>
    void SATModule<Settings>::arrangeForWatches( Clause& _clause )
    {
        if( _clause.size() < 2 )
        {
            assert( watchesCorrect( _clause ) );
            return;
        }
        int l1 = -1;
        int l2 = -1;
        int levelL1 = -1;
        int levelL2 = -1;
        int i = 0;
        // Search for a literal which is not assigned or assigned to true.
        for( ; i < _clause.size(); ++i )
        {
            lbool lb = value( _clause[i] );
            if( lb == l_Undef )
            {
                l2 = l1;
                l1 = i;
                levelL2 = levelL1;
                levelL1 = level( var( _clause[i] ) );
                goto FirstUndefSecondFalse;
            }
            else if( lb == l_True )
            {
                l2 = l1;
                l1 = i;
                levelL2 = levelL1;
                levelL1 = level( var( _clause[i] ) );
                goto FirstTrue;
            }
            else if( level( var( _clause[i] ) ) > levelL1 )
            {
                l2 = l1;
                l1 = i;
                levelL2 = levelL1;
                levelL1 = level( var( _clause[i] ) );
            }
            else if( level( var( _clause[i] ) ) > levelL2 )
            {
                l2 = i;
                levelL2 = level( var( _clause[i] ) );
            }
        }
        goto SetWatches;
FirstTrue:
        // If we have already found a literal which is assigned to true.
        ++i;
        for( ; i < _clause.size(); ++i )
        {
            lbool lb = value( _clause[i] );
            if( lb == l_Undef )
            {
                l2 = l1;
                l1 = i;
                levelL2 = levelL1;
                levelL1 = level( var( _clause[i] ) );
                goto FirstUndefSecondTrue;            }
            else if( lb == l_True )
            {
                if( level( var( _clause[i] ) ) > levelL1 )
                {
                    l2 = l1;
                    l1 = i;
                    levelL2 = levelL1;
                    levelL1 = level( var( _clause[i] ) );
                }
                else
                {
                    l2 = i;
                    levelL2 = level( var( _clause[i] ) );
                }
                goto BothTrue;
            }
            else if( level( var( _clause[i] ) ) > levelL2 )
            {
                l2 = i;
                levelL2 = level( var( _clause[i] ) );
            }
        }
        goto SetWatches;
BothTrue:
        // If we have already found two literals which are assigned to true.
        ++i;
        for( ; i < _clause.size(); ++i )
        {
            lbool lb = value( _clause[i] );
            if( lb == l_Undef )
            {
                l2 = l1;
                l1 = i;
                levelL2 = levelL1;
                levelL1 = level( var( _clause[i] ) );
                goto FirstUndefSecondTrue;
            }
            else if( lb == l_True )
            {
                if( level( var( _clause[i] ) ) > levelL1 )
                {
                    l2 = l1;
                    l1 = i;
                    levelL2 = levelL1;
                    levelL1 = level( var( _clause[i] ) );
                }
                else if( level( var( _clause[i] ) ) > levelL2 )
                {
                    l2 = i;
                    levelL2 = level( var( _clause[i] ) );
                }
            }
        }
        goto SetWatches;
FirstUndefSecondFalse:
        ++i;
        for( ; i < _clause.size(); ++i )
        {
            lbool lb = value( _clause[i] );
            if( lb == l_Undef )
            {
                l2 = i;
                goto SetWatches;
            }
            else if( lb == l_True )
            {
                l2 = i;
                levelL2 = level( var( _clause[i] ) );
                goto FirstUndefSecondTrue;
            }
            else if( level( var( _clause[i] ) ) > levelL2 )
            {
                l2 = i;
                levelL2 = level( var( _clause[i] ) );
            }
        }
        goto SetWatches;
FirstUndefSecondTrue:
        ++i;
        for( ; i < _clause.size(); ++i )
        {
            lbool lb = value( _clause[i] );
            if( lb == l_Undef )
            {
                l2 = i;
                goto SetWatches;
            }
            else if( lb == l_True )
            {
                if( level( var( _clause[i] ) ) > levelL2 )
                {
                    l2 = i;
                    levelL2 = level( var( _clause[i] ) );
                }
            }
        }
SetWatches:
        assert( l1 >= 0 && l2 >= 0 );
        Lit first = _clause[l1];
        Lit second = _clause[l2];
        if( l1 != 0 )
        {
            _clause[l1] = _clause[0];
            _clause[0] = first;
            if( l2 == 0 ) l2 = l1;
        }
        if( l2 != 1 )
        {
            _clause[l2] = _clause[1];
            _clause[1] = second;
        }
        assert( watchesCorrect( _clause ) );
    }

    template<class Settings>
    int SATModule<Settings>::level( const vec< Lit >& _clause ) const
    {
        int result = 0;
        for( int i = 0; i < _clause.size(); ++i )
        {
            if( value( _clause[i] ) != l_Undef )
            {
                int varLevel = level( var( _clause[i] ) );
                if( varLevel > result ) result = varLevel;
            }
        }
        return result;
    }

    template<class Settings>
    void SATModule<Settings>::attachClause( CRef cr )
    {
        Clause& c = ca[cr];
        if( Settings::apply_valid_substitutions )
        {
            for( int i = 0; i < c.size(); ++i )
                mVarClausesMap[(size_t)var(c[i])].insert( cr );
        }
        assert( c.size() > 1 );
        watches[~c[0]].push( Watcher( cr, c[1] ) );
        watches[~c[1]].push( Watcher( cr, c[0] ) );
        if( c.learnt() )
        {
            learnts_literals += (uint64_t)c.size();
        }
        else
            clauses_literals += (uint64_t)c.size();
    }

    template<class Settings>
    void SATModule<Settings>::detachClause( CRef cr, bool strict )
    {
        const Clause& c = ca[cr];
        if( Settings::apply_valid_substitutions )
        {
            for( int i = 0; i < c.size(); ++i )
                mVarClausesMap[(size_t)var(c[i])].erase( cr );
        }
        assert( c.size() > 1 );

        if( strict )
        {
            Minisat::remove( watches[~c[0]], Watcher( cr, c[1] ) );
            Minisat::remove( watches[~c[1]], Watcher( cr, c[0] ) );
        }
        else
        {
            // Lazy detaching: (NOTE! Must clean all watcher lists before garbage collecting this clause)
            watches.smudge( ~c[0] );
            watches.smudge( ~c[1] );
        }

        if( c.learnt() )
            learnts_literals -= (uint64_t)c.size();
        else
            clauses_literals -= (uint64_t)c.size();
    }

    template<class Settings>
    void SATModule<Settings>::removeClause( CRef cr )
    {
        Clause& c = ca[cr];
        detachClause( cr );
        // Don't leave pointers to free'd memory!
        if( locked( c ) )
            vardata[var( c[0] )].reason = CRef_Undef;
        c.mark( 1 );
        ca.free( cr );
        mChangedActivities.clear();
        mAllActivitiesChanged = true;
    }

    template<class Settings>
    bool SATModule<Settings>::satisfied( const Clause& c ) const
    {
        for( int i = 0; i < c.size(); i++ )
        {
            if( value( c[i] ) == l_True )
                return true;
            if( mBooleanConstraintMap[var(c[i])].first != nullptr )
            {
                assert( mBooleanConstraintMap[var(c[i])].second != nullptr );
                const FormulaT& reabstraction = sign( c[i] ) ? mBooleanConstraintMap[var(c[i])].second->reabstraction : mBooleanConstraintMap[var(c[i])].first->reabstraction;
                if( reabstraction.isTrue() )
                {
                    std::cout << "reabstraction of " << (sign( c[i] ) ? "-" : "") << var(c[i]) << " is true"<< std::endl;
                    return true;
                }
            }
        }
        return false;
    }

    template<class Settings>
    void SATModule<Settings>::cancelUntil( int level )
    {
		SMTRAT_LOG_TRACE("smtrat.sat", "cancel until " << level);
        if( decisionLevel() > level )
        {
            cancelAssignmentUntil( level );
            qhead = trail_lim[level];
            trail.shrink( trail.size() - trail_lim[level] );
            trail_lim.shrink( trail_lim.size() - level );
            ok = true;
        }
    }

    template<class Settings>
    void SATModule<Settings>::cancelAssignmentUntil( int level )
    {
        for( int c = trail.size() - 1; c >= trail_lim[level]; --c )
        {
            Var x = var( trail[c] );
            if( mBooleanConstraintMap[x].first != nullptr )
            {
                assert( mBooleanConstraintMap[x].second != nullptr );
                Abstraction& abstr = sign( trail[c] ) ? *mBooleanConstraintMap[x].second : *mBooleanConstraintMap[x].first;
                if( abstr.position != rPassedFormula().end() )
                {
                    if( abstr.updateInfo >=0 && --abstr.updateInfo < 0 )
                        mChangedBooleans.push_back( x );
                }
                else if( abstr.consistencyRelevant ) abstr.updateInfo = 0;
                if( Settings::allow_theory_propagation && Settings::detect_deductions )
                {
                    abstr.isDeduction = false;
                }
            }
            if( Settings::formula_guided_decision_heuristic )
            {
                if( assigns[x] == l_True )
                {
                    auto iter = mTseitinVarShadows.find( (signed) x );
                    if( iter != mTseitinVarShadows.end() )
                    {
                        for( signed v : iter->second )
                        {
                            decrementTseitinShadowOccurrences(v);
                        }
                    }
                }
            }
            assigns[x] = l_Undef;
            if( (phase_saving > 1 || (phase_saving == 1)) && c > trail_lim.last() )
                polarity[x] = sign( trail[c] );
            insertVarOrder( x );
        }
    }

    template<class Settings>
    CRef SATModule<Settings>::propagateConsistently( bool& _madeTheoryCall, bool& _lemmasLearnt )
    {
        CRef confl = CRef_Undef;
        _lemmasLearnt = false;
        bool deductionsLearned = true;
        while( deductionsLearned ) // || !mChangedBooleans.empty() )
        {
            deductionsLearned = false;
            // Simplify the set of problem clauses:
            if( decisionLevel() == 0 )
            {
                simplify();
                if( !ok )
                    return confl;

                // Build lemmas
                if ( Settings::compute_propagated_lemmas )
                {
                    for ( VarLemmaMap::const_iterator iter = mPropagatedLemmas.begin(); iter != mPropagatedLemmas.end(); ++iter )
                    {
                        // Construct formula
                        FormulaT premise = FormulaT( carl::FormulaType::AND, std::move( iter->second ) );
                        if ( assigns[ iter->first ] == l_False )
                        {
                            FormulaT negation = FormulaT( carl::FormulaType::NOT, mMinisatVarMap.at( iter->first ) );
                            FormulaT lemma = FormulaT( carl::FormulaType::IMPLIES, premise, negation );
							SMTRAT_LOG_DEBUG("smtrat.sat", "Add propagated lemma: " << lemma);
                            addDeduction( lemma );
                        }
                        else
                        {
                            assert( assigns[ iter->first ] == l_True );
                            FormulaT lemma = FormulaT( carl::FormulaType::IMPLIES, premise, mMinisatVarMap.at( iter->first) );
							SMTRAT_LOG_DEBUG("smtrat.sat", "Add propagated lemma: " << lemma);
                            addDeduction( lemma );
                        }
                    }
                }
            }
            else
                confl = propagate();
            // If a Boolean conflict occurred of a splitting decision is asked for
            if( confl != CRef_Undef || existsUnassignedSplittingVar() )
                break;
            #ifdef DEBUG_SATMODULE
            cout << "### Sat iteration" << endl;
            cout << "######################################################################" << endl;
            cout << "###" << endl;
            printClauses( clauses, "Clauses", cout, "### " );
            cout << "###" << endl;
            printClauses( learnts, "Learnts", cout, "### " );
            cout << "###" << endl;
            printCurrentAssignment( cout, "### " );
            cout << "### " << endl;
            printDecisions( cout, "### " );
            cout << "### " << endl;
            printPropagatedLemmas( cout, "### " );
            cout << "### " << endl;
            #endif

            if( !Settings::try_full_lazy_call_first || mNumberOfFullLazyCalls > 0 || trail.size() == assigns.size() )
            {
                if( Settings::try_full_lazy_call_first && trail.size() == assigns.size() )
                    ++mNumberOfFullLazyCalls;
                // Check constraints corresponding to the positively assigned Boolean variables for consistency.
                // TODO: Do not call the theory solver on instances which have already been proved to be consistent.
                //       (Happens if the Boolean assignment is extended by assignments to false only)
                adaptPassedFormula();
                if( mChangedPassedFormula )
                {
                    _madeTheoryCall = true;
                    #ifdef DEBUG_SATMODULE
                    cout << "### Check the constraints: ";
                    #endif
                    #ifdef SATMODULE_WITH_CALL_NUMBER
                    #ifdef DEBUG_SATMODULE
                    cout << "#" << mNumberOfTheoryCalls << "  ";
                    #else
                    ++mNumberOfTheoryCalls;
                    #endif
                    #endif
                    #ifdef DEBUG_SATMODULE
                    cout << "{ ";
                    for( ModuleInput::const_iterator subformula = rPassedFormula().begin(); subformula != rPassedFormula().end(); ++subformula )
                        cout << subformula->formula() << " ";
                    cout << "}" << endl;
                    #endif
                    mChangedPassedFormula = false;
                    mCurrentAssignmentConsistent = runBackends();
                    switch( mCurrentAssignmentConsistent )
                    {
                        case True:
                        {
<<<<<<< HEAD
                            case True:
                            {
                                if( Settings::allow_theory_propagation )
                                {
                                    //Theory propagation.
                                    deductionsLearned = processLemmas();
                                }
								SMTRAT_LOG_DEBUG("smtrat.sat", "Result: True!");
                                break;
                            }
                            case False:
                            {
                                SMTRAT_LOG_TRACE("smtrat.sat", "Result: False!");
                                confl = learnTheoryConflict();
                                if( confl == CRef_Undef )
                                {
                                    if( !ok ) return CRef_Undef;
                                    processLemmas();
                                }
                                break;
=======
                            if( Settings::allow_theory_propagation )
                            {
                                //Theory propagation.
                                deductionsLearned = processLemmas();
>>>>>>> 2bb062f5
                            }
                            #ifdef DEBUG_SATMODULE
                            cout << "### Result: True!" << endl;
                            #endif
                            break;
                        }
                        case False:
                        {
                            #ifdef DEBUG_SATMODULE
                            cout << "### Result: False!" << endl;
                            #endif
                            confl = learnTheoryConflict();
                            if( confl == CRef_Undef )
                            {
<<<<<<< HEAD
								SMTRAT_LOG_TRACE("smtrat.sat", "Result: Unknown!");
                                if( Settings::allow_theory_propagation )
                                {
                                    //Theory propagation.
                                    deductionsLearned = processLemmas();
                                }
                                break;
=======
                                if( !ok )
                                    return CRef_Undef;
                                processLemmas();
>>>>>>> 2bb062f5
                            }
                            break;
                        }
                        case Unknown:
                        {
                            #ifdef DEBUG_SATMODULE
                            cout << "### Result: Unknown!" << endl;
                            #endif
                            if( Settings::allow_theory_propagation )
                            {
                                //Theory propagation.
                                deductionsLearned = processLemmas();
                            }
                            break;
                        }
                        default:
                        {
                            cerr << "Backend returns undefined answer!" << endl;
                            assert( false );
                            return CRef_Undef;
                        }
                    }
                }
            }
            // If a lemma has been added set qhead to first assignment of last decision level in order to force propagation on the unit clauses
            // containing the corresponding literals
            if( deductionsLearned )
            {
                if( decisionLevel() == 0 )
                {
                    qhead = 0;
                }
                else
                {
                    qhead = trail_lim[decisionLevel()-1];
                }
                _lemmasLearnt = true;
            }
        }
        return confl;
    }

    template<class Settings>
    lbool SATModule<Settings>::search( int nof_conflicts )
    {
        #ifdef DEBUG_SATMODULE
        cout << "### search()" << endl << "###" << endl;
        printClauses( clauses, "Clauses", cout, "### " );
        cout << "###" << endl;
        printClauses( learnts, "Learnts", cout, "### " );
        cout << "###" << endl;
        printBooleanConstraintMap( cout, "###" );
        cout << "###" << endl;
        printBooleanVarMap( cout, "###" );
        cout << "###" << endl;
        #endif
        assert( ok );
        int      conflictC = 0;
        vec<Lit> learnt_clause;
        starts++;
        #ifdef SATMODULE_WITH_CALL_NUMBER
        #ifndef DEBUG_SATMODULE
        cout << endl << "Number of theory calls:" << endl << endl;
        #endif
        #endif

        mCurrentAssignmentConsistent = True;
        for( ; ; )
        {
            if( !mComputeAllSAT && anAnswerFound() )
            {
                return l_Undef;
            }
            
            bool madeTheoryCall = false;
            bool lemmasLearnt = false;
            CRef confl = propagateConsistently( madeTheoryCall, lemmasLearnt );
            if( !ok )
            {
<<<<<<< HEAD
                learnt_clause.clear();
                if( rPassedFormula().size() > 1 )
=======
                if( !Settings::stop_search_after_first_unknown && unknown_excludes.size() > 0 )
>>>>>>> 2bb062f5
                {
                    return l_Undef;
                }
                return l_False;
            }
            #ifdef SATMODULE_WITH_CALL_NUMBER
            #ifndef DEBUG_SATMODULE
            #ifdef WITH_PROGRESS_ESTIMATION
            cout << "\r" << mNumberOfTheoryCalls << setw( 15 ) << (progressEstimate() * 100) << "%";
            #else
            cout << "\r" << mNumberOfTheoryCalls;
            #endif
            cout.flush();
            #endif
            #endif
<<<<<<< HEAD
            if( confl != CRef_Undef )
            {
				// CONFLICT
				conflictC++;
				lbool result = handleConflict( confl, madeTheoryCall );
				if ( result != l_True )
				{
					return result;
				}
            }
            else
=======

            if( confl == CRef_Undef )
>>>>>>> 2bb062f5
            {
                // NO CONFLICT
                if( Settings::use_restarts && nof_conflicts >= 0 && (conflictC >= nof_conflicts) ) // ||!withinBudget()) )
                {
					SMTRAT_LOG_TRACE("smtrat.sat", "Restart.");
                    // Reached bound on number of conflicts:
                    progress_estimate = progressEstimate();
                    cancelUntil( 0 );
                    ++mCurr_Restarts;
                    #ifdef SMTRAT_DEVOPTION_Statistics
                    mpStatistics->restart();
                    #endif
                    return l_Undef;
                }
                if( mCurrentAssignmentConsistent != Unknown && learnts.size() - nAssigns() >= max_learnts )
                {
                    // Reduce the set of learned clauses:
                    // reduceDB(); TODO: must be adapted. Currently it does not forget clauses with premises so easily, but it forgets unequal-constraint-splittings, which causes problems.
                }
                
                Lit next = lit_Undef;
                while( decisionLevel() < assumptions.size() )
                {
                    // Perform user provided assumption:
                    Lit p = assumptions[decisionLevel()];
                    if( value( p ) == l_True )
                    {
                        // Dummy decision level:
                        newDecisionLevel();
                    }
                    else if( value( p ) == l_False )
                    {
                        return l_False;
                    }
                    else
                    {
                        next = p;
                        break;
                    }
                }
                // If we do not already have a branching literal, we pick one
                if( next == lit_Undef )
                {
                    // New variable decision:
                    decisions++;
                    #ifdef SMTRAT_DEVOPTION_Statistics
                    mpStatistics->decide();
                    #endif
                    next = pickBranchLit();

                    if( next == lit_Undef )
                    {
                        if( mCurrentAssignmentConsistent == True )
                        {
                            // Model found:
                            return l_True;
                        }
                        else
                        {
                            assert( mCurrentAssignmentConsistent == Unknown );
                            if( !Settings::stop_search_after_first_unknown )
                            {
                                vec<Lit> learnt_clause;
                                if( rPassedFormula().size() > 1 )
                                {
                                    for( auto subformula = rPassedFormula().begin(); subformula != rPassedFormula().end(); ++subformula )
                                    {
                                        ConstraintLiteralsMap::iterator constraintLiteralPair = mConstraintLiteralMap.find( subformula->formula() );
                                        assert( constraintLiteralPair != mConstraintLiteralMap.end() );
                                        Lit lit = mkLit( var( constraintLiteralPair->second.front() ), !sign( constraintLiteralPair->second.front() ) );
                                        learnt_clause.push( lit );
                                    }
                                    if( addClause( learnt_clause, DEDUCTED_CLAUSE ) )
                                    {
                                        unknown_excludes.push( learnts.last() );
                                        confl = learnts.last();
                                    }
                                    else
                                        assert( false );
                                }
                            }
                            if( Settings::stop_search_after_first_unknown || confl == CRef_Undef )
                                return l_Undef;
                        }
                    }
                }
                if( Settings::stop_search_after_first_unknown || confl == CRef_Undef )
                {
                    // Increase decision level and enqueue 'next'
                    newDecisionLevel();
                    assert( value( next ) == l_Undef );
                    #ifdef DEBUG_SATMODULE
                    std::cout << "### Decide " <<  (sign(next) ? "-" : "" ) << var(next) << std::endl;
                    #endif
                    uncheckedEnqueue( next );
                }
            }
            if( confl != CRef_Undef )
            {
                // CONFLICT
                conflicts++;
                conflictC++;
                if( decisionLevel() == 0 )
                {
                    if( !Settings::stop_search_after_first_unknown && unknown_excludes.size() > 0 )
                    {
                        return l_Undef;
                    }
                    return l_False;
                }

                learnt_clause.clear();
                assert( confl != CRef_Undef );
                #ifdef DEBUG_SATMODULE
                if( madeTheoryCall ) { cout << "### Conflict clause: "; printClause( confl ); }
                else { cout << "### SAT conflict!" << endl; printClause( confl );}
                #endif

                analyze( confl, learnt_clause, backtrack_level );
                // Dirty hack for the SMT-COMP 2015
                assert( learnt_clause.size() > 0 );

                #ifdef DEBUG_SATMODULE
                printClause( learnt_clause, true, cout, "### Asserting clause: " );
                cout << "### Backtrack to level " << backtrack_level << endl;
                cout << "###" << endl;
                #endif
                cancelUntil( backtrack_level );

                #ifdef SMTRAT_DEVOPTION_Validation // this is often an indication that something is wrong with our theory, so we do store our assumptions.
                if( value( learnt_clause[0] ) != l_Undef ) Module::storeAssumptionsToCheck( *mpManager );
                #endif
                assert( value( learnt_clause[0] ) == l_Undef );
                if( learnt_clause.size() == 1 )
                {
                    uncheckedEnqueue( learnt_clause[0] );
                }
                else
                {
                    // learnt clause is the asserting clause.
                    CRef cr = ca.alloc( learnt_clause, CONFLICT_CLAUSE );
                    learnts.push( cr );
                    attachClause( cr );
                    mChangedActivities.push_back( cr );
                    claBumpActivity( ca[cr] );
                    uncheckedEnqueue( learnt_clause[0], cr );
                    decrementLearntSizeAdjustCnt();
                }

                varDecayActivity();
                claDecayActivity();
                
                if( madeTheoryCall )
                {
                    mCurrentAssignmentConsistent = True;
                }
            }
        }
    }

	template<class Settings>
	Minisat::lbool SATModule<Settings>::handleConflict( Minisat::CRef confl, bool madeTheoryCall )
	{
		assert( confl != CRef_Undef );
		//TODO: member for better performance?
		int backtrack_level;
		vec<Lit> learnt_clause;

		conflicts++;
		if( decisionLevel() == 0 )
		{
			if( !Settings::stop_search_after_first_unknown && unknown_excludes.size() > 0 )
			{
				return l_Undef;
			}
			return l_False;
		}

		learnt_clause.clear();
		assert( confl != CRef_Undef );
		#ifdef DEBUG_SATMODULE
		if( madeTheoryCall )
		{
			cout << "### Conflict clause: ";
			printClause( confl );
		}
		else
		{
			cout << "### SAT conflict!" << endl;
			printClause( confl );
		}
		#endif

		analyze( confl, learnt_clause, backtrack_level );
		// Dirty hack for the SMT-COMP 2015
		if( learnt_clause.size() == 0 )
			return l_Undef;

		#ifdef DEBUG_SATMODULE
		printClause( learnt_clause, true, cout, "### Asserting clause: " );
		cout << "### Backtrack to level " << backtrack_level << endl;
		cout << "###" << endl;
		#endif
		cancelUntil( backtrack_level );

		if( learnt_clause.size() == 1 )
		{
			#ifdef SMTRAT_DEVOPTION_Validation
			// this is often an indication that something is wrong with our theory, so we do store our assumptions.
			if( value( learnt_clause[0] ) != l_Undef )
				Module::storeAssumptionsToCheck( *mpManager );
			#endif
			assert( value( learnt_clause[0] ) == l_Undef );
			uncheckedEnqueue( learnt_clause[0] );
		}
		else
		{
			// learnt clause is the asserting clause.
			CRef cr = ca.alloc( learnt_clause, CONFLICT_CLAUSE );
			learnts.push( cr );
			attachClause( cr );
			mChangedActivities.push_back( cr );
			claBumpActivity( ca[cr] );
			#ifdef SMTRAT_DEVOPTION_Validation
			// this is often an indication that something is wrong with our theory, so we do store our assumptions.
			if( value( learnt_clause[0] ) != l_Undef )
				Module::storeAssumptionsToCheck( *mpManager );
			#endif
			assert( value( learnt_clause[0] ) == l_Undef );
			uncheckedEnqueue( learnt_clause[0], cr );

			decrementLearntSizeAdjustCnt();
		}

		varDecayActivity();
		claDecayActivity();

		if( madeTheoryCall )
		{
			mCurrentAssignmentConsistent = True;
		}

		// For indicating no immediate abort
		return l_True;
	}
    
    template<class Settings>
    void SATModule<Settings>::decrementLearntSizeAdjustCnt()
    {
        if( --learntsize_adjust_cnt == 0 )
        {
            learntsize_adjust_confl *= learntsize_adjust_inc;
            learntsize_adjust_cnt   = (int)learntsize_adjust_confl;
            max_learnts             *= learntsize_inc;

            if( verbosity >= 1 )
                printf( "| %9d | %7d %8d %8d | %8d %8d %6.0f | %6.3f %% |\n",
                        (int)conflicts,
                        (int)dec_vars - (trail_lim.size() == 0 ? trail.size() : trail_lim[0]),
                        nClauses(),
                        (int)clauses_literals,
                        (int)max_learnts,
                        nLearnts(),
                        (double)learnts_literals / nLearnts(),
                        progressEstimate() * 100 );
        }
    }
    
    template<class Settings>
    Var SATModule<Settings>::pickSplittingVar()
    {
        Var next = var_Undef;
        while( !mNewSplittingVars.empty() )
        {
            if( value( mNewSplittingVars.back() ) == l_Undef )
            {
                next = mNewSplittingVars.back();
                assert( decision[next] );
                return next;
            }
            mNewSplittingVars.pop_back();
        }
        return next;
    }

    template<class Settings>
    Lit SATModule<Settings>::pickBranchLit()
    {
        Var next = var_Undef;

        // Random decision:
        //        if( drand( random_seed ) < random_var_freq &&!order_heap.empty() )
        //        {
        //            next = order_heap[irand( random_seed, order_heap.size() )];
        //            if( value( next ) == l_Undef && decision[next] )
        //                rnd_decisions++;
        //        }
        // Check first, if a splitting decision has to be made.
        next = pickSplittingVar();
        if( next != var_Undef )
        {
            mNewSplittingVars.pop_back();
        }
        else
        {
            // Activity based decision:
            while( next == var_Undef || value( next ) != l_Undef || !decision[next] )
            {
                if( order_heap.empty() )
                {
                    next = var_Undef;
                    break;
                }
                else
                {
                    next = order_heap.removeMin();
                }
            }
        }
        // simpler to understand if we do not allow nondeterminism
        assert(!rnd_pol);
        return next == var_Undef ? lit_Undef : mkLit( next, polarity[next] );
        //return next == var_Undef ? lit_Undef : mkLit( next, rnd_pol ? drand( random_seed ) < 0.5 : polarity[next] );
    }
    
    template<class Settings>
    void SATModule<Settings>::analyze( CRef confl, vec<Lit>& out_learnt, int& out_btlevel )
    {
        int pathC = 0;
        Lit p = lit_Undef;

        // Generate conflict clause:
        //
        out_learnt.push();    // (leave room for the asserting literal)
        int index = trail.size() - 1;

        do
        {
            assert( confl != CRef_Undef );    // (otherwise should be UIP)
            Clause& c = ca[confl];

//            if( c.learnt() ) // TODO: Find out, why the hell am I doing this.
//            {  
//                mChangedActivities.push_back( confl );
//                claBumpActivity( c );
//            }

            for( int j = (p == lit_Undef) ? 0 : 1; j < c.size(); j++ )
            {
                Lit q = c[j];

                if( !seen[var( q )] && level( var( q ) ) > 0 )
                {
                    varBumpActivity( var( q ) );
                    seen[var( q )] = 1;
                    if( level( var( q ) ) >= decisionLevel() )
                        pathC++;
                    else
                        out_learnt.push( q );
                }
            }

            // Select next clause to look at:
            while( !seen[var( trail[index--] )] );
            p              = trail[index + 1];
            confl          = reason( var( p ) );
            seen[var( p )] = 0;
            pathC--;

        }
        while( pathC > 0 );
        out_learnt[0] = ~p;

        // Simplify conflict clause:
        //
        int i, j;
        out_learnt.copyTo( analyze_toclear );
        if( ccmin_mode == 2 )
        {
            uint32_t abstract_level = 0;
            for( i = 1; i < out_learnt.size(); i++ )
                abstract_level |= abstractLevel( var( out_learnt[i] ) );    // (maintain an abstraction of levels involved in conflict)

            for( i = j = 1; i < out_learnt.size(); i++ )
                if( reason( var( out_learnt[i] ) ) == CRef_Undef ||!litRedundant( out_learnt[i], abstract_level ) )
                    out_learnt[j++] = out_learnt[i];

        }
        else if( ccmin_mode == 1 )
        {
            for( i = j = 1; i < out_learnt.size(); i++ )
            {
                Var x = var( out_learnt[i] );

                if( reason( x ) == CRef_Undef )
                    out_learnt[j++] = out_learnt[i];
                else
                {
                    Clause& c = ca[reason( var( out_learnt[i] ) )];
                    for( int k = 1; k < c.size(); k++ )
                        if( !seen[var( c[k] )] && level( var( c[k] ) ) > 0 )
                        {
                            out_learnt[j++] = out_learnt[i];
                            break;
                        }
                }
            }
        }
        else
            i = j = out_learnt.size();

        max_literals += (uint64_t)out_learnt.size();
        out_learnt.shrink( i - j );
        tot_literals += (uint64_t)out_learnt.size();

        // Find correct backtrack level:
        //
        if( out_learnt.size() == 1 )
            out_btlevel = 0;
        else
        {
            int max_i = 1;
            // Find the first literal assigned at the next-highest level:
            for( int i = 2; i < out_learnt.size(); i++ )
                if( level( var( out_learnt[i] ) ) > level( var( out_learnt[max_i] ) ) )
                    max_i = i;
            // Swap-in this literal at index 1:
            Lit p             = out_learnt[max_i];
            out_learnt[max_i] = out_learnt[1];
            out_learnt[1]     = p;
            out_btlevel       = level( var( p ) );
        }

        for( int j = 0; j < analyze_toclear.size(); j++ )
            seen[var( analyze_toclear[j] )] = 0;    // ('seen[]' is now cleared)
    }

    template<class Settings>
    bool SATModule<Settings>::litRedundant( Lit p, uint32_t abstract_levels )
    {
        analyze_stack.clear();
        analyze_stack.push( p );
        int top = analyze_toclear.size();
        while( analyze_stack.size() > 0 )
        {
            assert( reason( var( analyze_stack.last() ) ) != CRef_Undef );
            Clause& c = ca[reason( var( analyze_stack.last() ) )];
            analyze_stack.pop();

            for( int i = 1; i < c.size(); i++ )
            {
                Lit p = c[i];
                if( !seen[var( p )] && level( var( p ) ) > 0 )
                {
                    if( reason( var( p ) ) != CRef_Undef && (abstractLevel( var( p ) ) & abstract_levels) != 0 )
                    {
                        seen[var( p )] = 1;
                        analyze_stack.push( p );
                        analyze_toclear.push( p );
                    }
                    else
                    {
                        for( int j = top; j < analyze_toclear.size(); j++ )
                            seen[var( analyze_toclear[j] )] = 0;
                        analyze_toclear.shrink( analyze_toclear.size() - top );
                        return false;
                    }
                }
            }
        }

        return true;
    }

    template<class Settings>
    void SATModule<Settings>::uncheckedEnqueue( Lit p, CRef from )
    {
		SMTRAT_LOG_TRACE("smtrat.sat", (sign(p) ? "-" : "") << var(p) << "  from " << from);
        assert( value( p ) == l_Undef );
        assigns[var( p )] = lbool( !sign( p ) );
        bool hasAbstraction = mBooleanConstraintMap[var( p )].first != nullptr;
        if( hasAbstraction )
        {
            assert( mBooleanConstraintMap[var( p )].second != nullptr );
            Abstraction& abstr = sign( p ) ? *mBooleanConstraintMap[var( p )].second : *mBooleanConstraintMap[var( p )].first;
			// TODO Matthias: activate again
            if( !abstr.reabstraction.isTrue() && abstr.consistencyRelevant && (abstr.reabstraction.getType() == carl::FormulaType::UEQ /*|| abstr.reabstraction.getType() == carl::FormulaType::BITVECTOR*/ || abstr.reabstraction.constraint().isConsistent() != 1)) 
            {
                if( ++abstr.updateInfo > 0 )
                    mChangedBooleans.push_back( var( p ) );
            }
            vardata[var( p )] = mkVarData( from, decisionLevel() );
            trail.push_( p );
            if( Settings::allow_theory_propagation && Settings::detect_deductions )
            {
                // Check whether the lit is a deduction via a learned clause.
                if( from != CRef_Undef && ca[from].type() == DEDUCTED_CLAUSE && !sign( p ) && abstr.consistencyRelevant  )
                {
                    Clause& c           = ca[from];
                    bool    isDeduction = true;
                    for( int k = 0; k < c.size(); ++k )
                    {
                        if( !sign( c[k] ) && c[k] != p )
                        {
                            isDeduction = false;
                            break;
                        }
                    }
                    if( isDeduction )
                    {
                        abstr.isDeduction = true;
                        mChangedPassedFormula = true;
                    }
                }
            }
        }
        else
        {
            vardata[var( p )] = mkVarData( from, decisionLevel() );
            trail.push_( p );
        }

		// Save reasons (clauses) implicating a variable value
        if (Settings::compute_propagated_lemmas && decisionLevel() == 0 && !mComputeAllSAT)
        {
            if ( from != CRef_Undef) {
                // Find corresponding formula
                ClauseFormulaMap::iterator iter = mClauseFormulaMap.find( from );
                assert( iter != mClauseFormulaMap.end() );
                FormulaT formula = iter->second;
                assert( formula.propertyHolds(carl::PROP_IS_A_CLAUSE) && formula.propertyHolds(carl::PROP_CONTAINS_BOOLEAN) );

                // Get lemmas for variable
                // Notice: new pair is inserted if not already contained
                FormulasT* pFormulas = &mPropagatedLemmas[ var(p) ];
                // Insert reason for variable
                pFormulas->insert( formula );

                // Find formulas for contained variables
                carl::Variables vars;
                formula.booleanVars(vars);
                for ( carl::Variables::const_iterator iter = vars.begin(); iter != vars.end(); ++iter )
                {
                    BooleanVarMap::const_iterator itVar = mBooleanVarMap.find( *iter );
                    assert( itVar != mBooleanVarMap.end() );
                    Minisat::Var var = itVar->second;
                    // Find possible formulas for variable
                    VarLemmaMap::const_iterator itFormulas = mPropagatedLemmas.find( var );
                    if ( itFormulas != mPropagatedLemmas.end() )
                    {
                        // Insert formulas from contained variable into set for current variable
                        pFormulas->insert( itFormulas->second.begin(), itFormulas->second.end() );
                    }
                }
            }
        }

        if( Settings::formula_guided_decision_heuristic && !sign( p ) )
        {
            auto iter = mTseitinVarShadows.find( (signed) var(p) );
            if( iter != mTseitinVarShadows.end() )
            {
                for( signed v : iter->second )
                {
                    incrementTseitinShadowOccurrences(v);
                }
            }
        }
    }

    template<class Settings>
    CRef SATModule<Settings>::propagate()
    {
		SMTRAT_LOG_TRACE("smtrat.sat", "Propagate");
        CRef confl = CRef_Undef;
        int num_props = 0;
        watches.cleanAll();

        while( qhead < trail.size() )
        {
            Lit p = trail[qhead++];    // 'p' is enqueued fact to propagate.
            vec<Watcher>& ws = watches[p];
            Watcher * i, *j, *end;
            num_props++;

            for( i = j = (Watcher*)ws, end = i + ws.size(); i != end; )
            {
                // Try to avoid inspecting the clause:
                Lit blocker = i->blocker;
                if( value( blocker ) == l_True )
                {
                    *j++ = *i++;
                    continue;
                }

                // Make sure the false literal is data[1]:
                CRef cr = i->cref;
                Clause& c = ca[cr];
                Lit false_lit = ~p;
                if( c[0] == false_lit )
                    c[0]              = c[1], c[1] = false_lit;
                assert( c[1] == false_lit );
                i++;

                // If 0th watch is true, then clause is already satisfied.
                Lit first = c[0];
                Watcher w = Watcher( cr, first );
                if( first != blocker && value( first ) == l_True )
                {
                    *j++ = w;
                    continue;
                }

                // Look for new watch:
                for( int k = 2; k < c.size(); k++ )
                    if( value( c[k] ) != l_False )
                    {
                        c[1] = c[k];
                        c[k] = false_lit;
                        watches[~c[1]].push( w );
                        goto NextClause;
                    }

                // Did not find watch -- clause is unit under assignment:
                *j++ = w;
                if( value( first ) == l_False )
                {
                    confl = cr;
                    qhead = trail.size();
                    // Copy the remaining watches:
                    while( i < end )
                        *j++ = *i++;
                }
                else
                {
                    assert( value( first ) == l_Undef );
                    uncheckedEnqueue( first, cr );
                    #ifdef SMTRAT_DEVOPTION_Statistics
                    mpStatistics->propagate();
                    #endif
                }

NextClause:
                ;
            }
            ws.shrink( (int) (i - j) );
        }
        propagations += (uint64_t)num_props;
//        simpDB_props -= (uint64_t)num_props;
        return confl;
    }

    struct reduceDB_lt
    {
        ClauseAllocator& ca;

        reduceDB_lt( ClauseAllocator& ca_ ):
            ca( ca_ )
        {}
        bool operator ()( CRef x, CRef y )
        {
            return ca[x].size() > 2 && (ca[y].size() == 2 || ca[x].activity() < ca[y].activity());
        }
    };

    template<class Settings>
    void SATModule<Settings>::reduceDB()
    {
        int    i, j;
        double extra_lim = cla_inc / learnts.size();    // Remove any clause below this activity

        sort( learnts, reduceDB_lt( ca ) );
        // Don't delete binary or locked clauses. From the rest, delete clauses from the first half
        // and clauses with activity smaller than 'extra_lim':
        for( i = j = 0; i < learnts.size(); i++ )
        {
            Clause& c = ca[learnts[i]];
            if( c.type() != CONFLICT_CLAUSE && c.size() > 2 && !locked( c ) && (i < learnts.size() / 2 || c.activity() < extra_lim) )
//            if( c.size() > 2 && !locked( c ) && (i < learnts.size() / 2 || c.activity() < extra_lim) )
            {
                removeClause( learnts[i] );
            }
            else
                learnts[j++] = learnts[i];
        }
        learnts.shrink( i - j );
        mLearntDeductions.clear();
        checkGarbage();
    }

    template<class Settings>
    void SATModule<Settings>::removeSatisfied( vec<CRef>& cs )
    {
        int i, j;
        for( i = j = 0; i < cs.size(); i++ )
        {
            Clause& c = ca[cs[i]];
            if( satisfied( c ) )
            {
                removeClause( cs[i] );
            }
            else
                cs[j++] = cs[i];
        }
        cs.shrink( i - j );
    }
    
    template<class Settings>
    void SATModule<Settings>::removeAssignedSplittingVars()
    {
        assert( decisionLevel() == 0 );
        for( size_t i = 0; i < mSplittingVars.size(); )
        {
            if( assigns[mSplittingVars[i]] != l_Undef )
            {
                assigns[mSplittingVars[i]] = l_Undef;
                decision[mSplittingVars[i]] = false;
                mOldSplittingVars.push(mSplittingVars[i]);
                mSplittingVars[i] = mSplittingVars.back();
                mSplittingVars.pop_back();
                for( auto iter = mNewSplittingVars.begin(); iter != mNewSplittingVars.end(); ++iter )
                {
                    if( *iter == mSplittingVars[i] )
                    {
                        // we want to keep the order and do a rather expensive erase, but this vector
                        // is not going to be very big and this method is called only at decision level 0
                        mNewSplittingVars.erase( iter ); 
                        break;
                    }
                }
            }
            else
            {
                ++i;
            }
        }
        int i, j;
        for( i = j = 0; i < trail.size(); ++i )
        {
            if( assigns[var(trail[i])] != l_Undef )
            {
                trail[j++] = trail[i];
            }
        }
        trail.shrink( i - j );
        qhead = trail.size();
    }
    
    template<class Settings>
    void SATModule<Settings>::replaceVariable( Lit _var, Lit _by )
    {
        if( !Settings::apply_valid_substitutions )
            return;
        #ifdef DEBUG_SAT_REPLACE_VARIABLE
        cout << __func__ << endl;
        cout << "replace " << (sign( _var ) ? "-" : "") << var( _var ) << " by " << (sign( _by ) ? "-" : "") << var( _by ) << endl;
        #endif
        assert( decisionLevel() == 0 );
        assert( var( _var ) != var( _by ) );
        setDecisionVar( var( _var ), false );
        std::set<CRef>& varClauses = mVarClausesMap[(size_t)var(_var)];
        int removedClauses = 0;
        int removedLearnts = 0;
        for( std::set<CRef>::iterator crIter = varClauses.begin(); crIter != varClauses.end(); )
        {
            #ifdef DEBUG_SAT_REPLACE_VARIABLE
            cout << "Consider clause with number " << *crIter << endl;
            #endif
            unsigned type = ca[*crIter].type();
            if( !replaceVariable( *crIter++, _var, _by ) )
            {
                #ifdef DEBUG_SAT_REPLACE_VARIABLE
                cout << "Remove clause!" << endl;
                #endif
                if( type == NORMAL_CLAUSE )
                    ++removedClauses;
                else
                    ++removedLearnts;
            }
            #ifdef DEBUG_SAT_REPLACE_VARIABLE
            else
            {
                cout << "Result:  ";
                printClause( type == NORMAL_CLAUSE ? clauses.last() : learnts.last() );
                cout << endl;
            }
            #endif
        }
    }
    
    template<class Settings>
    bool SATModule<Settings>::replaceVariable( CRef _cr, Lit _var, Lit _by )
    {
        #ifdef DEBUG_SAT_REPLACE_VARIABLE
        cout << "Before substitution:  ";
        printClause( _cr );
        cout << endl;
        #endif
        Clause& c = ca[_cr];
        unsigned type = c.type();
        vec<Lit> newClause;
        for( int j = 0; j < c.size(); ++j )
        {
            if( var( c[j] ) == var( _var ) )
            {
                newClause.push( mkLit( var( _by ), sign( _var ) == sign( _by ) ? sign( c[j] ) : !sign( c[j] ) ) );
            }
            else
            {
                newClause.push( c[j] );
            }
        }
        #ifdef DEBUG_SAT_REPLACE_VARIABLE
        cout << "After substitution:  ";
        printClause( newClause );
        #endif
        removeClause( _cr );
        return addClause( newClause, type );
    }

    template<class Settings>
    void SATModule<Settings>::rebuildOrderHeap()
    {
        vec<Var> vs;
        for( Var v = 0; v < nVars(); v++ )
            if( decision[v] && value( v ) == l_Undef )
                vs.push( v );
        order_heap.build( vs );
    }

    template<class Settings>
    void SATModule<Settings>::simplify()
    {
        assert( decisionLevel() == 0 );
        #ifdef DEBUG_SATMODULE
		SMTRAT_LOG_TRACE("smtrat.sat", "Simplify");
        #endif
        bool appliedValidSubstitution = false;
        while( ok )
        {
            if( propagate() != CRef_Undef )
            {
                ok = false;
                return;
            }
            if( !appliedValidSubstitution && nAssigns() == simpDB_assigns )// || (simpDB_props > 0) )
            {
                return;
            }
            // Remove satisfied clauses:
            removeSatisfied( learnts );
            if( remove_satisfied )    // Can be turned off.
                removeSatisfied( clauses );
            removeAssignedSplittingVars();
            checkGarbage();
            rebuildOrderHeap();
            simpDB_assigns = nAssigns();
//            simpDB_props   = (int64_t)(clauses_literals + learnts_literals);    // (shouldn't depend on stats really, but it will do for now)
            if( Settings::apply_valid_substitutions )
            {
                appliedValidSubstitution = applyValidSubstitutionsOnClauses();
                if( !ok )
                {
                    return;
                }
            }
            processLemmas();
        }
    }
    
    template<class Settings>
    bool SATModule<Settings>::applyValidSubstitutionsOnClauses()
    {
        assert( decisionLevel() == 0 );
        #ifdef DEBUG_SAT_APPLY_VALID_SUBS
        cout << __func__ << endl;
        print();
        #endif
        if( !Settings::apply_valid_substitutions )
            return false;
        // Consider all constraints which have to hold according to decision level 0
        FormulaT addedConstraint;
        carl::Variable varToSubstitute = carl::Variable::NO_VARIABLE;
        Poly substitutionTerm;
        std::shared_ptr<std::vector<FormulaT>> subOrigins;
        FormulaT::ConstraintBounds constraintBoundsAnd;
        for( int i = 0; i < mBooleanConstraintMap.size(); ++i )
        {
            if( assigns[i] == l_Undef || mBooleanConstraintMap[i].first == nullptr ) continue;
            assert( mBooleanConstraintMap[i].second != nullptr );
            Abstraction& abstr = assigns[i] == l_True ? *mBooleanConstraintMap[i].first : *mBooleanConstraintMap[i].second;
            if( abstr.reabstraction.getType() == carl::FormulaType::CONSTRAINT )
            {
                const ConstraintT& constr = abstr.reabstraction.constraint();
                unsigned constraintConsistency = constr.isConsistent();
                if( constraintConsistency == 0 )
                {
                    ok = false;
                }
                else if( constraintConsistency == 2 )
                {
                    addedConstraint = FormulaT::addConstraintBound( constraintBoundsAnd, abstr.reabstraction, true );
                    if( addedConstraint.isFalse() )
                    {
                        ok = false;
                    }
                    else if( addedConstraint.constraint().getSubstitution( varToSubstitute, substitutionTerm ) )
                    {
                        subOrigins = abstr.origins;
                        break;
                    }
                }
            }
        }
        if( varToSubstitute == carl::Variable::NO_VARIABLE || !ok )
            return false;
        // Apply the found substitution
        assert( mVarReplacements.find( varToSubstitute ) == mVarReplacements.end() );
        mVarReplacements[varToSubstitute] = substitutionTerm;
        #ifdef DEBUG_SAT_APPLY_VALID_SUBS
        cout << "replace " << varToSubstitute << " by " << substitutionTerm << std::endl;
        #endif
        auto elimVarOccs = mVarOccurrences.find( varToSubstitute );
        assert( elimVarOccs != mVarOccurrences.end() );
        for( const FormulaT& cons : elimVarOccs->second )
        {
            #ifdef DEBUG_SAT_APPLY_VALID_SUBS
            cout << "  replace in " << cons << std::endl;
            #endif
            FormulaT subResult = FormulaT( cons.constraint().lhs().substitute( varToSubstitute, substitutionTerm ), cons.constraint().relation() );
            #ifdef DEBUG_SAT_APPLY_VALID_SUBS
            cout << "    results in " << subResult << endl;
            #endif
            replaceConstraint( cons, subResult, *subOrigins );
        }
        for( auto varOccPair = mVarOccurrences.begin(); varOccPair != mVarOccurrences.end(); ++varOccPair )
        {
            if( varOccPair->first != varToSubstitute )
            {
                for( auto cons = elimVarOccs->second.begin(); cons != elimVarOccs->second.end(); ++cons )
                    varOccPair->second.erase( *cons );
            }
        }
        mVarOccurrences.erase( elimVarOccs );
        #ifdef DEBUG_SAT_APPLY_VALID_SUBS
        print();
        #endif
        return true;
    }
    
    template<class Settings>
    void SATModule<Settings>::replaceConstraint( const FormulaT& _toReplace, const FormulaT& _replaceBy, const std::vector<FormulaT>& _subOrigins )
    {
        assert( _toReplace.getType() == carl::FormulaType::CONSTRAINT );
        assert( _replaceBy.getType() == carl::FormulaType::CONSTRAINT || _replaceBy.getType() == carl::FormulaType::TRUE || _replaceBy.getType() == carl::FormulaType::FALSE );
        auto consLitPair = mConstraintLiteralMap.find( _toReplace );
        bool negativeLiteral = sign( consLitPair->second.front() );
        assert( consLitPair != mConstraintLiteralMap.end() );
        if( _replaceBy.getType() == carl::FormulaType::FALSE )
        {
            // applying the substitution to this constraint leads to conflict
            if( assigns[ var( consLitPair->second.front() ) ] == l_Undef )
            {
                vec<Lit> clauseLits;
                clauseLits.push( mkLit( var( consLitPair->second.front() ), !negativeLiteral ) );
                addClause( clauseLits, DEDUCTED_CLAUSE );
            }
            else if( assigns[ var( consLitPair->second.front() ) ] == (negativeLiteral ? l_False : l_True) )
            {
                ok = false;
            }
        }
        else
        {
            auto iter = mConstraintLiteralMap.find( _replaceBy );
            if( iter == mConstraintLiteralMap.end() )
            {
                // applying the substitution to this constraint leads to a new constraint (which did not yet occur in the received formula)
                #ifdef DEBUG_SAT_APPLY_VALID_SUBS
                cout << __LINE__ << endl;
                #endif
                auto negConsLitPair = consLitPair;
                ++negConsLitPair;
                assert( (negConsLitPair->first.getType() == carl::FormulaType::FALSE && consLitPair->first.getType() == carl::FormulaType::TRUE) 
                        || (negConsLitPair->first.getType() == carl::FormulaType::NOT && negConsLitPair->first.subformula() == consLitPair->first) );
                mConstraintLiteralMap[_replaceBy] = consLitPair->second;
                mConstraintLiteralMap[FormulaT( carl::FormulaType::NOT, _replaceBy )] = negConsLitPair->second;
                const auto& bcPair = mBooleanConstraintMap[var( consLitPair->second.front() )];
                if( bcPair.first != nullptr )
                {
                    assert( bcPair.second != nullptr );
                    if( negativeLiteral )
                    {
                        if( bcPair.second->consistencyRelevant )
                            informBackends( _replaceBy );
                    }
                    else
                    {
                        if( bcPair.first->consistencyRelevant )
                            informBackends( _replaceBy ); 
                    }
                }
                for( auto var = _replaceBy.constraint().variables().begin(); var != _replaceBy.constraint().variables().end(); ++var )
                {
                    mVarOccurrences[*var].insert( _replaceBy );
                }
            }
            else
            {
                // applying the substitution to this constraint leads to a constraint which already occurs in the received formula
                #ifdef DEBUG_SAT_APPLY_VALID_SUBS
                cout << __LINE__ << endl;
                cout << "consLitPair->second.front(): " << (sign( consLitPair->second.front() ) ? "-" : "") << var( consLitPair->second.front() ) << endl;
                cout << "iter->second.front(): " << (sign( iter->second.front() ) ? "-" : "") << var( iter->second.front() ) << endl;
                #endif
                replaceVariable( consLitPair->second.front(), iter->second.front() );
                // Remove satisfied clauses:
                removeSatisfied( learnts );
                removeSatisfied( clauses );
                checkGarbage();
                rebuildOrderHeap();
                if( _replaceBy.getType() != carl::FormulaType::TRUE )
                {
                    auto& bcPair = mBooleanConstraintMap[var( consLitPair->second.front() )];
                    if( bcPair.first != nullptr )
                    {
                        assert( bcPair.second != nullptr );
                        Abstraction& abstrA = sign( consLitPair->second.front() ) ? *bcPair.second : *bcPair.first;
                        if( abstrA.origins != nullptr )
                        {
                            *abstrA.origins = merge( *abstrA.origins, _subOrigins );
                            if( abstrA.consistencyRelevant )
                            {
                                abstrA.reabstraction = _replaceBy;
                                informBackends( abstrA.reabstraction );
                            }
                        }
                    }
                }

                iter->second.insert( iter->second.end(), consLitPair->second.begin(), consLitPair->second.end() );
                auto iterB = iter;
                ++iterB;
                assert( (iterB->first.getType() == carl::FormulaType::FALSE && iter->first.getType() == carl::FormulaType::TRUE) 
                        || (iterB->first.getType() == carl::FormulaType::NOT && iterB->first.subformula() == iter->first) );
                auto iterC = consLitPair;
                ++iterC;
                assert( (iterC->first.getType() == carl::FormulaType::FALSE && consLitPair->first.getType() == carl::FormulaType::TRUE) 
                        || (iterC->first.getType() == carl::FormulaType::NOT && iterC->first.subformula() == consLitPair->first) );
                iterB->second.insert( iterB->second.end(), iterC->second.begin(), iterC->second.end() );
                if( assigns[var(consLitPair->second.front())] != l_Undef && assigns[var(iter->second.front())] == l_Undef )
                {
                    vec<Lit> clauseLits;
                    if( sign(consLitPair->second.front()) == sign(iter->second.front()) )
                    {
                        clauseLits.push( mkLit( var(iter->second.front()), assigns[var(consLitPair->second.front())] == l_False ) );
                    }
                    else
                    {
                        clauseLits.push( mkLit( var(iter->second.front()), assigns[var(consLitPair->second.front())] == l_True ) );
                    }
                    addClause( clauseLits, DEDUCTED_CLAUSE );
                }
                else if( assigns[var(iter->second.front())] != l_Undef && assigns[var(consLitPair->second.front())] == l_Undef )
                {
                    vec<Lit> clauseLits;
                    if( sign(consLitPair->second.front()) == sign(iter->second.front()) )
                    {
                        clauseLits.push( mkLit( var(consLitPair->second.front()), assigns[var(iter->second.front())] == l_False ) );
                    }
                    else
                    {
                        clauseLits.push( mkLit( var(consLitPair->second.front()), assigns[var(iter->second.front())] == l_True ) );
                    }
                    addClause( clauseLits, DEDUCTED_CLAUSE );
                }
                else if( (assigns[var(consLitPair->second.front())] == assigns[var(iter->second.front())]) != (sign(consLitPair->second.front()) == sign(iter->second.front())) )
                {
                    ok = false;
                }
            }
        }
        for( auto litIter = consLitPair->second.begin(); litIter != consLitPair->second.end(); ++litIter )
        {
            #ifdef DEBUG_SAT_APPLY_VALID_SUBS
            cout << "consider the literal: " << (sign( *litIter ) ? "-" : "") << var( *litIter ) << endl;
            #endif
            auto& bcPair = mBooleanConstraintMap[var( *litIter )];
            if( bcPair.first != nullptr )
            {
                assert( bcPair.second != nullptr );
                Abstraction& abstr = sign( *litIter ) ? *bcPair.second : *bcPair.first;
                if( abstr.position != rPassedFormula().end() )
                {
                    #ifdef DEBUG_SAT_APPLY_VALID_SUBS
                    cout << __LINE__ << endl;
                    #endif
                    removeOrigins( abstr.position, abstr.origins );
                    unsigned replacedByConsistency = _replaceBy.constraint().isConsistent();
                    if( replacedByConsistency == 2 )
                    {
                        abstr.reabstraction = _replaceBy;
                        abstr.position = passedFormulaEnd();
                        if( abstr.updateInfo <= 0 )
                            if( ++abstr.updateInfo > 0 )
                                mChangedBooleans.push_back( var( *litIter ) );
                        #ifdef DEBUG_SAT_APPLY_VALID_SUBS
                        cout << __LINE__ << endl;
                        #endif
                    }
                    else
                    {
                        #ifdef DEBUG_SAT_APPLY_VALID_SUBS
                        cout << __LINE__ << endl;
                        #endif
                        abstr.reabstraction = replacedByConsistency == 1 ? FormulaT( carl::FormulaType::TRUE ) : FormulaT( carl::FormulaType::FALSE );
                        abstr.position = passedFormulaEnd();
                        abstr.updateInfo = 0;
                    }
                }
                else
                {
                    #ifdef DEBUG_SAT_APPLY_VALID_SUBS
                    cout << __LINE__ << endl;
                    #endif
                    abstr.reabstraction = _replaceBy;
                    if( _replaceBy.constraint().isConsistent() != 2 )
                    {
                        abstr.updateInfo = 0;
                    }
                }
            }
        }
    }

    template<class Settings>
    bool SATModule<Settings>::processLemmas()
    {
        bool deductionsLearned = false;
        std::vector<Module*>::const_iterator backend = usedBackends().begin();
        while( backend != usedBackends().end() )
        {
            // Learn the deductions.
            (*backend)->updateDeductions();
            for( const auto& ded : (*backend)->deductions() )
            {
                if( ded.first.getType() != carl::FormulaType::TRUE )
                {
                    #ifdef DEBUG_SATMODULE_THEORY_PROPAGATION
                    cout << "Learned a theory deduction from a backend module!" << endl;
                    cout << ded.first.toString( false, 0, "", true, true, true ) << endl;
                    #endif
                    if( addFormula( ded.first, DEDUCTED_CLAUSE ) != CRef_Undef )
                    {
                        deductionsLearned = true;
                    }
                }
            }
            // Add the splittings.
            for( const Splitting& splitting : (*backend)->splittings() )
            {
                addSplitting( splitting );
            }
            (*backend)->clearDeductions();
            ++backend;
        }
        return deductionsLearned;
    }

    template<class Settings>
    CRef SATModule<Settings>::learnTheoryConflict()
    {
        CRef conflictClause = CRef_Undef;
        int lowestLevel = decisionLevel()+1;
        int numOfLowLevelLiterals = 0;
//        int learntsSizeBefore = learnts.size();
        std::vector<Module*>::const_iterator backend = usedBackends().begin();
        while( backend != usedBackends().end() )
        {
            const std::vector<FormulasT>& infSubsets = (*backend)->infeasibleSubsets();
            assert( (*backend)->solverState() != False || !infSubsets.empty() );
            for( auto infsubset = infSubsets.begin(); infsubset != infSubsets.end(); ++infsubset )
            {
                assert( !infsubset->empty() );
                #ifdef SMTRAT_DEVOPTION_Validation
                if( validationSettings->logInfSubsets() )
                {
                    addAssumptionToCheck( *infsubset, false, moduleName( (*backend)->type() ) + "_infeasible_subset" );
                }
                #endif
                #ifdef DEBUG_SATMODULE
                (*backend)->printInfeasibleSubsets();
                #endif
                // Add the according literals to the conflict clause.
                bool betterConflict = false;
                vec<Lit> learnt_clause;
                if( infsubset->size() == 1 )
                {
                    ConstraintLiteralsMap::iterator constraintLiteralPair = mConstraintLiteralMap.find( *infsubset->begin() );
                    assert( constraintLiteralPair != mConstraintLiteralMap.end() );
                    Lit lit = mkLit( var( constraintLiteralPair->second.front() ), !sign( constraintLiteralPair->second.front() ) );
                    if( level( var( lit ) ) <= lowestLevel )
                    {
                        lowestLevel = level( var( lit ) );
                        if( Settings::handle_theory_conflict_as_lemma )
                        {
                            numOfLowLevelLiterals = 1;
                        }
                        betterConflict = true;
                    }
                    learnt_clause.push( lit );
                }
                else
                {
                    int clauseLevel = 0;
                    int numOfLowestLevelLiteralsInClause = 0;
                    for( auto subformula = infsubset->begin(); subformula != infsubset->end(); ++subformula )
                    {
                        ConstraintLiteralsMap::iterator constraintLiteralPair = mConstraintLiteralMap.find( *subformula );
                        assert( constraintLiteralPair != mConstraintLiteralMap.end() );
                        Lit lit = mkLit( var( constraintLiteralPair->second.front() ), !sign( constraintLiteralPair->second.front() ) );
                        int litLevel = level( var( lit ) ) ;
                        if( litLevel > clauseLevel )
                        {
                            clauseLevel = level( var( lit ) );
                            if( Settings::handle_theory_conflict_as_lemma )
                                numOfLowestLevelLiteralsInClause = 1;
                        }
                        else if( Settings::handle_theory_conflict_as_lemma && litLevel == clauseLevel )
                        {
                            ++numOfLowestLevelLiteralsInClause;
                        }
                        learnt_clause.push( lit );
                    }
                    if( clauseLevel < lowestLevel )
                    {
                        lowestLevel = clauseLevel;
                        if( Settings::handle_theory_conflict_as_lemma )
                            numOfLowLevelLiterals = numOfLowestLevelLiteralsInClause;
                        betterConflict = true;
                    }
                    else if( Settings::handle_theory_conflict_as_lemma && clauseLevel == lowestLevel && numOfLowLevelLiterals < numOfLowestLevelLiteralsInClause )
                    {
                        numOfLowLevelLiterals = numOfLowestLevelLiteralsInClause;
                        betterConflict = true;
                    }
                }
                if( addClause( learnt_clause, CONFLICT_CLAUSE ) && (Settings::handle_theory_conflict_as_lemma || betterConflict) )
                {
                    if( betterConflict )
                        conflictClause = learnts.last();
                }
                else if( betterConflict )
                    conflictClause = CRef_Undef;
            }
            ++backend;
        }
        if( Settings::handle_theory_conflict_as_lemma )
        {
            if( numOfLowLevelLiterals == 1 )
            {
                // If the clause is asserting in the next lower level, backtrack to that level
                cancelUntil(lowestLevel == 0 ? 0 : lowestLevel-1);
                return CRef_Undef;
            }
            else
            {
                cancelUntil(lowestLevel);
            }
        }
        else
        {
            assert( conflictClause == CRef_Undef || lowestLevel < decisionLevel()+1 );
            cancelUntil(lowestLevel);
        }
        return conflictClause;
    }

    template<class Settings>
    double SATModule<Settings>::progressEstimate() const
    {
        double progress = 0;
        double F        = 1.0 / nVars();

        for( int i = 0; i <= decisionLevel(); i++ )
        {
            int beg = i == 0 ? 0 : trail_lim[i - 1];
            int end = i == decisionLevel() ? trail.size() : trail_lim[i];
            progress += pow( F, i ) * (end - beg);
        }

        return progress / nVars();
    }

    template<class Settings>
    void SATModule<Settings>::relocAll( ClauseAllocator& to )
    {
        if( Settings::apply_valid_substitutions )
        {
            // variable to clauses mapping:
            for( size_t pos = 0; pos < mVarClausesMap.size(); ++pos )
            {
                std::set<CRef> toInsert;
                std::set<CRef>& cls = mVarClausesMap[pos];
                for( std::set<CRef>::iterator crIter = cls.begin(); crIter != cls.end(); )
                {
                    CRef cr = *crIter;
                    ca.reloc( cr, to );
                    if( cr != *crIter )
                    {
                        crIter = cls.erase( crIter );
                        toInsert.insert( cr );
                    }
                    else
                    {
                        ++crIter;
                    }
                }
                cls.insert( toInsert.begin(), toInsert.end() );
            }
        }
        
        // All watchers:
        //
        // for (int i = 0; i < watches.size(); i++)
        watches.cleanAll();
        for( int v = 0; v < nVars(); v++ )
            for( int s = 0; s < 2; s++ )
            {
                Lit p = mkLit( v, s );
                // printf(" >>> RELOCING: %s%d\n", sign(p)?"-":"", var(p)+1);
                vec<Watcher>& ws = watches[p];
                for( int j = 0; j < ws.size(); j++ )
                    ca.reloc( ws[j].cref, to );
            }

        // All reasons:
        //
        for( int i = 0; i < trail.size(); i++ )
        {
            Var v = var( trail[i] );

            if( reason( v ) != CRef_Undef && (ca[reason( v )].reloced() || locked( ca[reason( v )] )) )
                ca.reloc( vardata[v].reason, to );
        }

        // All learnt:
        //
        for( int i = 0; i < learnts.size(); i++ )
            ca.reloc( learnts[i], to );

        // All original:
        //
        for( int i = 0; i < clauses.size(); i++ )
            ca.reloc( clauses[i], to );
    }

    template<class Settings>
    void SATModule<Settings>::garbageCollect()
    {
        // Initialize the next region to a size corresponding to the estimated utilization degree. This
        // is not precise but should avoid some unnecessary reallocations for the new region:
        ClauseAllocator to( ca.size() - (ca.wasted() <= ca.size() ? ca.wasted() : ca.wasted() - ca.size()) );

        relocAll( to );
        if( verbosity >= 2 )
            printf( "|  Garbage collection:   %12d bytes => %12d bytes             |\n",
                    ca.size() * ClauseAllocator::Unit_Size,
                    to.size() * ClauseAllocator::Unit_Size );
        to.moveTo( ca );
    }

    template<class Settings>
    Var SATModule<Settings>::mapVar( Var x, vec<Var>& map, Var& max )
    {
        if( map.size() <= x || map[x] == -1 )
        {
            map.growTo( x + 1, -1 );
            map[x] = max++;
        }
        return map[x];
    }

    template<class Settings>
    void SATModule<Settings>::print( ostream& _out, const string _init ) const
    {
        printConstraintLiteralMap( _out, _init );
        printBooleanVarMap( _out, _init );
        printBooleanConstraintMap( _out, _init );
        printVariableClausesMap( _out, _init );
        printVariableOccurrences( _out, _init );
        printConstraintLiteralMap( _out, _init );
        printBooleanConstraintMap( _out, _init );
        printBooleanVarMap( _out, _init );
        printClauses( clauses, "Clauses", _out, _init );
        printClauses( learnts, "Learnts", _out, _init );
        printDecisions( _out, _init );
        printPassedFormula( _out, _init );
        for(int i = 0; i < vardata.size(); i++ )
            _out << _init << i << " -> " << ((uint32_t) vardata[i].reason) << endl;
    }

    template<class Settings>
    void SATModule<Settings>::printConstraintLiteralMap( ostream& _out, const string _init ) const
    {
        _out << _init << " ConstraintLiteralMap" << endl;
        for( ConstraintLiteralsMap::const_iterator clPair = mConstraintLiteralMap.begin(); clPair != mConstraintLiteralMap.end(); ++clPair )
        {
            _out << _init << "    " << clPair->first.toString() << "  ->  [";
            for( auto litIter = clPair->second.begin(); litIter != clPair->second.end(); ++litIter )
            {
                _out << " ";
                if( sign( *litIter ) )
                {
                    _out << "-";
                }
                _out << var( *litIter );
            }
            _out << " ]" << endl;
        }
    }

    template<class Settings>
    void SATModule<Settings>::printBooleanVarMap( ostream& _out, const string _init ) const
    {
        _out << _init << " BooleanVarMap" << endl;
        for( BooleanVarMap::const_iterator clPair = mBooleanVarMap.begin(); clPair != mBooleanVarMap.end(); ++clPair )
        {
            _out << _init << "    " << clPair->first << "  ->  " << clPair->second << endl;
        }
    }

    template<class Settings>
    void SATModule<Settings>::printBooleanConstraintMap( ostream& _out, const string _init ) const
    {
        _out << _init << " BooleanConstraintMap" << endl;
        for( int k = 0; k < mBooleanConstraintMap.size(); ++k )
        {
            if( mBooleanConstraintMap[k].first != nullptr )
            {
                assert( mBooleanConstraintMap[k].second != nullptr );
                _out << _init << "   " << k << "  ->  " << mBooleanConstraintMap[k].first->reabstraction;
                _out << "  (" << setw( 7 ) << activity[k] << ") [" << mBooleanConstraintMap[k].first->updateInfo << "]" << endl;
                _out << _init << "  ~" << k << "  ->  " << mBooleanConstraintMap[k].second->reabstraction;
                _out << "  (" << setw( 7 ) << activity[k] << ") [" << mBooleanConstraintMap[k].second->updateInfo << "]" << endl;
            }
        }
    }

    template<class Settings>
    void SATModule<Settings>::printClause( const vec<Lit>& _clause, bool _withAssignment, ostream& _out, const string& _init ) const
    {
        _out << _init;
        for( int pos = 0; pos < _clause.size(); ++pos )
        {
            _out << " ";
            if( sign( _clause[pos] ) )
            {
                _out << "-";
            }
            _out << var( _clause[pos] );
            if( _withAssignment )
                _out << "(" << (value( _clause[pos] ) == l_True ? "true" : (value( _clause[pos] ) == l_False ? "false" : "undef")) << "@" << level( var( _clause[pos] ) ) << ")";
        }
        _out << endl;
    }

    template<class Settings>
    void SATModule<Settings>::printClause( CRef _clause, bool _withAssignment, ostream& _out, const string& _init ) const
    {
        const Clause& c = ca[_clause];
        _out << _init;
        for( int pos = 0; pos < c.size(); ++pos )
        {
            _out << " ";
            if( sign( c[pos] ) )
            {
                _out << "-";
            }
            _out << var( c[pos] );
            if( _withAssignment )
            {
                _out << " [" << (value( c[pos] ) == l_True ? "true@" : (value( c[pos] ) == l_False ? "false@" : "undef"));
                if( value( c[pos] ) != l_Undef )
                {
                    _out << level( var( c[pos] ) );
                }
                _out << "]";
            }
        }
        _out << "  [" << ((uint32_t) _clause) << "]" << endl;
    }

    template<class Settings>
    void SATModule<Settings>::printClauses( const vec<CRef>& _clauses, const string _name, ostream& _out, const string _init, int _from, bool _withAssignment ) const
    {
        _out << _init << " " << _name << ":" << endl;
        // Handle case when solver is in contradictory state:
        if( !ok )
        {
            _out << _init << "  p cnf 1 2" << endl;
            _out << _init << "  1 0" << endl;
            _out << _init << "  -1 0" << endl;
            return;
        }

        vec<Var> map;
        Var max = 0;

        // Cannot use removeClauses here because it is not safe
        // to deallocate them at this point. Could be improved.
        int cnt = 0;
        for( int i = _from; i < _clauses.size(); i++ )
            if( !satisfied( ca[_clauses[i]] ) )
                cnt++;

        for( int i = _from; i < _clauses.size(); i++ )
            if( !satisfied( ca[_clauses[i]] ) )
            {
                const Clause& c = ca[_clauses[i]];
                for( int j = 0; j < c.size(); j++ )
                    if( value( c[j] ) != l_False )
                        mapVar( var( c[j] ), map, max );
            }

        // Assumptions are added as unit clauses:
        cnt += assumptions.size();

        _out << _init << "  p cnf " << max << " " << cnt << endl;

        for( int i = 0; i < assumptions.size(); i++ )
        {
<<<<<<< HEAD
            assert( Settings::find_all_dependent_variables || value( assumptions[i] ) != l_False );
=======
//            assert( value( assumptions[i] ) != l_False );
>>>>>>> 2bb062f5
            _out << _init << "  " << (sign( assumptions[i] ) ? "-" : "") << (mapVar( var( assumptions[i] ), map, max )) << endl;
        }

        for( int i = _from; i < _clauses.size(); i++ )
        {
            printClause( _clauses[i], _withAssignment, _out, _init  );
        }

        if( verbosity > 0 )
            _out << _init << "  Wrote " << cnt << " clauses with " << max << " variables." << endl;
    }

    template<class Settings>
    void SATModule<Settings>::printCurrentAssignment( ostream& _out, string _init ) const
    {
        _out << _init << " Assignments:  ";
        for( int pos = 0; pos < assigns.size(); ++pos )
        {
            if( pos > 0 )
            {
                _out << _init << "               ";
            }
            _out << setw( 5 ) << mMinisatVarMap.at(pos);
            _out << "  (" << setw( 7 ) << activity[pos] << ") " << " -> ";
            if( assigns[pos] == l_True )
            {
                _out << "l_True";
                // if it is not a Boolean variable
                if( mBooleanConstraintMap[pos].first != nullptr && mBooleanConstraintMap[pos].first->consistencyRelevant )
                    _out << "   ( " << mBooleanConstraintMap[pos].first->reabstraction << " )";
                _out << endl;
            }
            else if( assigns[pos] == l_False )
            {
                _out << "l_False";
                // if it is not a Boolean variable
                if( mBooleanConstraintMap[pos].second != nullptr && mBooleanConstraintMap[pos].second->consistencyRelevant )
                    _out << "   ( " << mBooleanConstraintMap[pos].second->reabstraction << " )";
                _out << endl;
            }
            else
            {
                _out << "l_Undef" << endl;
            }
        }
    }

    template<class Settings>
    void SATModule<Settings>::printDecisions( ostream& _out, string _init ) const
    {
        _out << _init << " Decisions:  ";
        int level = 0;
        for( int pos = 0; pos < trail.size(); ++pos )
        {
            if( level < trail_lim.size() )
            {
                if( pos == trail_lim[level] )
                {
                    ++level;
                }
            }
            if( pos > 0 )
            {
                _out << _init << "             ";
            }
            stringstream tmpStream;
            tmpStream << (sign( trail[pos] ) ? "-" : "") << var( trail[pos] );
            _out << setw( 6 ) << tmpStream.str() << " @ " << level;
            // if it is not a Boolean variable
            if( assigns[var(trail[pos])] == l_True && mBooleanConstraintMap[var(trail[pos])].first != nullptr && mBooleanConstraintMap[var(trail[pos])].first->consistencyRelevant  )
            {
                _out << "   ( " << mBooleanConstraintMap[var(trail[pos])].first->reabstraction << " )";
                _out << " [" << mBooleanConstraintMap[var(trail[pos])].first->updateInfo << "]";
            }
            else if( assigns[var(trail[pos])] == l_False && mBooleanConstraintMap[var(trail[pos])].second != nullptr && mBooleanConstraintMap[var(trail[pos])].second->consistencyRelevant  )
            {
                _out << "   ( " << mBooleanConstraintMap[var(trail[pos])].second->reabstraction << " )";
                _out << " [" << mBooleanConstraintMap[var(trail[pos])].second->updateInfo << "]";
            }
            _out << endl;
        }
    }
    
    template<class Settings>
    void SATModule<Settings>::printVariableOccurrences( ostream& _out, string _init ) const
    {
        _out << _init << "Variable Occurrences: " << endl;
        for( auto varOccPair = mVarOccurrences.begin(); varOccPair != mVarOccurrences.end(); ++varOccPair )
        {
            _out << _init << varOccPair->first << " in {";
            for( const FormulaT& cons : varOccPair->second )
                _out << "  " << cons;
            _out << "  }" << endl;
        }
    }
    
    template<class Settings>
    void SATModule<Settings>::printVariableClausesMap( ostream& _out, string _init ) const
    {
        _out << _init << "Variable to clauses map: " << endl;
        for( size_t pos = 0; pos < mVarClausesMap.size(); ++pos )
        {
            _out << _init << pos << " in {";
            for( CRef cr : mVarClausesMap[pos] )
                _out << " " << cr;
            _out << " }" << endl;
        }
    }

    template<class Settings>
    void SATModule<Settings>::printPropagatedLemmas( ostream& _out, string _init ) const
    {
        _out << _init << " Propagated lemmas:" << endl;
        for( VarLemmaMap::const_iterator itFormulas = mPropagatedLemmas.begin(); itFormulas != mPropagatedLemmas.end(); ++itFormulas )
        {
            _out << _init << " " << mMinisatVarMap.at( itFormulas->first ) << " <- { ";
            FormulasT formulas = itFormulas->second;
            for ( FormulasT::iterator iter = formulas.begin(); iter != formulas.end(); ++iter )
            {
                if ( iter != formulas.begin() )
                {
                    _out << ", ";
                }
                _out << *iter;
            }
            _out << " }" << endl;
        }
    }

    template<class Settings>
    void SATModule<Settings>::collectStats()
    {
        #ifdef SMTRAT_DEVOPTION_Statistics
        mpStatistics->rNrTotalVariablesAfter() = (size_t) nVars();
        mpStatistics->rNrClauses() = (size_t) nClauses();
        #endif
    }
}    // namespace smtrat<|MERGE_RESOLUTION|>--- conflicted
+++ resolved
@@ -114,11 +114,8 @@
         mNumberOfTheoryCalls( 0 ),
         mConstraintLiteralMap(),
         mBooleanVarMap(),
-<<<<<<< HEAD
         mMinisatVarMap(),
-=======
         mFormulaAssumptionMap(),
->>>>>>> 2bb062f5
         mFormulaClauseMap(),
         mClauseFormulaMap(),
         mLearntDeductions(),
@@ -168,35 +165,7 @@
     template<class Settings>
     bool SATModule<Settings>::addCore( ModuleInput::const_iterator _subformula )
     {
-<<<<<<< HEAD
 		SMTRAT_LOG_TRACE("smtrat.sat", "Add: " << _subformula->formula());
-        if( _subformula->formula().propertyHolds( carl::PROP_IS_A_CLAUSE ) )
-        {
-            if (mFormulaClauseMap.find( _subformula->formula() ) == mFormulaClauseMap.end())
-            {
-                CRef cl = addClause( _subformula->formula(), NORMAL_CLAUSE );
-                mFormulaClauseMap[_subformula->formula()] = cl;
-                mClauseFormulaMap[cl] = _subformula->formula();
-				// TODO Matthias: activate again
-				/*if (Settings::formula_guided_decision_heuristic && _subformula->formula().isTseitinClause())
-                {
-                    assert( cl != CRef_Undef );
-                    assert( _subformula->formula().getType() == carl::FormulaType::OR );
-                    const FormulaT& lastLit = *_subformula->formula().subformulas().rbegin();
-                    const FormulaT& tseitinVar = lastLit.getType() == carl::FormulaType::NOT ? lastLit.subformula() : lastLit;
-                    assert( tseitinVar.getType() == carl::FormulaType::BOOL );
-                    Minisat::Var v = mBooleanVarMap[tseitinVar.boolean()];
-                    auto iter = mTseitinVarShadows.find( (signed)v );
-                    if( iter == mTseitinVarShadows.end() )
-                    {
-                        #ifdef SMTRAT_DEVOPTION_Statistics
-                        ++mpStatistics->rNrTseitinVariables();
-                        #endif
-                        iter = mTseitinVarShadows.emplace( (signed)v, std::move(std::set<signed>()) ).first;
-                    }
-                    Clause& cla = ca[cl];
-                    for( int i = 0; i < cla.size(); ++i )
-=======
         if( _subformula->formula().isFalse() )
         {
             return false;
@@ -215,8 +184,8 @@
                 {
                     CRef cl = addClause( _subformula->formula(), NORMAL_CLAUSE );
                     mFormulaClauseMap[_subformula->formula()] = cl;
-                    if( Settings::formula_guided_decision_heuristic && _subformula->formula().isTseitinClause() )
->>>>>>> 2bb062f5
+					mClauseFormulaMap[cl] = _subformula->formula();
+					if (Settings::formula_guided_decision_heuristic && _subformula->formula().isTseitinClause())
                     {
                         assert( cl != CRef_Undef );
                         assert( _subformula->formula().getType() == carl::FormulaType::OR );
@@ -289,14 +258,8 @@
             {
                 if( iter->second != CRef_Undef )
                 {
-<<<<<<< HEAD
-                    assert( _subformula->formula().getType() == carl::FormulaType::OR );
-					// TODO Matthias: activate again
-					/*if (!_subformula->formula().isTseitinClause())
-=======
                     Clause& c = ca[iter->second];
                     if( value( c[1] ) != l_Undef )
->>>>>>> 2bb062f5
                     {
                         int lev = level( var( c[1] ) );
                         cancelUntil( lev );
@@ -311,12 +274,8 @@
                                 decrementTseitinShadowOccurrences(var(c[i]));
                             }
                         }
-<<<<<<< HEAD
-                    }*/
-=======
                     }
                     removeClause( iter->second );
->>>>>>> 2bb062f5
                 }
             }
         }
@@ -1348,13 +1307,8 @@
                 int lev = level( var( c[1] ) );
                 if( value(c[0]) != l_True || lev < level(var(c[0])) )
                 {
-<<<<<<< HEAD
-					if ( value(c[0]) == l_False && lev < level(var(c[0])) )
-						lev = level(var(c[0]));
-=======
                     if( value(c[0]) == l_False && lev < level(var(c[0])) )
                         lev = level(var(c[0]));
->>>>>>> 2bb062f5
                     cancelUntil( lev );
                     arrangeForWatches( c );
                 }
@@ -1846,33 +1800,10 @@
                     {
                         case True:
                         {
-<<<<<<< HEAD
-                            case True:
-                            {
-                                if( Settings::allow_theory_propagation )
-                                {
-                                    //Theory propagation.
-                                    deductionsLearned = processLemmas();
-                                }
-								SMTRAT_LOG_DEBUG("smtrat.sat", "Result: True!");
-                                break;
-                            }
-                            case False:
-                            {
-                                SMTRAT_LOG_TRACE("smtrat.sat", "Result: False!");
-                                confl = learnTheoryConflict();
-                                if( confl == CRef_Undef )
-                                {
-                                    if( !ok ) return CRef_Undef;
-                                    processLemmas();
-                                }
-                                break;
-=======
                             if( Settings::allow_theory_propagation )
                             {
                                 //Theory propagation.
                                 deductionsLearned = processLemmas();
->>>>>>> 2bb062f5
                             }
                             #ifdef DEBUG_SATMODULE
                             cout << "### Result: True!" << endl;
@@ -1887,19 +1818,9 @@
                             confl = learnTheoryConflict();
                             if( confl == CRef_Undef )
                             {
-<<<<<<< HEAD
-								SMTRAT_LOG_TRACE("smtrat.sat", "Result: Unknown!");
-                                if( Settings::allow_theory_propagation )
-                                {
-                                    //Theory propagation.
-                                    deductionsLearned = processLemmas();
-                                }
-                                break;
-=======
                                 if( !ok )
                                     return CRef_Undef;
                                 processLemmas();
->>>>>>> 2bb062f5
                             }
                             break;
                         }
@@ -1979,12 +1900,7 @@
             CRef confl = propagateConsistently( madeTheoryCall, lemmasLearnt );
             if( !ok )
             {
-<<<<<<< HEAD
-                learnt_clause.clear();
-                if( rPassedFormula().size() > 1 )
-=======
                 if( !Settings::stop_search_after_first_unknown && unknown_excludes.size() > 0 )
->>>>>>> 2bb062f5
                 {
                     return l_Undef;
                 }
@@ -2000,22 +1916,8 @@
             cout.flush();
             #endif
             #endif
-<<<<<<< HEAD
-            if( confl != CRef_Undef )
-            {
-				// CONFLICT
-				conflictC++;
-				lbool result = handleConflict( confl, madeTheoryCall );
-				if ( result != l_True )
-				{
-					return result;
-				}
-            }
-            else
-=======
 
             if( confl == CRef_Undef )
->>>>>>> 2bb062f5
             {
                 // NO CONFLICT
                 if( Settings::use_restarts && nof_conflicts >= 0 && (conflictC >= nof_conflicts) ) // ||!withinBudget()) )
@@ -3548,11 +3450,7 @@
 
         for( int i = 0; i < assumptions.size(); i++ )
         {
-<<<<<<< HEAD
-            assert( Settings::find_all_dependent_variables || value( assumptions[i] ) != l_False );
-=======
-//            assert( value( assumptions[i] ) != l_False );
->>>>>>> 2bb062f5
+//            assert( Settings::find_all_dependent_variables || value( assumptions[i] ) != l_False );
             _out << _init << "  " << (sign( assumptions[i] ) ? "-" : "") << (mapVar( var( assumptions[i] ), map, max )) << endl;
         }
 
