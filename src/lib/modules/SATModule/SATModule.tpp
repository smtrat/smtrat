/*
 * **************************************************************************************[Solver.cc]
 * Copyright (c) 2003-2006, Niklas Een, Niklas Sorensson
 * Copyright (c) 2007-2010, Niklas Sorensson
 *
 * Permission is hereby granted, free of charge, to any person obtaining a copy of this software and
 * associated documentation files (the "Software"), to deal in the Software without restriction,
 * including without limitation the rights to use, copy, modify, merge, publish, distribute,
 * sublicense, and/or sell copies of the Software, and to permit persons to whom the Software is
 * furnished to do so, subject to the following conditions:
 *
 * The above copyright notice and this permission notice shall be included in all copies or
 * substantial portions of the Software.
 *
 * THE SOFTWARE IS PROVIDED "AS IS", WITHOUT WARRANTY OF ANY KIND, EXPRESS OR IMPLIED, INCLUDING BUT
 * NOT LIMITED TO THE WARRANTIES OF MERCHANTABILITY, FITNESS FOR A PARTICULAR PURPOSE AND
 * NONINFRINGEMENT. IN NO EVENT SHALL THE AUTHORS OR COPYRIGHT HOLDERS BE LIABLE FOR ANY CLAIM,
 * DAMAGES OR OTHER LIABILITY, WHETHER IN AN ACTION OF CONTRACT, TORT OR OTHERWISE, ARISING FROM, OUT
 * OF OR IN CONNECTION WITH THE SOFTWARE OR THE USE OR OTHER DEALINGS IN THE SOFTWARE.
 */
/**
 * @file SATModule.tpp
 * @author Florian Corzilius <corzilius@cs.rwth-aachen.de>
 * @since 2012-01-18
 * @version 2014-10-02
 */

#include "SATModule.h"
#include <iomanip>

//#define DEBUG_SATMODULE
//#define DEBUG_SATMODULE_THEORY_PROPAGATION
//#define DEBUG_SAT_APPLY_VALID_SUBS
//#define DEBUG_SAT_REPLACE_VARIABLE
//#define SATMODULE_WITH_CALL_NUMBER
//#define WITH_PROGRESS_ESTIMATION

using namespace Minisat;

namespace smtrat
{
    // Options:
    static const char*  _cat = "CORE";
    static DoubleOption opt_var_decay( _cat, "var-decay", "The variable activity decay factor", 0.95, DoubleRange( 0, false, 1, false ) );
    static DoubleOption opt_clause_decay( _cat, "cla-decay", "The clause activity decay factor", 0.999, DoubleRange( 0, false, 1, false ) );
    static DoubleOption opt_random_var_freq( _cat, "rnd-freq", "The frequency with which the decision heuristic tries to choose a random variable",
                                             0, DoubleRange( 0, true, 1, true ) );
    static DoubleOption opt_random_seed( _cat, "rnd-seed", "Used by the random variable selection", 91648253,
                                         DoubleRange( 0, false, HUGE_VAL, false ) );
    static IntOption    opt_ccmin_mode( _cat, "ccmin-mode", "Controls conflict clause minimization (0=none, 1=basic, 2=deep)", 2, IntRange( 0, 2 ) );
    static IntOption    opt_phase_saving( _cat, "phase-saving", "Controls the level of phase saving (0=none, 1=limited, 2=full)", 2, IntRange( 0, 2 ) );
    static BoolOption   opt_rnd_init_act( _cat, "rnd-init", "Randomize the initial activity", false );
    static BoolOption   opt_luby_restart( _cat, "luby", "Use the Luby restart sequence", true );
    static IntOption    opt_restart_first( _cat, "rfirst", "The base restart interval", 100, IntRange( 1, INT32_MAX ) );
    static DoubleOption opt_restart_inc( _cat, "rinc", "Restart interval increase factor", 2, DoubleRange( 1, false, HUGE_VAL, false ) );
    static DoubleOption opt_garbage_frac( _cat, "gc-frac", "The fraction of wasted memory allowed before a garbage collection is triggered", 0.20,
                                          DoubleRange( 0, false, HUGE_VAL, false ) );

    template<class Settings>
    SATModule<Settings>::SATModule( ModuleType _type, const ModuleInput* _formula, RuntimeSettings*, Conditionals& _foundAnswer, Manager* const _manager ):
        Module( _type, _formula, _foundAnswer, _manager ),
        // Parameters (user settable):
        verbosity( 0 ),
        var_decay( opt_var_decay ),
        clause_decay( opt_clause_decay ),
        random_var_freq( opt_random_var_freq ),
        random_seed( opt_random_seed ),
        luby_restart( opt_luby_restart ),
        ccmin_mode( opt_ccmin_mode ),
        phase_saving( opt_phase_saving ),
        rnd_pol( false ),
        rnd_init_act( opt_rnd_init_act ),
        garbage_frac( opt_garbage_frac ),
        restart_first( opt_restart_first ),
        restart_inc( opt_restart_inc ),
        // Parameters (the rest):
        learntsize_factor( (double)1 / (double)3 ),
        learntsize_inc( 1.1 ),
        // Parameters (experimental):
        learntsize_adjust_start_confl( 100 ),
        learntsize_adjust_inc( 1.5 ),
        // Statistics: (formerly in 'SolverStats')
        solves( 0 ),
        starts( 0 ),
        decisions( 0 ),
        rnd_decisions( 0 ),
        propagations( 0 ),
        conflicts( 0 ),
        dec_vars( 0 ),
        clauses_literals( 0 ),
        learnts_literals( 0 ),
        max_literals( 0 ),
        tot_literals( 0 ),
        ok( true ),
        cla_inc( 1 ),
        var_inc( 1 ),
        watches( WatcherDeleted( ca ) ),
        qhead( 0 ),
        simpDB_assigns( -1 ),
        simpDB_props( 0 ),
        order_heap( VarOrderLt( activity ) ),
        progress_estimate( 0 ),
        remove_satisfied( true ),
        // Resource constraints:
        conflict_budget( -1 ),
        propagation_budget( -1 ),
        asynch_interrupt( false ),
        mChangedPassedFormula( false ),
        mCurrentAssignmentConsistent( True ),
        mSatisfiedClauses( 0 ),
        mNumberOfFullLazyCalls( 0 ),
        mCurr_Restarts( 0 ),
        mNumberOfTheoryCalls( 0 ),
        mConstraintLiteralMap(),
        mBooleanVarMap(),
        mMinisatVarMap(),
        mFormulaClauseMap(),
        mClauseFormulaMap(),
        mLearntDeductions(),
        mChangedBooleans(),
        mAllActivitiesChanged( false ),
        mChangedActivities(),
        mVarOccurrences(),
        mVarClausesMap(),
        mVarReplacements(),
        mSplittingVars(),
        mOldSplittingVars(),
        mNewSplittingVars(),
<<<<<<< HEAD
        mPropagatedLemmas()
=======
        mNonTseitinShadowedOccurrences(),
        mTseitinVarShadows()
>>>>>>> 02ba01a8
    {
        #ifdef SMTRAT_DEVOPTION_Statistics
        stringstream s;
        s << moduleName( type() ) << "_" << id();
        mpStatistics = new SATModuleStatistics( s.str() );
        #endif
    }

    template<class Settings>
    SATModule<Settings>::~SATModule()
    {
        while( mBooleanConstraintMap.size() > 0 )
        {
            Abstraction*& abstrAToDel = mBooleanConstraintMap.last().first;
            Abstraction*& abstrBToDel = mBooleanConstraintMap.last().second;
            mBooleanConstraintMap.pop();
            if( abstrAToDel != nullptr )
            {
                assert( abstrBToDel != nullptr );
                delete abstrAToDel;
                delete abstrBToDel;
                abstrAToDel = nullptr;
                abstrBToDel = nullptr;
            }
        }
        #ifdef SMTRAT_DEVOPTION_Statistics
        delete mpStatistics;
        #endif
    }

    template<class Settings>
    bool SATModule<Settings>::addCore( ModuleInput::const_iterator _subformula )
    {
        if( _subformula->formula().propertyHolds( carl::PROP_IS_A_CLAUSE ) )
        {
            if ( Settings::compute_propagated_lemmas && decisionLevel() == 0 )
            {
<<<<<<< HEAD
                if ( _subformula->formula().propertyHolds(carl::PROP_IS_A_LITERAL) && _subformula->formula().propertyHolds(carl::PROP_CONTAINS_BOOLEAN) )
                {
                    // Add literal from unary clause to lemmas
                    carl::Variables vars;
                    _subformula->formula().booleanVars(vars);
                    assert( vars.size() == 1);
                    Minisat::Var var = mBooleanVarMap[ *vars.begin() ];
                    mPropagatedLemmas[ var ].insert( _subformula->formula() );
                }
            }
            FormulaClauseMap::iterator iter = mFormulaClauseMap.find( _subformula->formula() );
            if (iter == mFormulaClauseMap.end())
            {
                CRef clause = addClause( _subformula->formula(), false );
                mFormulaClauseMap[_subformula->formula()] = clause;
                mClauseFormulaMap[clause] = _subformula->formula();
            }
            else
            {
                assert( mClauseFormulaMap.find( iter->second ) != mClauseFormulaMap.end() );
=======
                CRef cl = addClause( _subformula->formula(), NORMAL_CLAUSE );
                mFormulaClauseMap[_subformula->formula()] = cl;
                if( Settings::formula_guided_decision_heuristic && _subformula->formula().isTseitinClause() )
                {
                    assert( cl != CRef_Undef );
                    assert( _subformula->formula().getType() == carl::FormulaType::OR );
                    const FormulaT& lastLit = *_subformula->formula().subformulas().rbegin();
                    const FormulaT& tseitinVar = lastLit.getType() == carl::FormulaType::NOT ? lastLit.subformula() : lastLit;
                    assert( tseitinVar.getType() == carl::FormulaType::BOOL );
                    Minisat::Var v = mBooleanVarMap[tseitinVar.boolean()];
                    auto iter = mTseitinVarShadows.find( (signed)v );
                    if( iter == mTseitinVarShadows.end() )
                    {
                        #ifdef SMTRAT_DEVOPTION_Statistics
                        ++mpStatistics->rNrTseitinVariables();
                        #endif
                        iter = mTseitinVarShadows.emplace( (signed)v, std::move(std::set<signed>()) ).first;
                    }
                    Clause& cla = ca[cl];
                    for( int i = 0; i < cla.size(); ++i )
                    {
                        if( var(cla[i]) != v )
                            iter->second.insert( var(cla[i]) );
                    }
                }
>>>>>>> 02ba01a8
            }
        }
        if( !ok )
            updateInfeasibleSubset();
        return ok;
    }

    template<class Settings>
    void SATModule<Settings>::removeCore( ModuleInput::const_iterator _subformula )
    {
        FormulaClauseMap::iterator iter = mFormulaClauseMap.find( _subformula->formula() );
        if( iter != mFormulaClauseMap.end() )
        {
            if( iter->second != CRef_Undef )
            {
                Clause& c = ca[iter->second];
                if( value( c[1] ) != l_Undef )
                {
                    int lev = level( var( c[1] ) );
                    cancelUntil( lev );
                }
                if( Settings::formula_guided_decision_heuristic )
                {
                    assert( _subformula->formula().getType() == carl::FormulaType::OR );
                    if( !_subformula->formula().isTseitinClause() )
                    {
                        for( int i = 0; i < c.size(); ++i )
                        {
                            decrementTseitinShadowOccurrences(var(c[i]));
                        }
                    }
                }
                removeClause( iter->second );
            }
        }
    }

    template<class Settings>
    double SATModule<Settings>::luby( double y, int x )
    {
        // Find the finite subsequence that contains index 'x', and the
        // size of that subsequence:
        int size, seq;
        for( size = 1, seq = 0; size < x + 1; seq++, size = 2 * size + 1 );

        while( size - 1 != x )
        {
            size = (size - 1) >> 1;
            seq--;
            x = x % size;
        }

        return pow( y, seq );
    }
    
    template<class Settings>
    Answer SATModule<Settings>::checkCore( bool _full )
    {
        #ifdef SMTRAT_DEVOPTION_Statistics
        mpStatistics->rNrTotalVariablesBefore() = (size_t) nVars();
        mpStatistics->rNrClauses() = (size_t) nClauses();
        #endif
        if( carl::PROP_IS_IN_CNF <= rReceivedFormula().properties() )
        {
            if( !Settings::stop_search_after_first_unknown )
            {
                // Remove all clauses which were only introduced in order to exclude this combination 
                // of constraints, which couldn't be solved by any backend, as a theory call.
                while( unknown_excludes.size() > 0 )
                {
                    Clause& c = ca[unknown_excludes.last()];
                    if( value( c[1] ) != l_Undef )
                    {
                        int lev = level( var( c[1] ) );
                        cancelUntil( lev );
                    }
                    removeClause( unknown_excludes.last() );
                    unknown_excludes.pop();
                }
            }

            budgetOff();
            assumptions.clear();
            Module::init();
            processLemmas();

            ++solves;
            // compared to original minisat we add the number of clauses with size 1 (nAssigns()) and learnts, we got after init()
            max_learnts = (nAssigns() + nClauses() + nLearnts() ) * learntsize_factor;
            learntsize_adjust_confl = learntsize_adjust_start_confl;
            learntsize_adjust_cnt = (int)learntsize_adjust_confl;
            
            if( !ok )
            {
                updateInfeasibleSubset();
                #ifdef SMTRAT_DEVOPTION_Statistics
                collectStats();
                #endif
                return False;
            }

            lbool result = checkFormula();
            printCurrentAssignment();

            //TODO matthias: finish
            if ( Settings::find_all_dependent_variables )
            {
                assert( result == l_True );

                // Initialize set of all variables which are not tested yet for positive assignment
                std::set<Minisat::Var> testVarsPositive;
                Minisat::Var testCandidate;
                for ( BooleanVarMap::const_iterator iter = mBooleanVarMap.begin(); iter != mBooleanVarMap.end(); ++iter )
                {
                    testVarsPositive.insert( iter->second );
                }

                while ( !testVarsPositive.empty() )
                {
                    cout << "Test candidates for positive variables (before): ";
                    for ( Minisat::Var var : testVarsPositive )
                    {
                        cout << mMinisatVarMap.at( var ) << ", ";
                    }
                    cout << endl;

                    for( int pos = 0; pos < assigns.size(); ++pos )
                    {
                        if ( assigns[ pos ] == l_True )
                        {
                            testVarsPositive.erase( pos );
                        }
                    }

                    cout << "Test candidates for positive variables (after): ";
                    for ( Minisat::Var var : testVarsPositive )
                    {
                        cout << mMinisatVarMap.at( var ) << ", ";
                    }
                    cout << endl;

                    // Reset the state until level 0
                    cancelAssignmentUntil( 0 );
                    qhead = trail_lim[0];
                    trail.shrink( trail.size() - trail_lim[0] );
                    trail_lim.shrink( trail_lim.size() - 0 );
                    ok = true;
                    mPropagatedLemmas.clear();

                    if ( testVarsPositive.empty() )
                    {
                        break;
                    }

                    // Set new positive assignment
                    // TODO matthias: ignore Tseitin variables
                    testCandidate = *testVarsPositive.begin();
                    cout << "Test candidate: " << mMinisatVarMap.at( testCandidate ) << endl;
                    Lit nextLit = mkLit( testCandidate, false );
                    assert( assumptions.size() <= 1 );
                    assumptions.clear();
                    assumptions.push( nextLit );

                    // Check again
                    result = checkFormula();
                    if ( result == l_False )
                    {
                        cout << "Unsat with variable: " << mMinisatVarMap.at( testCandidate ) << endl;
                        testVarsPositive.erase( testCandidate );
                        //Construct lemma via infeasible subset
                        updateInfeasibleSubset();
                        FormulaT negation = FormulaT( carl::FormulaType::NOT, mMinisatVarMap.at( testCandidate) );
                        FormulaT infeasibleSubset = FormulaT( carl::FormulaType::AND, infeasibleSubsets()[0] );
                        FormulaT lemma = FormulaT( carl::FormulaType::IMPLIES, infeasibleSubset, negation );
                        addDeduction( lemma );
                    }
                    else
                    {
                        cout << "Sat with variable: " << mMinisatVarMap.at( testCandidate ) << endl;
                        printCurrentAssignment();
                    }
                }
            }

            #ifdef SATMODULE_WITH_CALL_NUMBER
            cout << endl << endl;
            #endif
            if( result == l_True )
            {
                #ifdef SMTRAT_DEVOPTION_Statistics
                collectStats();
                #endif
                return True;
            }
            else if( result == l_False )
            {
                ok = false;
                updateInfeasibleSubset();
                #ifdef SMTRAT_DEVOPTION_Statistics
                collectStats();
                #endif
                return False;
            }
            else
            {
                #ifdef SMTRAT_DEVOPTION_Statistics
                collectStats();
                #endif
                return Unknown;
            }
        }
        else
        {
            return Unknown;
        }
    }

    template<class Settings>
    Minisat::lbool SATModule<Settings>::checkFormula()
    {
        if( Settings::use_restarts )
        {
            mCurr_Restarts = 0;
            int current_restarts = -1;
            lbool result = l_Undef;
            while( current_restarts < mCurr_Restarts )
            {
                current_restarts = mCurr_Restarts;
                double rest_base = luby_restart ? luby( restart_inc, mCurr_Restarts ) : pow( restart_inc, mCurr_Restarts );
                result = search( (int)rest_base * restart_first );
                // if( !withinBudget() ) break;
            }
            return result;
        }
        else
        {
            return search();
        }
    }

    template<class Settings>
    void SATModule<Settings>::updateModel() const
    {
        clearModel();
        if( solverState() == True )
        {
            for( BooleanVarMap::const_iterator bVar = mBooleanVarMap.begin(); bVar != mBooleanVarMap.end(); ++bVar )
            {
                ModelValue assignment = assigns[bVar->second] == l_True;
                mModel.insert(std::make_pair(bVar->first, assignment));
            }
            Module::getBackendsModel();
            for( auto varReplacement = mVarReplacements.begin(); varReplacement != mVarReplacements.end(); ++varReplacement )
            {
                mModel[varReplacement->first] = varReplacement->second;
            }
        }
    }
    
    template<class Settings>
    void SATModule<Settings>::updateInfeasibleSubset()
    {
        assert( !ok );
        mInfeasibleSubsets.clear();
        // Set the infeasible subset to the set of all clauses.
        FormulasT infeasibleSubset;
//        if( mpReceivedFormula->isConstraintConjunction() )
//        {
//            getInfeasibleSubsets();
//        }
//        else
//        {
            // Just add all sub formulas.
            // TODO: compute a better infeasible subset
            for( auto subformula = rReceivedFormula().begin(); subformula != rReceivedFormula().end(); ++subformula )
            {
                infeasibleSubset.insert( subformula->formula() );
            }
//        }
        mInfeasibleSubsets.push_back( infeasibleSubset );
    }
    
    template<class Settings>
    void SATModule<Settings>::addBooleanAssignments( EvalRationalMap& _rationalAssignment ) const
    {
        for( BooleanVarMap::const_iterator bVar = mBooleanVarMap.begin(); bVar != mBooleanVarMap.end(); ++bVar )
        {
            if( assigns[bVar->second] == l_True )
            {
                assert( _rationalAssignment.find( bVar->first ) == _rationalAssignment.end() );
                _rationalAssignment.insert( std::pair< const carl::Variable, Rational >( bVar->first, ONE_RATIONAL ) );
            }
            else if( assigns[bVar->second] == l_False )
            {
                assert( _rationalAssignment.find( bVar->first ) == _rationalAssignment.end() );
                _rationalAssignment.insert( std::pair< const carl::Variable, Rational >( bVar->first, ZERO_RATIONAL ) );
            }
        }
    }

    template<class Settings>
    CRef SATModule<Settings>::addFormula( const FormulaT& _formula, unsigned _type )
    {
        assert( _type < 2 );
        FormulaT formulaInCnf = _formula.toCNF( true, _type == NORMAL_CLAUSE );
        if( formulaInCnf.getType() == carl::FormulaType::AND )
        {
            CRef c = CRef_Undef;
            for( FormulaT::const_iterator clause = formulaInCnf.begin(); clause != formulaInCnf.end(); ++clause )
            {
                CRef ct = addClause( *clause, _type );
                if( c == CRef_Undef && ct != CRef_Undef ) c = ct;
            }
            return c;
        }
        else
        {
            assert( formulaInCnf.getType() == carl::FormulaType::OR );
            return addClause( formulaInCnf, _type );
        }
    }

    template<class Settings>
    CRef SATModule<Settings>::addClause( const FormulaT& _formula, unsigned _type )
    {
        assert( _formula.propertyHolds( carl::PROP_IS_A_CLAUSE ) );
        switch( _formula.getType() )
        {
            case carl::FormulaType::OR:
            {
                assert( _formula.size() > 1 );
                vec<Lit> clauseLits;
                bool tseitinClause = Settings::formula_guided_decision_heuristic && _formula.isTseitinClause();
                for( auto subformula = _formula.subformulas().begin(); subformula != _formula.subformulas().end(); ++subformula )
                {
                    switch( subformula->getType() )
                    {
                        assert( subformula->propertyHolds( carl::PROP_IS_A_LITERAL ) );
                        case carl::FormulaType::NOT:
                        {
                            const FormulaT& subsubformula = subformula->back();
                            switch( subsubformula.getType() )
                            {
                                case carl::FormulaType::TRUE:
                                    break;
                                case carl::FormulaType::FALSE:
                                    return CRef_Undef;
                                default:
                                    assert( subsubformula.isAtom() );
                                    clauseLits.push( getLiteral( *subformula, _type == NORMAL_CLAUSE ? _formula : FormulaT( carl::FormulaType::TRUE ), !tseitinClause, tseitinClause ) );
                            }
                            break;
                        }
                        case carl::FormulaType::TRUE:
                            return CRef_Undef;
                        case carl::FormulaType::FALSE:
                            break;
                        default:
                            assert( subformula->isAtom() );
                            clauseLits.push( getLiteral( *subformula, _type == NORMAL_CLAUSE ? _formula : FormulaT( carl::FormulaType::TRUE ), !tseitinClause, tseitinClause ) );
                            break;
                    }
                }
                return addClause( clauseLits, _type ) ? (_type == NORMAL_CLAUSE ? clauses.last() : learnts.last() ) : CRef_Undef;
            }
            case carl::FormulaType::NOT:
            {
                assert( _formula.propertyHolds( carl::PROP_IS_A_LITERAL ) );
                const FormulaT& subformula = _formula.back();
                switch( subformula.getType() )
                {
                    case carl::FormulaType::TRUE:
                        ok = false;
                        return CRef_Undef;
                    case carl::FormulaType::FALSE:
                        return CRef_Undef;
                    default:
                        assert( subformula.isAtom() );
                        vec<Lit> learned_clause;
                        learned_clause.push( getLiteral( _formula, _type == NORMAL_CLAUSE ? _formula : FormulaT( carl::FormulaType::TRUE ) ) );
                        return addClause( learned_clause, _type ) ? (_type == NORMAL_CLAUSE ? clauses.last() : learnts.last() ) : CRef_Undef;
                }
            }
            case carl::FormulaType::TRUE:
                return CRef_Undef;
            case carl::FormulaType::FALSE:
                ok = false;
                return CRef_Undef;
            default:
                assert( _formula.isAtom() );
                vec<Lit> learned_clause;
                learned_clause.push( getLiteral( _formula, _type == NORMAL_CLAUSE ? _formula : FormulaT( carl::FormulaType::TRUE ) ) );
                return addClause( learned_clause, _type ) ? (_type == NORMAL_CLAUSE ? clauses.last() : learnts.last() ) : CRef_Undef;
        }
    }
    
//    #define DEBUG_ADD_SPLITTING
    
    template<class Settings>
    void SATModule<Settings>::addSplitting( const Splitting& _splitting )
    {
        // Learn clause (or (not p1) .. (not pn) h1 h2) where (and p1 .. pn) forms the premise and h1 and h2 are new Boolean variables.
        #ifdef DEBUG_ADD_SPLITTING
        std::cout << "add splitting to SAT module" << std::endl;
        std::cout << "   where the premise is:";
        #endif
        vec<Lit> clauseLits;
        for( const FormulaT& subformula : _splitting.mPremise )
        {
            #ifdef DEBUG_ADD_SPLITTING
            std::cout << " " << subformula;
            #endif
            ConstraintLiteralsMap::iterator constraintLiteralPair = mConstraintLiteralMap.find( subformula );
            assert( constraintLiteralPair != mConstraintLiteralMap.end() );
            clauseLits.push( mkLit( var( constraintLiteralPair->second.front() ), !sign( constraintLiteralPair->second.front() ) ) );
        }
        #ifdef DEBUG_ADD_SPLITTING
        std::cout << std::endl;
        std::cout << "   and the split is: " << _splitting.mLeftCase << " or " << _splitting.mRightCase << std::endl;
        std::cout << "   we prefer the " << (_splitting.mPreferLeftCase ? "left":"right") << " case" << std::endl;
        #endif
        int leftCase = 0;
        if( mOldSplittingVars.empty() )
        {
            leftCase = newVar( false, true, 0.0 );
            mBooleanConstraintMap.push( std::make_pair( nullptr, nullptr ) );
            #ifdef DEBUG_ADD_SPLITTING
            std::cout << "create the new Boolean variable " << leftCase << " for the left case" << std::endl;
            #endif
        }
        else
        {
            leftCase = mOldSplittingVars.top();
            mOldSplittingVars.pop();
            assert( leftCase < trail.capacity() );
            assigns[leftCase] = l_Undef;
            vardata[leftCase] = mkVarData( CRef_Undef, 0 );
            activity[leftCase] = 0.0;
            seen[leftCase] = 0;
            decision[leftCase] = true;
            if( Settings::apply_valid_substitutions )
            {
                mVarClausesMap[(size_t)leftCase] = std::move( std::set<CRef>() );
            }
            #ifdef DEBUG_ADD_SPLITTING
            std::cout << "recycle the Boolean variable " << leftCase << " for the left case" << std::endl;
            #endif
        }
        clauseLits.push( mkLit( leftCase, false ) );
        mSplittingVars.push_back( leftCase );
        int rightCase = 0;
        if( mOldSplittingVars.empty() )
        {
            rightCase = newVar( false, true, 0.0 );
            mBooleanConstraintMap.push( std::make_pair( nullptr, nullptr ) );
            #ifdef DEBUG_ADD_SPLITTING
            std::cout << "create the new Boolean variable " << rightCase << " for the right case" << std::endl;
            #endif
        }
        else
        {
            rightCase = mOldSplittingVars.top();
            mOldSplittingVars.pop();
            assert( rightCase < trail.capacity() );
            assigns[rightCase] = l_Undef;
            vardata[rightCase] = mkVarData( CRef_Undef, 0 );
            activity[rightCase] = 0.0;
            seen[rightCase] = 0;
            decision[rightCase] = true;
            if( Settings::apply_valid_substitutions )
            {
                mVarClausesMap[(size_t)rightCase] = std::move( std::set<CRef>() );
            }
            #ifdef DEBUG_ADD_SPLITTING
            std::cout << "recycle the Boolean variable " << rightCase << " for the right case" << std::endl;
            #endif
        }
        clauseLits.push( mkLit( rightCase, false ) );
        mSplittingVars.push_back( rightCase );
        if( _splitting.mPreferLeftCase )
            mNewSplittingVars.push_back( leftCase );
        else
            mNewSplittingVars.push_back( rightCase );
        #ifdef DEBUG_ADD_SPLITTING
        std::cout << "add the clause: ";
        printClause( clauseLits );
        std::cout << std::endl;
        #endif
        addClause( clauseLits, DEDUCTED_CLAUSE );
        // Add clause (or (not h1) (not h2))
        vec<Lit> clauseLitsB;
        clauseLitsB.push( mkLit( leftCase, true ) );
        clauseLitsB.push( mkLit( rightCase, true ) );
        #ifdef DEBUG_ADD_SPLITTING
        printClause( clauseLitsB );
        std::cout << std::endl;
        #endif
        addClause( clauseLitsB, DEDUCTED_CLAUSE );
        // Add clause (or (not h1) (<= p b)) resp. (or (not h1) (< p b)) where we want to split the polynomial p at b.
        vec<Lit> clauseLitsC;
        clauseLitsC.push( mkLit( leftCase, true ) );
        Lit l = getLiteral( _splitting.mLeftCase, FormulaT( carl::FormulaType::TRUE ), false );
        #ifdef DEBUG_ADD_SPLITTING
        std::cout << "Literal for the left case " << _splitting.mLeftCase << " is " << (sign(l) ? "-" : "") << var(l) << std::endl;
        #endif
        clauseLitsC.push( l );
        #ifdef DEBUG_ADD_SPLITTING
        printClause( clauseLitsC );
        std::cout << std::endl;
        #endif
        addClause( clauseLitsC, DEDUCTED_CLAUSE );
        // Add clause (or (not h2) (> p b)) resp. (or (not h1) (>= p b)) where we want to split the polynomial p at b.
        vec<Lit> clauseLitsD;
        clauseLitsD.push( mkLit( rightCase, true ) );
        Lit r = getLiteral( _splitting.mRightCase, FormulaT( carl::FormulaType::TRUE ), false );
        #ifdef DEBUG_ADD_SPLITTING
        std::cout << "Literal for the right case " << _splitting.mRightCase << " is " << (sign(r) ? "-" : "") << var(r) << std::endl;
        #endif
        clauseLitsD.push( r );
        #ifdef DEBUG_ADD_SPLITTING
        printClause( clauseLitsD );
        std::cout << std::endl;
        #endif
        addClause( clauseLitsD, DEDUCTED_CLAUSE );
    }
    
    template<class Settings>
    Lit SATModule<Settings>::getLiteral( const FormulaT& _formula, const FormulaT& _origin, bool _decisionRelevant, bool _tseitinShadowed )
    {
        assert( _formula.propertyHolds( carl::PROP_IS_A_LITERAL ) );
        bool negated = _formula.getType() == carl::FormulaType::NOT;
        const FormulaT& content = negated ? _formula.subformula() : _formula;
        if( content.getType() == carl::FormulaType::BOOL )
        {
            Lit l = lit_Undef;
            BooleanVarMap::iterator booleanVarPair = mBooleanVarMap.find(content.boolean());
            if( booleanVarPair != mBooleanVarMap.end() )
            {
<<<<<<< HEAD
                assert(mMinisatVarMap.find(booleanVarPair->second) != mMinisatVarMap.end());
=======
                if( Settings::formula_guided_decision_heuristic && !_tseitinShadowed )
                {
                    incrementTseitinShadowOccurrences(booleanVarPair->second);
                }
>>>>>>> 02ba01a8
                if( _decisionRelevant )
                    setDecisionVar( booleanVarPair->second, _decisionRelevant );
                l = mkLit( booleanVarPair->second, negated );
            }
            else
            {
                Var var = newVar( true, _decisionRelevant, content.activity(), Settings::formula_guided_decision_heuristic && _tseitinShadowed );
                mBooleanVarMap[content.boolean()] = var;
                mMinisatVarMap[var] = content;
                mBooleanConstraintMap.push( std::make_pair( 
                    new Abstraction( passedFormulaEnd(), content ), 
                    new Abstraction( passedFormulaEnd(), negated ? _formula : FormulaT( carl::FormulaType::NOT, _formula ) ) ) );
                l = mkLit( var, negated );
            }
            if( !_origin.isTrue() )
            {
                assert( mBooleanConstraintMap[var(l)].first != nullptr && mBooleanConstraintMap[var(l)].second != nullptr );
                Abstraction& abstr = negated ? *mBooleanConstraintMap[var(l)].second : *mBooleanConstraintMap[var(l)].first;
                if( abstr.origins == nullptr )
                {
                    abstr.origins = std::shared_ptr<std::vector<FormulaT>>( new std::vector<FormulaT>() );
                }
                abstr.origins->push_back( _origin );
            }
            return l;
        }
        else
        {
            assert( content.getType() == carl::FormulaType::CONSTRAINT || content.getType() == carl::FormulaType::UEQ || content.getType() == carl::FormulaType::BITVECTOR );
            double act = fabs( _formula.activity() );
            bool preferredToTSolver = false; //(_formula.activity()<0)
            ConstraintLiteralsMap::iterator constraintLiteralPair = mConstraintLiteralMap.find( _formula );
            if( constraintLiteralPair != mConstraintLiteralMap.end() )
            {
                // Check whether the theory solver wants this literal to assigned as soon as possible.
                int abstractionVar = var(constraintLiteralPair->second.front());
                if( act == numeric_limits<double>::infinity() )
                {
                    activity[abstractionVar] = maxActivity() + 1;
                    polarity[abstractionVar] = false;
                }
                if( Settings::formula_guided_decision_heuristic && !_tseitinShadowed )
                {
                    incrementTseitinShadowOccurrences(abstractionVar);
                }
                if( _decisionRelevant )
                    setDecisionVar( abstractionVar, _decisionRelevant );
                // add the origin
                auto& abstrPair = mBooleanConstraintMap[abstractionVar];
                assert( abstrPair.first != nullptr && abstrPair.second != nullptr );
                Abstraction& abstr = sign(constraintLiteralPair->second.front()) ? *abstrPair.second : *abstrPair.first;
                if( !_origin.isTrue() || !negated )
                {
                    assert( abstr.origins == nullptr || std::find( abstr.origins->begin(), abstr.origins->end(), _origin ) == abstr.origins->end() );
                    if( !abstr.consistencyRelevant )
                    {
                        addConstraintToInform( abstr.reabstraction );
                        if( (sign(constraintLiteralPair->second.front()) && assigns[abstractionVar] == l_False)
                            || (!sign(constraintLiteralPair->second.front()) && assigns[abstractionVar] == l_True) )
                        {
                            if( ++abstr.updateInfo > 0 )
                                mChangedBooleans.push_back( abstractionVar );
                        }
                        abstr.consistencyRelevant = true;
                    }
                    if( !_origin.isTrue() )
                    {
                        if( abstr.origins == nullptr )
                        {
                            abstr.origins = std::shared_ptr<std::vector<FormulaT>>( new std::vector<FormulaT>() );
                        }
                        abstr.origins->push_back( _origin );
                    }
                }
                return constraintLiteralPair->second.front();
            }
            else
            {
                // Add a fresh Boolean variable as an abstraction of the constraint.
                #ifdef SMTRAT_DEVOPTION_Statistics
                if( preferredToTSolver ) mpStatistics->initialTrue();
                #endif
                FormulaT constraint;
                FormulaT invertedConstraint;
                if( content.getType() == carl::FormulaType::CONSTRAINT )
                {
                    if( mVarReplacements.empty() )
                    {
                        constraint = content;
                        const ConstraintT& cons = content.constraint();
                        invertedConstraint = FormulaT( cons.lhs(), carl::invertRelation( cons.relation() ) );
                    }
                    else
                    {
                        const ConstraintT& cons = content.constraint();
                        Poly constraintLhs = cons.lhs().substitute( mVarReplacements );
                        constraint = FormulaT( constraintLhs, cons.relation() );
                        invertedConstraint = FormulaT( constraintLhs, carl::invertRelation( cons.relation() ) );
                    }
                }
                else if( content.getType() == carl::FormulaType::UEQ )
                {
                    constraint = content;
                    const carl::UEquality& ueq = content.uequality();
                    invertedConstraint = FormulaT( ueq.lhs(), ueq.rhs(), !ueq.negated() );
                }
                else
                {
                    assert( content.getType() == carl::FormulaType::BITVECTOR );
                    constraint = content;
                    invertedConstraint = FormulaT( carl::FormulaType::NOT, content );
                }
                Var constraintAbstraction = newVar( !preferredToTSolver, _decisionRelevant, act, Settings::formula_guided_decision_heuristic && _tseitinShadowed );
                // map the abstraction variable to the abstraction information for the constraint and it's negation
                mBooleanConstraintMap.push( std::make_pair( new Abstraction( passedFormulaEnd(), constraint ), new Abstraction( passedFormulaEnd(), invertedConstraint ) ) );
                // add the constraint and its negation to the constraints to inform backends about
                if( !_origin.isTrue() )
                {
                    assert( mBooleanConstraintMap.last().first != nullptr && mBooleanConstraintMap.last().second != nullptr );
                    Abstraction& abstr = negated ? *mBooleanConstraintMap.last().second : *mBooleanConstraintMap.last().first;
                    if( abstr.origins == nullptr )
                    {
                        abstr.origins = std::shared_ptr<std::vector<FormulaT>>( new std::vector<FormulaT>() );
                    }
                    if( negated )
                    {
                        abstr.origins->push_back( _origin );
                        abstr.consistencyRelevant = true;
                        addConstraintToInform( invertedConstraint );
                    }
                    else
                    {
                        abstr.origins->push_back( _origin );
                        abstr.consistencyRelevant = true;
                        addConstraintToInform( constraint );
                    }
                }
                else if( !negated )
                {
                    assert( mBooleanConstraintMap.last().first != nullptr );
                    mBooleanConstraintMap.last().first->consistencyRelevant = true;
                    addConstraintToInform( constraint );
                }
                // create a literal for the constraint and its negation
                Lit litPositive = mkLit( constraintAbstraction, false );
                std::vector<Lit> litsA;
                litsA.push_back( litPositive );
                mConstraintLiteralMap.insert( std::make_pair( FormulaT( carl::FormulaType::NOT, invertedConstraint ), litsA ) );
                mConstraintLiteralMap.insert( std::make_pair( constraint, std::move( litsA ) ) );
                Lit litNegative = mkLit( constraintAbstraction, true );
                std::vector<Lit> litsB;
                litsB.push_back( litNegative );
                mConstraintLiteralMap.insert( std::make_pair( negated ? _formula : FormulaT( carl::FormulaType::NOT, constraint ), litsB ) );
                mConstraintLiteralMap.insert( std::make_pair( invertedConstraint, std::move( litsB ) ) );
                if( Settings::apply_valid_substitutions && content.getType() == carl::FormulaType::CONSTRAINT )
                {
                    // map each variable occurring in the constraint (and hence its negation) to both of these constraints
                    for( carl::Variable::Arg var : constraint.constraint().variables() )
                    {
                        mVarOccurrences[var].insert( constraint );
                        mVarOccurrences[var].insert( invertedConstraint );
                    }
                }
                // we return the abstraction variable as literal, if the negated flag was negative,
                // otherwise we return the abstraction variable's negation 
                return negated ? litNegative : litPositive;
            }
        }
    }

    template<class Settings>
    void SATModule<Settings>::adaptPassedFormula()
    {
        // Adapt the constraints in the passed formula for the just assigned Booleans being abstractions of constraints.
        for( signed posInAssigns : mChangedBooleans )
        {
            assert( mBooleanConstraintMap[posInAssigns].first != nullptr && mBooleanConstraintMap[posInAssigns].second != nullptr );
            adaptPassedFormula( *mBooleanConstraintMap[posInAssigns].first );
            adaptPassedFormula( *mBooleanConstraintMap[posInAssigns].second );
        }
        mChangedBooleans.clear();
        // Update the activities of the constraints in the passed formula according to the activity of the SAT solving process.
        if( mAllActivitiesChanged )
        {
            for( int i = 0; i < mBooleanConstraintMap.size(); ++i )
            {
                if( mBooleanConstraintMap[i].first != nullptr )
                {
                    assert( mBooleanConstraintMap[i].second != nullptr );
                    auto posInPasForm = mBooleanConstraintMap[i].first->position;
                    if( posInPasForm != rPassedFormula().end() )
                        posInPasForm->formula().setActivity(activity[i]);
                    posInPasForm = mBooleanConstraintMap[i].second->position;
                    if( posInPasForm != rPassedFormula().end() )
                        posInPasForm->formula().setActivity(activity[i]);
                }
            }
            mAllActivitiesChanged = false;
        }
        else
        {
            for( CRef cl_r : mChangedActivities )
            {
                Clause& cl = ca[cl_r];
                for( int i = 0; i < cl.size(); ++i )
                {
                    int v = var( cl[i] );
                    if( mBooleanConstraintMap[v].first != nullptr )
                    {
                         assert( mBooleanConstraintMap[v].second != nullptr );
                        auto posInPasForm = mBooleanConstraintMap[v].first->position;
                        if( posInPasForm != rPassedFormula().end() )
                            posInPasForm->formula().setActivity(activity[v]);
                        posInPasForm = mBooleanConstraintMap[v].second->position;
                        if( posInPasForm != rPassedFormula().end() )
                            posInPasForm->formula().setActivity(activity[v]);
                    }
                }
            }
        }
        mChangedActivities.clear();
        assert( passedFormulaCorrect() );
    }
    
    template<class Settings>
    void SATModule<Settings>::adaptPassedFormula( Abstraction& _abstr )
    {
        if( _abstr.updateInfo < 0 )
        {
            assert( !_abstr.reabstraction.isTrue() );
            if( _abstr.position != rPassedFormula().end() )
            {
                removeOrigins( _abstr.position, _abstr.origins );
                _abstr.position = passedFormulaEnd();
                mChangedPassedFormula = true;
            }
        }
        else if( _abstr.updateInfo > 0 )
        {
            assert( !_abstr.reabstraction.isTrue() );
            assert( _abstr.reabstraction.getType() == carl::FormulaType::UEQ || (_abstr.reabstraction.getType() == carl::FormulaType::CONSTRAINT && _abstr.reabstraction.constraint().isConsistent() == 2) );
            auto res = addSubformulaToPassedFormula( _abstr.reabstraction, _abstr.origins );
            _abstr.position = res.first;
            _abstr.position->setDeducted( _abstr.isDeduction );
            mChangedPassedFormula = true;
        }
        _abstr.updateInfo = 0;
    }
    
    template<class Settings>
    bool SATModule<Settings>::passedFormulaCorrect() const
    {
        for( int k = 0; k < mBooleanConstraintMap.size(); ++k )
        {
            if( assigns[k] != l_Undef )
            {
                if( mBooleanConstraintMap[k].first != nullptr )
                {
                    assert( mBooleanConstraintMap[k].second != nullptr );
                    const Abstraction& abstr = assigns[k] == l_False ? *mBooleanConstraintMap[k].second : *mBooleanConstraintMap[k].first;
                    if( !abstr.reabstraction.isTrue() && abstr.consistencyRelevant && (abstr.reabstraction.getType() == carl::FormulaType::UEQ || abstr.reabstraction.constraint().isConsistent() != 1)) 
                    {
                        if( !rPassedFormula().contains( abstr.reabstraction ) )
                        {
                            cout << "does not contain  " << abstr.reabstraction << endl;
                            return false;
                        }
                    }
                }
            }
        }
        for( auto subformula = rPassedFormula().begin(); subformula != rPassedFormula().end(); ++subformula )
        {
            auto iter = mConstraintLiteralMap.find( subformula->formula() );
            assert( iter != mConstraintLiteralMap.end() );
            if( value( iter->second.front() ) != l_True )
            {
                cout << "should not contain  " << iter->first << endl;
                return false;
            }
        }
        return true;
    }

    template<class Settings>
    Var SATModule<Settings>::newVar( bool sign, bool dvar, double _activity, bool _tseitinShadowed )
    {
        int v = nVars();
        watches.init( mkLit( v, false ) );
        watches.init( mkLit( v, true ) );
        assigns.push( l_Undef );
        vardata.push( mkVarData( CRef_Undef, 0 ) );
        activity.push( _activity == numeric_limits<double>::infinity() ? maxActivity() + 1 : _activity );
        // activity.push( rnd_init_act ? drand( random_seed ) * 0.00001 : 0 );
        seen.push( 0 );
        polarity.push( sign );
        decision.push();
        trail.capacity( v + 1 );
        if( Settings::formula_guided_decision_heuristic )
        {
            if( _tseitinShadowed )
            {
                setDecisionVar( v, false );
                mNonTseitinShadowedOccurrences.push( 0 );
            }
            else
            {
                setDecisionVar( v, dvar );
                mNonTseitinShadowedOccurrences.push( 1 );
            }
        }
        else
            setDecisionVar( v, dvar );
        return v;
    }

    template<class Settings>
    bool SATModule<Settings>::addClause( vec<Lit>& _clause, unsigned _type )
    {
        if( _type == DEDUCTED_CLAUSE )
        {
            // Do not add multiple deductions
            // TODO: maybe remove this
            std::vector<int> clause;
            clause.reserve( (size_t)_clause.size() );
            for( int i = 0; i < _clause.size(); ++i )
                clause.push_back( _clause[i].x );
            if( !mLearntDeductions.insert( clause ).second ) // TODO: update this when forgetting clauses
            {
                return false;
            }
        }
        assert( _clause.size() != 0 );
        assert(_type <= 2);
        add_tmp.clear();
        _clause.copyTo( add_tmp );

        #ifdef SMTRAT_DEVOPTION_Statistics
        if( _type != NORMAL_CLAUSE ) mpStatistics->lemmaLearned();
        #endif
        // Check if clause is satisfied and remove false/duplicate literals:
        sort( add_tmp );
        if( _type != CONFLICT_CLAUSE )
        {
            Lit p;
            int i, j;
            for( i = j = 0, p = lit_Undef; i < add_tmp.size(); i++ )
            {
                if( (_type == NORMAL_CLAUSE && value( add_tmp[i] ) == l_True) || add_tmp[i] == ~p )
                {
                    return false;
                }
                else if( !(_type == NORMAL_CLAUSE && value( add_tmp[i] ) == l_False) && add_tmp[i] != p )
                {
                    add_tmp[j++] = p = add_tmp[i];
                }
            }
            add_tmp.shrink( i - j );

            if( add_tmp.size() == 0 )
            {
                ok = false;
                return false;
            }
        }
        if( add_tmp.size() == 1 )
        {
            // Do not store the clause as it is of size one and implies an assignment directly
            cancelUntil( 0 );
            if( value( add_tmp[0] ) == l_Undef )
            {
                uncheckedEnqueue( add_tmp[0] );
                if( propagate() != CRef_Undef )
                    ok = false;
            }
            else
            {
                if( value( add_tmp[0] ) == l_False )
                    ok = false;
            }
            return false;
        }
        else
        {
            // Store the clause
            CRef cr;
            if( _type != NORMAL_CLAUSE )
            {
                // Store it as learned clause
                cr = ca.alloc( add_tmp, _type );
                learnts.push( cr );
                decrementLearntSizeAdjustCnt();
                mChangedActivities.push_back( cr );
                claBumpActivity( ca[cr] );
            }
            else
            {
                // Store it as normal clause
                cr = ca.alloc( add_tmp, false );
                clauses.push( cr );
            }
            Clause& c = ca[cr];
            arrangeForWatches( c );
            if( _type == DEDUCTED_CLAUSE && value( c[1] ) == l_False )
            {
                int lev = level( var( c[1] ) );
                if( value(c[0]) != l_True || lev < level(var(c[0])) )
                {
                    cancelUntil( lev );
                    arrangeForWatches( c );
                }
            }
            attachClause( cr );
            // Clause is unit
//            if( _type == DEDUCTED_CLAUSE && value( c[0] ) == l_Undef && value( c[1] ) == l_False )
//            {
//                uncheckedEnqueue( c[0], cr );
//                propagate();
//            }
        }
        return true;
    }

    template<class Settings>
    bool SATModule<Settings>::watchesCorrect( const Clause& _clause ) const
    {
        if( _clause.size() == 1 )
            return true;
        if( value( _clause[0] ) == l_Undef && value( _clause[1] ) == l_Undef )
             return true;
        else 
        {
            if( value( _clause[0] ) == l_False )
            {
                for( int i = 1; i < _clause.size(); ++i )
                {
                    if( value( _clause[i] ) != l_False )
                        return false;
                    if( level( var( _clause[i] ) ) > level( var( _clause[0] ) ) )
                        return false;
                }
            }
            else if( value( _clause[0] ) == l_True )
            {
                for( int i = 1; i < _clause.size(); ++i )
                {
                    if( value( _clause[i] ) == l_Undef )
                        return false;
                    else if( value( _clause[i] ) == l_True && level( var( _clause[i] ) ) > level( var( _clause[0] ) ) )
                        return false;
                }
            }    
            if( value( _clause[1] ) == l_False )
            {
                for( int i = 2; i < _clause.size(); ++i )
                {
                    if( value( _clause[i] ) != l_False )
                        return false;
                    if( level( var( _clause[i] ) ) > level( var( _clause[1] ) ) )
                        return false;
                }
            }
            else if( value( _clause[1] ) == l_True )
            {
                for( int i = 2; i < _clause.size(); ++i )
                {
                    if( value( _clause[i] ) == l_Undef )
                        return false;
                    else if( value( _clause[i] ) == l_True && level( var( _clause[i] ) ) > level( var( _clause[1] ) ) )
                        return false;
                }
            }
            return true;
        }
    }
    
    template<class Settings>
    void SATModule<Settings>::arrangeForWatches( Clause& _clause )
    {
        if( _clause.size() < 2 )
        {
            assert( watchesCorrect( _clause ) );
            return;
        }
        int l1 = -1;
        int l2 = -1;
        int levelL1 = -1;
        int levelL2 = -1;
        int i = 0;
        // Search for a literal which is not assigned or assigned to true.
        for( ; i < _clause.size(); ++i )
        {
            lbool lb = value( _clause[i] );
            if( lb == l_Undef )
            {
                l2 = l1;
                l1 = i;
                levelL2 = levelL1;
                levelL1 = level( var( _clause[i] ) );
                goto FirstUndefSecondFalse;
            }
            else if( lb == l_True )
            {
                l2 = l1;
                l1 = i;
                levelL2 = levelL1;
                levelL1 = level( var( _clause[i] ) );
                goto FirstTrue;
            }
            else if( level( var( _clause[i] ) ) > levelL1 )
            {
                l2 = l1;
                l1 = i;
                levelL2 = levelL1;
                levelL1 = level( var( _clause[i] ) );
            }
            else if( level( var( _clause[i] ) ) > levelL2 )
            {
                l2 = i;
                levelL2 = level( var( _clause[i] ) );
            }
        }
        goto SetWatches;
FirstTrue:
        // If we have already found a literal which is assigned to true.
        ++i;
        for( ; i < _clause.size(); ++i )
        {
            lbool lb = value( _clause[i] );
            if( lb == l_Undef )
            {
                l2 = l1;
                l1 = i;
                levelL2 = levelL1;
                levelL1 = level( var( _clause[i] ) );
                goto FirstUndefSecondTrue;            }
            else if( lb == l_True )
            {
                if( level( var( _clause[i] ) ) > levelL1 )
                {
                    l2 = l1;
                    l1 = i;
                    levelL2 = levelL1;
                    levelL1 = level( var( _clause[i] ) );
                }
                else
                {
                    l2 = i;
                    levelL2 = level( var( _clause[i] ) );
                }
                goto BothTrue;
            }
            else if( level( var( _clause[i] ) ) > levelL2 )
            {
                l2 = i;
                levelL2 = level( var( _clause[i] ) );
            }
        }
        goto SetWatches;
BothTrue:
        // If we have already found two literals which are assigned to true.
        ++i;
        for( ; i < _clause.size(); ++i )
        {
            lbool lb = value( _clause[i] );
            if( lb == l_Undef )
            {
                l2 = l1;
                l1 = i;
                levelL2 = levelL1;
                levelL1 = level( var( _clause[i] ) );
                goto FirstUndefSecondTrue;
            }
            else if( lb == l_True )
            {
                if( level( var( _clause[i] ) ) > levelL1 )
                {
                    l2 = l1;
                    l1 = i;
                    levelL2 = levelL1;
                    levelL1 = level( var( _clause[i] ) );
                }
                else if( level( var( _clause[i] ) ) > levelL2 )
                {
                    l2 = i;
                    levelL2 = level( var( _clause[i] ) );
                }
            }
        }
        goto SetWatches;
FirstUndefSecondFalse:
        ++i;
        for( ; i < _clause.size(); ++i )
        {
            lbool lb = value( _clause[i] );
            if( lb == l_Undef )
            {
                l2 = i;
                goto SetWatches;
            }
            else if( lb == l_True )
            {
                l2 = i;
                levelL2 = level( var( _clause[i] ) );
                goto FirstUndefSecondTrue;
            }
            else if( level( var( _clause[i] ) ) > levelL2 )
            {
                l2 = i;
                levelL2 = level( var( _clause[i] ) );
            }
        }
        goto SetWatches;
FirstUndefSecondTrue:
        ++i;
        for( ; i < _clause.size(); ++i )
        {
            lbool lb = value( _clause[i] );
            if( lb == l_Undef )
            {
                l2 = i;
                goto SetWatches;
            }
            else if( lb == l_True )
            {
                if( level( var( _clause[i] ) ) > levelL2 )
                {
                    l2 = i;
                    levelL2 = level( var( _clause[i] ) );
                }
            }
        }
SetWatches:
        assert( l1 >= 0 && l2 >= 0 );
        Lit first = _clause[l1];
        Lit second = _clause[l2];
        if( l1 != 0 )
        {
            _clause[l1] = _clause[0];
            _clause[0] = first;
            if( l2 == 0 ) l2 = l1;
        }
        if( l2 != 1 )
        {
            _clause[l2] = _clause[1];
            _clause[1] = second;
        }
        assert( watchesCorrect( _clause ) );
    }

    template<class Settings>
    int SATModule<Settings>::level( const vec< Lit >& _clause ) const
    {
        int result = 0;
        for( int i = 0; i < _clause.size(); ++i )
        {
            if( value( _clause[i] ) != l_Undef )
            {
                int varLevel = level( var( _clause[i] ) );
                if( varLevel > result ) result = varLevel;
            }
        }
        return result;
    }

    template<class Settings>
    void SATModule<Settings>::attachClause( CRef cr )
    {
        Clause& c = ca[cr];
        if( Settings::apply_valid_substitutions )
        {
            for( int i = 0; i < c.size(); ++i )
                mVarClausesMap[(size_t)var(c[i])].insert( cr );
        }
        assert( c.size() > 1 );
        watches[~c[0]].push( Watcher( cr, c[1] ) );
        watches[~c[1]].push( Watcher( cr, c[0] ) );
        if( c.learnt() )
        {
            learnts_literals += (uint64_t)c.size();
        }
        else
            clauses_literals += (uint64_t)c.size();
    }

    template<class Settings>
    void SATModule<Settings>::detachClause( CRef cr, bool strict )
    {
        const Clause& c = ca[cr];
        if( Settings::apply_valid_substitutions )
        {
            for( int i = 0; i < c.size(); ++i )
                mVarClausesMap[(size_t)var(c[i])].erase( cr );
        }
        assert( c.size() > 1 );

        if( strict )
        {
            Minisat::remove( watches[~c[0]], Watcher( cr, c[1] ) );
            Minisat::remove( watches[~c[1]], Watcher( cr, c[0] ) );
        }
        else
        {
            // Lazy detaching: (NOTE! Must clean all watcher lists before garbage collecting this clause)
            watches.smudge( ~c[0] );
            watches.smudge( ~c[1] );
        }

        if( c.learnt() )
            learnts_literals -= (uint64_t)c.size();
        else
            clauses_literals -= (uint64_t)c.size();
    }

    template<class Settings>
    void SATModule<Settings>::removeClause( CRef cr )
    {
        Clause& c = ca[cr];
        detachClause( cr );
        // Don't leave pointers to free'd memory!
        if( locked( c ) )
            vardata[var( c[0] )].reason = CRef_Undef;
        c.mark( 1 );
        ca.free( cr );
        mChangedActivities.clear();
        mAllActivitiesChanged = true;
    }

    template<class Settings>
    bool SATModule<Settings>::satisfied( const Clause& c ) const
    {
        for( int i = 0; i < c.size(); i++ )
        {
            if( value( c[i] ) == l_True )
                return true;
            if( mBooleanConstraintMap[var(c[i])].first != nullptr )
            {
                assert( mBooleanConstraintMap[var(c[i])].second != nullptr );
                const FormulaT& reabstraction = sign( c[i] ) ? mBooleanConstraintMap[var(c[i])].second->reabstraction : mBooleanConstraintMap[var(c[i])].first->reabstraction;
                if( reabstraction.isTrue() )
                {
                    std::cout << "reabstraction of " << (sign( c[i] ) ? "-" : "") << var(c[i]) << " is true"<< std::endl;
                    return true;
                }
            }
        }
        return false;
    }

    template<class Settings>
    void SATModule<Settings>::cancelUntil( int level )
    {
        #ifdef DEBUG_SATMODULE
        cout << "### cancel until " << level << endl;
        #endif
        if( decisionLevel() > level )
        {
<<<<<<< HEAD
            cancelAssignmentUntil( level );
=======
            for( int c = trail.size() - 1; c >= trail_lim[level]; --c )
            {
                Var x       = var( trail[c] );
                if( mBooleanConstraintMap[x].first != nullptr )
                {
                    assert( mBooleanConstraintMap[x].second != nullptr );
                    Abstraction& abstr = sign( trail[c] ) ? *mBooleanConstraintMap[x].second : *mBooleanConstraintMap[x].first;
                    if( abstr.position != rPassedFormula().end() )
                    {
                        if( abstr.updateInfo >=0 && --abstr.updateInfo < 0 )
                            mChangedBooleans.push_back( x );
                    }
                    else if( abstr.consistencyRelevant ) abstr.updateInfo = 0;
                    if( Settings::allow_theory_propagation && Settings::detect_deductions )
                    {
                        abstr.isDeduction = false;
                    }
                }
                if( Settings::formula_guided_decision_heuristic )
                {
                    if( assigns[x] == l_True )
                    {
                        auto iter = mTseitinVarShadows.find( (signed) x );
                        if( iter != mTseitinVarShadows.end() )
                        {
                            for( signed v : iter->second )
                            {
                                decrementTseitinShadowOccurrences(v);
                            }
                        }
                    }
                }
                assigns[x]  = l_Undef;
                if( (phase_saving > 1 || (phase_saving == 1)) && c > trail_lim.last() )
                    polarity[x] = sign( trail[c] );
                insertVarOrder( x );
            }
>>>>>>> 02ba01a8
            qhead = trail_lim[level];
            trail.shrink( trail.size() - trail_lim[level] );
            trail_lim.shrink( trail_lim.size() - level );
            ok = true;
        }
    }

    template<class Settings>
    void SATModule<Settings>::cancelAssignmentUntil( int level )
    {
        for( int c = trail.size() - 1; c >= trail_lim[level]; --c )
        {
            Var x = var( trail[c] );
            if( mBooleanConstraintMap[x].first != nullptr )
            {
                assert( mBooleanConstraintMap[x].second != nullptr );
                Abstraction& abstr = sign( trail[c] ) ? *mBooleanConstraintMap[x].second : *mBooleanConstraintMap[x].first;
                if( abstr.position != rPassedFormula().end() )
                {
                    if( abstr.updateInfo >=0 && --abstr.updateInfo < 0 )
                        mChangedBooleans.push_back( x );
                }
                else if( abstr.consistencyRelevant ) abstr.updateInfo = 0;
                if( Settings::allow_theory_propagation && Settings::detect_deductions )
                {
                    abstr.isDeduction = false;
                }
            }
            assigns[x] = l_Undef;
            if( (phase_saving > 1 || (phase_saving == 1)) && c > trail_lim.last() )
                polarity[x] = sign( trail[c] );
            insertVarOrder( x );
        }
    }

    template<class Settings>
    CRef SATModule<Settings>::propagateConsistently( bool& _madeTheoryCall )
    {
        CRef confl = CRef_Undef;
        bool deductionsLearned = true;
        while( deductionsLearned ) // || !mChangedBooleans.empty() )
        {
            deductionsLearned = false;
            // Simplify the set of problem clauses:
            if( decisionLevel() == 0 )
            {
                simplify();
                if( !ok )
                    return confl;

                // Build lemmas
                if ( Settings::compute_propagated_lemmas )
                {
                    for ( VarLemmaMap::const_iterator iter = mPropagatedLemmas.begin(); iter != mPropagatedLemmas.end(); ++iter )
                    {
                        // Construct formula
                        FormulaT premise = FormulaT( carl::FormulaType::AND, std::move( iter->second ) );
                        if ( assigns[ iter->first ] == l_False )
                        {
                            FormulaT negation = FormulaT( carl::FormulaType::NOT, mMinisatVarMap.at( iter->first ) );
                            FormulaT lemma = FormulaT( carl::FormulaType::IMPLIES, premise, negation );
                            addDeduction( lemma );
                        }
                        else
                        {
                            assert( assigns[ iter->first ] == l_True );
                            FormulaT lemma = FormulaT( carl::FormulaType::IMPLIES, premise, mMinisatVarMap.at( iter->first) );
                            addDeduction( lemma );
                        }
                    }
                }
            }
            else
            {
                confl = propagate();
            }

            #ifdef DEBUG_SATMODULE
            cout << "### Sat iteration" << endl;
            cout << "######################################################################" << endl;
            cout << "###" << endl;
            printClauses( clauses, "Clauses", cout, "### " );
            cout << "###" << endl;
            printClauses( learnts, "Learnts", cout, "### " );
            cout << "###" << endl;
            printCurrentAssignment( cout, "### " );
            cout << "### " << endl;
            printDecisions( cout, "### " );
            cout << "### " << endl;
            printPropagatedLemmas( cout, "### " );
            cout << "### " << endl;
            #endif

            if( confl == CRef_Undef && (!Settings::try_full_lazy_call_first || mNumberOfFullLazyCalls > 0 || trail.size() == assigns.size()) )
            {
                if( Settings::try_full_lazy_call_first && trail.size() == assigns.size() )
                    ++mNumberOfFullLazyCalls;
                // Check constraints corresponding to the positively assigned Boolean variables for consistency.
                // TODO: Do not call the theory solver on instances which have already been proved to be consistent.
                //       (Happens if the Boolean assignment is extended by assignments to false only)
                if( pickSplittingVar() == var_Undef )
                {
                    adaptPassedFormula();
                    if( mChangedPassedFormula )
                    {
                        _madeTheoryCall = true;
                        #ifdef DEBUG_SATMODULE
                        cout << "### Check the constraints: ";
                        #endif
                        #ifdef SATMODULE_WITH_CALL_NUMBER
                        #ifdef DEBUG_SATMODULE
                        cout << "#" << mNumberOfTheoryCalls << "  ";
                        #else
                        ++mNumberOfTheoryCalls;
                        #endif
                        #endif
                        #ifdef DEBUG_SATMODULE
                        cout << "{ ";
                        for( ModuleInput::const_iterator subformula = rPassedFormula().begin(); subformula != rPassedFormula().end(); ++subformula )
                            cout << subformula->formula() << " ";
                        cout << "}" << endl;
                        #endif
                        mChangedPassedFormula = false;
                        mCurrentAssignmentConsistent = runBackends();
                        switch( mCurrentAssignmentConsistent )
                        {
                            case True:
                            {
                                if( Settings::allow_theory_propagation )
                                {
                                    //Theory propagation.
                                    deductionsLearned = processLemmas();
                                }
                                #ifdef DEBUG_SATMODULE
                                cout << "### Result: True!" << endl;
                                #endif
                                break;
                            }
                            case False:
                            {
                                #ifdef DEBUG_SATMODULE
                                cout << "### Result: False!" << endl;
                                #endif
                                confl = learnTheoryConflict();
                                if( confl == CRef_Undef )
                                {
                                    if( !ok ) return CRef_Undef;
                                    processLemmas();
                                }
                                break;
                            }
                            case Unknown:
                            {
                                #ifdef DEBUG_SATMODULE
                                cout << "### Result: Unknown!" << endl;
                                #endif
                                if( Settings::allow_theory_propagation )
                                {
                                    //Theory propagation.
                                    deductionsLearned = processLemmas();
                                }
                                break;
                            }
                            default:
                            {
                                cerr << "Backend returns undefined answer!" << endl;
                                assert( false );
                                return CRef_Undef;
                            }
                        }
                    }
                }
            }
            // If a lemma has been added set qhead to first assignment of last decision level in order to force propagation on the unit clauses
            // containing the corresponding literals
            if( deductionsLearned )
            {
                if( decisionLevel() == 0 )
                {
                    qhead = 0;
                }
                else
                {
                    qhead = trail_lim[decisionLevel()-1];
                }
            }
        }
        return confl;
    }

    template<class Settings>
    lbool SATModule<Settings>::search( int nof_conflicts )
    {
        #ifdef DEBUG_SATMODULE
        cout << "### search()" << endl << "###" << endl;
        printClauses( clauses, "Clauses", cout, "### " );
        cout << "###" << endl;
        printClauses( learnts, "Learnts", cout, "### " );
        cout << "###" << endl;
        printBooleanConstraintMap( cout, "###" );
        cout << "###" << endl;
        printBooleanVarMap( cout, "###" );
        cout << "###" << endl;
        #endif
        assert( ok );
        int      backtrack_level;
        int      conflictC = 0;
        vec<Lit> learnt_clause;
        starts++;
        #ifdef SATMODULE_WITH_CALL_NUMBER
        #ifndef DEBUG_SATMODULE
        cout << endl << "Number of theory calls:" << endl << endl;
        #endif
        #endif

        mCurrentAssignmentConsistent = True;
        for( ; ; )
        {
            if( anAnswerFound() )
            {
                return l_Undef;
            }
            
            bool madeTheoryCall = false;
            CRef confl = propagateConsistently( madeTheoryCall );
            if( !ok )
                return l_False;
            if( !Settings::stop_search_after_first_unknown && madeTheoryCall && mCurrentAssignmentConsistent == Unknown )
            {
                vec<Lit> learnt_clause;
                if( rPassedFormula().size() > 1 )
                {
                    for( auto subformula = rPassedFormula().begin(); subformula != rPassedFormula().end(); ++subformula )
                    {
                        ConstraintLiteralsMap::iterator constraintLiteralPair = mConstraintLiteralMap.find( subformula->formula() );
                        assert( constraintLiteralPair != mConstraintLiteralMap.end() );
                        Lit lit = mkLit( var( constraintLiteralPair->second.front() ), !sign( constraintLiteralPair->second.front() ) );
                        learnt_clause.push( lit );
                    }
                    if( addClause( learnt_clause, DEDUCTED_CLAUSE ) )
                    {
                        unknown_excludes.push( learnts.last() );
                        continue;
                    }
                }
            }
            #ifdef SATMODULE_WITH_CALL_NUMBER
            #ifndef DEBUG_SATMODULE
            #ifdef WITH_PROGRESS_ESTIMATION
            cout << "\r" << mNumberOfTheoryCalls << setw( 15 ) << (progressEstimate() * 100) << "%";
            #else
            cout << "\r" << mNumberOfTheoryCalls;
            #endif
            cout.flush();
            #endif
            #endif
            if( confl != CRef_Undef )
            {
                // CONFLICT
                conflicts++;
                conflictC++;
                if( decisionLevel() == 0 )
                {
                    if( !Settings::stop_search_after_first_unknown && unknown_excludes.size() > 0 )
                    {
                        return l_Undef;
                    }
                    return l_False;
                }

                learnt_clause.clear();
                assert( confl != CRef_Undef );
                #ifdef DEBUG_SATMODULE
                if( madeTheoryCall )
                {
                    cout << "### Conflict clause: ";
                    printClause( confl );
                }
                else
                {
                    cout << "### SAT conflict!" << endl;
                    printClause( confl );
                }
                #endif

                analyze( confl, learnt_clause, backtrack_level );

                #ifdef DEBUG_SATMODULE
                printClause( learnt_clause, true, cout, "### Asserting clause: " );
                cout << "### Backtrack to level " << backtrack_level << endl;
                cout << "###" << endl;
                #endif
                cancelUntil( backtrack_level );

                if( learnt_clause.size() == 1 )
                {
                    #ifdef SMTRAT_DEVOPTION_Validation
                    // this is often an indication that something is wrong with our theory, so we do store our assumptions.
                    if( value( learnt_clause[0] ) != l_Undef )
                        Module::storeAssumptionsToCheck( *mpManager );
                    #endif
                    assert( value( learnt_clause[0] ) == l_Undef );
                    uncheckedEnqueue( learnt_clause[0] );
                }
                else
                {
                    // learnt clause is the asserting clause.
                    CRef cr = ca.alloc( learnt_clause, CONFLICT_CLAUSE );
                    learnts.push( cr );
                    attachClause( cr );
                    mChangedActivities.push_back( cr );
                    claBumpActivity( ca[cr] );
                    #ifdef SMTRAT_DEVOPTION_Validation
                    // this is often an indication that something is wrong with our theory, so we do store our assumptions.
                    if( value( learnt_clause[0] ) != l_Undef )
                        Module::storeAssumptionsToCheck( *mpManager );
                    #endif
                    assert( value( learnt_clause[0] ) == l_Undef );
                    uncheckedEnqueue( learnt_clause[0], cr );
                    
                    decrementLearntSizeAdjustCnt();
                }

                varDecayActivity();
                claDecayActivity();
                
                if( madeTheoryCall )
                {
                    mCurrentAssignmentConsistent = True;
                }
            }
            else
            {
                // NO CONFLICT
                if( Settings::use_restarts && nof_conflicts >= 0 && (conflictC >= nof_conflicts) ) // ||!withinBudget()) )
                {
                    #ifdef DEBUG_SATMODULE
                    cout << "###" << endl << "### Restart." << endl << "###" << endl;
                    #endif
                    // Reached bound on number of conflicts:
                    progress_estimate = progressEstimate();
                    cancelUntil( 0 );
                    ++mCurr_Restarts;
                    #ifdef SMTRAT_DEVOPTION_Statistics
                    mpStatistics->restart();
                    #endif
                    return l_Undef;
                }
                if( mCurrentAssignmentConsistent != Unknown && learnts.size() - nAssigns() >= max_learnts )
                {
                    // Reduce the set of learned clauses:
                    // reduceDB(); TODO: must be adapted. Currently it does not forget clauses with premises so easily, but it forgets unequal-constraint-splittings, which causes problems.
                }
                
                Lit next = lit_Undef;
                while( decisionLevel() < assumptions.size() )
                {
                    // Perform user provided assumption:
                    Lit p = assumptions[decisionLevel()];
                    if( value( p ) == l_True )
                    {
                        // Dummy decision level:
                        newDecisionLevel();
                    }
                    else if( value( p ) == l_False )
                    {
                        return l_False;
                    }
                    else
                    {
                        next = p;
                        break;
                    }
                }
                // If we do not already have a branching literal, we pick one
                if( next == lit_Undef )
                {
                    // New variable decision:
                    decisions++;
                    #ifdef SMTRAT_DEVOPTION_Statistics
                    mpStatistics->decide();
                    #endif
                    next = pickBranchLit();

                    if( next == lit_Undef )
                    {
                        if( mCurrentAssignmentConsistent == True )
                        {
                            // Model found:
                            return l_True;
                        }
                        else
                        {
                            assert( mCurrentAssignmentConsistent == Unknown );
                            return l_Undef;
                        }
                    }
                }

                // Increase decision level and enqueue 'next'
                newDecisionLevel();
                assert( value( next ) == l_Undef );
                uncheckedEnqueue( next );
            }
        }
    }
    
    template<class Settings>
    void SATModule<Settings>::decrementLearntSizeAdjustCnt()
    {
        if( --learntsize_adjust_cnt == 0 )
        {
            learntsize_adjust_confl *= learntsize_adjust_inc;
            learntsize_adjust_cnt   = (int)learntsize_adjust_confl;
            max_learnts             *= learntsize_inc;

            if( verbosity >= 1 )
                printf( "| %9d | %7d %8d %8d | %8d %8d %6.0f | %6.3f %% |\n",
                        (int)conflicts,
                        (int)dec_vars - (trail_lim.size() == 0 ? trail.size() : trail_lim[0]),
                        nClauses(),
                        (int)clauses_literals,
                        (int)max_learnts,
                        nLearnts(),
                        (double)learnts_literals / nLearnts(),
                        progressEstimate() * 100 );
        }
    }
    
    template<class Settings>
    Var SATModule<Settings>::pickSplittingVar()
    {
        Var next = var_Undef;
        while( !mNewSplittingVars.empty() )
        {
            if( value( mNewSplittingVars.back() ) == l_Undef )
            {
                next = mNewSplittingVars.back();
                assert( decision[next] );
                return next;
            }
            mNewSplittingVars.pop_back();
        }
        return next;
    }

    template<class Settings>
    Lit SATModule<Settings>::pickBranchLit()
    {
        Var next = var_Undef;

        // Random decision:
        //        if( drand( random_seed ) < random_var_freq &&!order_heap.empty() )
        //        {
        //            next = order_heap[irand( random_seed, order_heap.size() )];
        //            if( value( next ) == l_Undef && decision[next] )
        //                rnd_decisions++;
        //        }
        // Check first, if a splitting decision has to be made.
        next = pickSplittingVar();
        if( next != var_Undef )
        {
            mNewSplittingVars.pop_back();
        }
        else
        {
            // Activity based decision:
            while( next == var_Undef || value( next ) != l_Undef || !decision[next] )
            {
                if( order_heap.empty() )
                {
                    next = var_Undef;
                    break;
                }
                else
                {
                    next = order_heap.removeMin();
                }
            }
        }
        // simpler to understand if we do not allow nondeterminism
        assert(!rnd_pol);
        return next == var_Undef ? lit_Undef : mkLit( next, polarity[next] );
        //return next == var_Undef ? lit_Undef : mkLit( next, rnd_pol ? drand( random_seed ) < 0.5 : polarity[next] );
    }
    
    template<class Settings>
    void SATModule<Settings>::analyze( CRef confl, vec<Lit>& out_learnt, int& out_btlevel )
    {
        int pathC = 0;
        Lit p = lit_Undef;

        // Generate conflict clause:
        //
        out_learnt.push();    // (leave room for the asserting literal)
        int index = trail.size() - 1;

        do
        {
            assert( confl != CRef_Undef );    // (otherwise should be UIP)
            Clause& c = ca[confl];

//            if( c.learnt() ) // TODO: Find out, why the hell am I doing this.
//            {  
//                mChangedActivities.push_back( confl );
//                claBumpActivity( c );
//            }

            for( int j = (p == lit_Undef) ? 0 : 1; j < c.size(); j++ )
            {
                Lit q = c[j];

                if( !seen[var( q )] && level( var( q ) ) > 0 )
                {
                    varBumpActivity( var( q ) );
                    seen[var( q )] = 1;
                    if( level( var( q ) ) >= decisionLevel() )
                        pathC++;
                    else
                        out_learnt.push( q );
                }
            }

            // Select next clause to look at:
            while( !seen[var( trail[index--] )] );
            p              = trail[index + 1];
            confl          = reason( var( p ) );
            seen[var( p )] = 0;
            pathC--;

        }
        while( pathC > 0 );
        out_learnt[0] = ~p;

        // Simplify conflict clause:
        //
        int i, j;
        out_learnt.copyTo( analyze_toclear );
        if( ccmin_mode == 2 )
        {
            uint32_t abstract_level = 0;
            for( i = 1; i < out_learnt.size(); i++ )
                abstract_level |= abstractLevel( var( out_learnt[i] ) );    // (maintain an abstraction of levels involved in conflict)

            for( i = j = 1; i < out_learnt.size(); i++ )
                if( reason( var( out_learnt[i] ) ) == CRef_Undef ||!litRedundant( out_learnt[i], abstract_level ) )
                    out_learnt[j++] = out_learnt[i];

        }
        else if( ccmin_mode == 1 )
        {
            for( i = j = 1; i < out_learnt.size(); i++ )
            {
                Var x = var( out_learnt[i] );

                if( reason( x ) == CRef_Undef )
                    out_learnt[j++] = out_learnt[i];
                else
                {
                    Clause& c = ca[reason( var( out_learnt[i] ) )];
                    for( int k = 1; k < c.size(); k++ )
                        if( !seen[var( c[k] )] && level( var( c[k] ) ) > 0 )
                        {
                            out_learnt[j++] = out_learnt[i];
                            break;
                        }
                }
            }
        }
        else
            i = j = out_learnt.size();

        max_literals += (uint64_t)out_learnt.size();
        out_learnt.shrink( i - j );
        tot_literals += (uint64_t)out_learnt.size();

        // Find correct backtrack level:
        //
        if( out_learnt.size() == 1 )
            out_btlevel = 0;
        else
        {
            int max_i = 1;
            // Find the first literal assigned at the next-highest level:
            for( int i = 2; i < out_learnt.size(); i++ )
                if( level( var( out_learnt[i] ) ) > level( var( out_learnt[max_i] ) ) )
                    max_i = i;
            // Swap-in this literal at index 1:
            Lit p             = out_learnt[max_i];
            out_learnt[max_i] = out_learnt[1];
            out_learnt[1]     = p;
            out_btlevel       = level( var( p ) );
        }

        for( int j = 0; j < analyze_toclear.size(); j++ )
            seen[var( analyze_toclear[j] )] = 0;    // ('seen[]' is now cleared)
    }

    template<class Settings>
    bool SATModule<Settings>::litRedundant( Lit p, uint32_t abstract_levels )
    {
        analyze_stack.clear();
        analyze_stack.push( p );
        int top = analyze_toclear.size();
        while( analyze_stack.size() > 0 )
        {
            assert( reason( var( analyze_stack.last() ) ) != CRef_Undef );
            Clause& c = ca[reason( var( analyze_stack.last() ) )];
            analyze_stack.pop();

            for( int i = 1; i < c.size(); i++ )
            {
                Lit p = c[i];
                if( !seen[var( p )] && level( var( p ) ) > 0 )
                {
                    if( reason( var( p ) ) != CRef_Undef && (abstractLevel( var( p ) ) & abstract_levels) != 0 )
                    {
                        seen[var( p )] = 1;
                        analyze_stack.push( p );
                        analyze_toclear.push( p );
                    }
                    else
                    {
                        for( int j = top; j < analyze_toclear.size(); j++ )
                            seen[var( analyze_toclear[j] )] = 0;
                        analyze_toclear.shrink( analyze_toclear.size() - top );
                        return false;
                    }
                }
            }
        }

        return true;
    }

    template<class Settings>
    void SATModule<Settings>::uncheckedEnqueue( Lit p, CRef from )
    {
        #ifdef DEBUG_SATMODULE
        cout << __func__ << " " << (sign(p) ? "-" : "") << var(p) << "  from " << from << endl;
        #endif
        assert( value( p ) == l_Undef );
        assigns[var( p )] = lbool( !sign( p ) );
        bool hasAbstraction = mBooleanConstraintMap[var( p )].first != nullptr;
        if( hasAbstraction )
        {
            assert( mBooleanConstraintMap[var( p )].second != nullptr );
            Abstraction& abstr = sign( p ) ? *mBooleanConstraintMap[var( p )].second : *mBooleanConstraintMap[var( p )].first;
            if( !abstr.reabstraction.isTrue() && abstr.consistencyRelevant && (abstr.reabstraction.getType() == carl::FormulaType::UEQ || abstr.reabstraction.getType() == carl::FormulaType::BITVECTOR || abstr.reabstraction.constraint().isConsistent() != 1)) 
            {
                if( ++abstr.updateInfo > 0 )
                    mChangedBooleans.push_back( var( p ) );
            }
            vardata[var( p )] = mkVarData( from, decisionLevel() );
            trail.push_( p );
            if( Settings::allow_theory_propagation && Settings::detect_deductions )
            {
                // Check whether the lit is a deduction via a learned clause.
                if( from != CRef_Undef && ca[from].type() == DEDUCTED_CLAUSE && !sign( p ) && abstr.consistencyRelevant  )
                {
                    Clause& c           = ca[from];
                    bool    isDeduction = true;
                    for( int k = 0; k < c.size(); ++k )
                    {
                        if( !sign( c[k] ) && c[k] != p )
                        {
                            isDeduction = false;
                            break;
                        }
                    }
                    if( isDeduction )
                    {
                        abstr.isDeduction = true;
                        mChangedPassedFormula = true;
                    }
                }
            }
        }
        else
        {
            vardata[var( p )] = mkVarData( from, decisionLevel() );
            trail.push_( p );
        }
<<<<<<< HEAD

        if (Settings::compute_propagated_lemmas && decisionLevel() == 0)
        {
            if ( from != CRef_Undef) {
                // Find corresponding formula
                ClauseFormulaMap::iterator iter = mClauseFormulaMap.find( from );
                assert( iter != mClauseFormulaMap.end() );
                assert( mPropagatedLemmas.size() > var(p) );

                // Try to substitute formulas
                FormulaT formula = iter->second;
                FormulasT* pFormulas = &mPropagatedLemmas[ var(p) ];
                pFormulas->insert(formula);
                assert( formula.propertyHolds(carl::PROP_IS_A_CLAUSE) && formula.propertyHolds(carl::PROP_CONTAINS_BOOLEAN) );

                // Find formulas for contained variables
                carl::Variables vars;
                formula.booleanVars(vars);
                for ( carl::Variables::const_iterator iter = vars.begin(); iter != vars.end(); ++iter )
                {
                    BooleanVarMap::const_iterator itVar = mBooleanVarMap.find( *iter );
                    assert( itVar != mBooleanVarMap.end() );
                    Minisat::Var var = itVar->second;
                    // Find possible formulas for variable
                    VarLemmaMap::const_iterator itFormulas = mPropagatedLemmas.find( var );
                    if ( itFormulas != mPropagatedLemmas.end() )
                    {
                        // Insert formulas from contained variable into set for current variable
                        pFormulas->insert( itFormulas->second.begin(), itFormulas->second.end() );
                    }
                }
            }
            else
            {
                assert( mPropagatedLemmas[ var(p) ].size() > 0 );
            }
=======
        if( Settings::formula_guided_decision_heuristic && !sign( p ) )
        {
            auto iter = mTseitinVarShadows.find( (signed) var(p) );
            if( iter != mTseitinVarShadows.end() )
            {
                for( signed v : iter->second )
                {
                    incrementTseitinShadowOccurrences(v);
                }
            }
>>>>>>> 02ba01a8
        }
    }

    template<class Settings>
    CRef SATModule<Settings>::propagate()
    {
        #ifdef DEBUG_SATMODULE
        cout << "### Propagate" << endl;
        #endif
        CRef confl = CRef_Undef;
        int num_props = 0;
        watches.cleanAll();

        while( qhead < trail.size() )
        {
            Lit p = trail[qhead++];    // 'p' is enqueued fact to propagate.
            vec<Watcher>& ws = watches[p];
            Watcher * i, *j, *end;
            num_props++;

            for( i = j = (Watcher*)ws, end = i + ws.size(); i != end; )
            {
                // Try to avoid inspecting the clause:
                Lit blocker = i->blocker;
                if( value( blocker ) == l_True )
                {
                    *j++ = *i++;
                    continue;
                }

                // Make sure the false literal is data[1]:
                CRef cr = i->cref;
                Clause& c = ca[cr];
                Lit false_lit = ~p;
                if( c[0] == false_lit )
                    c[0]              = c[1], c[1] = false_lit;
                assert( c[1] == false_lit );
                i++;

                // If 0th watch is true, then clause is already satisfied.
                Lit first = c[0];
                Watcher w = Watcher( cr, first );
                if( first != blocker && value( first ) == l_True )
                {
                    *j++ = w;
                    continue;
                }

                // Look for new watch:
                for( int k = 2; k < c.size(); k++ )
                    if( value( c[k] ) != l_False )
                    {
                        c[1] = c[k];
                        c[k] = false_lit;
                        watches[~c[1]].push( w );
                        goto NextClause;
                    }

                // Did not find watch -- clause is unit under assignment:
                *j++ = w;
                if( value( first ) == l_False )
                {
                    confl = cr;
                    qhead = trail.size();
                    // Copy the remaining watches:
                    while( i < end )
                        *j++ = *i++;
                }
                else
                {
                    assert( value( first ) == l_Undef );
                    uncheckedEnqueue( first, cr );
                    #ifdef SMTRAT_DEVOPTION_Statistics
                    mpStatistics->propagate();
                    #endif
                }

NextClause:
                ;
            }
            ws.shrink( (int) (i - j) );
        }
        propagations += (uint64_t)num_props;
//        simpDB_props -= (uint64_t)num_props;
        return confl;
    }

    struct reduceDB_lt
    {
        ClauseAllocator& ca;

        reduceDB_lt( ClauseAllocator& ca_ ):
            ca( ca_ )
        {}
        bool operator ()( CRef x, CRef y )
        {
            return ca[x].size() > 2 && (ca[y].size() == 2 || ca[x].activity() < ca[y].activity());
        }
    };

    template<class Settings>
    void SATModule<Settings>::reduceDB()
    {
        int    i, j;
        double extra_lim = cla_inc / learnts.size();    // Remove any clause below this activity

        sort( learnts, reduceDB_lt( ca ) );
        // Don't delete binary or locked clauses. From the rest, delete clauses from the first half
        // and clauses with activity smaller than 'extra_lim':
        for( i = j = 0; i < learnts.size(); i++ )
        {
            Clause& c = ca[learnts[i]];
            if( c.type() != CONFLICT_CLAUSE && c.size() > 2 && !locked( c ) && (i < learnts.size() / 2 || c.activity() < extra_lim) )
//            if( c.size() > 2 && !locked( c ) && (i < learnts.size() / 2 || c.activity() < extra_lim) )
            {
                removeClause( learnts[i] );
            }
            else
                learnts[j++] = learnts[i];
        }
        learnts.shrink( i - j );
        mLearntDeductions.clear();
        checkGarbage();
    }

    template<class Settings>
    void SATModule<Settings>::removeSatisfied( vec<CRef>& cs )
    {
        int i, j;
        for( i = j = 0; i < cs.size(); i++ )
        {
            Clause& c = ca[cs[i]];
            if( satisfied( c ) )
            {
                removeClause( cs[i] );
            }
            else
                cs[j++] = cs[i];
        }
        cs.shrink( i - j );
    }
    
    template<class Settings>
    void SATModule<Settings>::removeAssignedSplittingVars()
    {
        assert( decisionLevel() == 0 );
        for( size_t i = 0; i < mSplittingVars.size(); )
        {
            if( assigns[mSplittingVars[i]] != l_Undef )
            {
                assigns[mSplittingVars[i]] = l_Undef;
                decision[mSplittingVars[i]] = false;
                mOldSplittingVars.push(mSplittingVars[i]);
                mSplittingVars[i] = mSplittingVars.back();
                mSplittingVars.pop_back();
                for( auto iter = mNewSplittingVars.begin(); iter != mNewSplittingVars.end(); ++iter )
                {
                    if( *iter == mSplittingVars[i] )
                    {
                        // we want to keep the order and do a rather expensive erase, but this vector
                        // is not going to be very big and this method is called only at decision level 0
                        mNewSplittingVars.erase( iter ); 
                        break;
                    }
                }
            }
            else
            {
                ++i;
            }
        }
        int i, j;
        for( i = j = 0; i < trail.size(); ++i )
        {
            if( assigns[var(trail[i])] != l_Undef )
            {
                trail[j++] = trail[i];
            }
        }
        trail.shrink( i - j );
        qhead = trail.size();
    }
    
    template<class Settings>
    void SATModule<Settings>::replaceVariable( Lit _var, Lit _by )
    {
        if( !Settings::apply_valid_substitutions )
            return;
        #ifdef DEBUG_SAT_REPLACE_VARIABLE
        cout << __func__ << endl;
        cout << "replace " << (sign( _var ) ? "-" : "") << var( _var ) << " by " << (sign( _by ) ? "-" : "") << var( _by ) << endl;
        #endif
        assert( decisionLevel() == 0 );
        assert( var( _var ) != var( _by ) );
        setDecisionVar( var( _var ), false );
        std::set<CRef>& varClauses = mVarClausesMap[(size_t)var(_var)];
        int removedClauses = 0;
        int removedLearnts = 0;
        for( std::set<CRef>::iterator crIter = varClauses.begin(); crIter != varClauses.end(); )
        {
            #ifdef DEBUG_SAT_REPLACE_VARIABLE
            cout << "Consider clause with number " << *crIter << endl;
            #endif
            unsigned type = ca[*crIter].type();
            if( !replaceVariable( *crIter++, _var, _by ) )
            {
                #ifdef DEBUG_SAT_REPLACE_VARIABLE
                cout << "Remove clause!" << endl;
                #endif
                if( type == NORMAL_CLAUSE )
                    ++removedClauses;
                else
                    ++removedLearnts;
            }
            #ifdef DEBUG_SAT_REPLACE_VARIABLE
            else
            {
                cout << "Result:  ";
                printClause( type == NORMAL_CLAUSE ? clauses.last() : learnts.last() );
                cout << endl;
            }
            #endif
        }
    }
    
    template<class Settings>
    bool SATModule<Settings>::replaceVariable( CRef _cr, Lit _var, Lit _by )
    {
        #ifdef DEBUG_SAT_REPLACE_VARIABLE
        cout << "Before substitution:  ";
        printClause( _cr );
        cout << endl;
        #endif
        Clause& c = ca[_cr];
        unsigned type = c.type();
        vec<Lit> newClause;
        for( int j = 0; j < c.size(); ++j )
        {
            if( var( c[j] ) == var( _var ) )
            {
                newClause.push( mkLit( var( _by ), sign( _var ) == sign( _by ) ? sign( c[j] ) : !sign( c[j] ) ) );
            }
            else
            {
                newClause.push( c[j] );
            }
        }
        #ifdef DEBUG_SAT_REPLACE_VARIABLE
        cout << "After substitution:  ";
        printClause( newClause );
        #endif
        removeClause( _cr );
        return addClause( newClause, type );
    }

    template<class Settings>
    void SATModule<Settings>::rebuildOrderHeap()
    {
        vec<Var> vs;
        for( Var v = 0; v < nVars(); v++ )
            if( decision[v] && value( v ) == l_Undef )
                vs.push( v );
        order_heap.build( vs );
    }

    template<class Settings>
    void SATModule<Settings>::simplify()
    {
        assert( decisionLevel() == 0 );
        #ifdef DEBUG_SATMODULE
        std::cout << __func__ << std::endl;
        #endif
        bool appliedValidSubstitution = false;
        while( ok )
        {
            if( propagate() != CRef_Undef )
            {
                ok = false;
                return;
            }
            if( !appliedValidSubstitution && nAssigns() == simpDB_assigns )// || (simpDB_props > 0) )
            {
                return;
            }
            // Remove satisfied clauses:
            removeSatisfied( learnts );
            if( remove_satisfied )    // Can be turned off.
                removeSatisfied( clauses );
            removeAssignedSplittingVars();
            checkGarbage();
            rebuildOrderHeap();
            simpDB_assigns = nAssigns();
//            simpDB_props   = (int64_t)(clauses_literals + learnts_literals);    // (shouldn't depend on stats really, but it will do for now)
            if( Settings::apply_valid_substitutions )
            {
                appliedValidSubstitution = applyValidSubstitutionsOnClauses();
                if( !ok )
                {
                    return;
                }
            }
            processLemmas();
        }
    }
    
    template<class Settings>
    bool SATModule<Settings>::applyValidSubstitutionsOnClauses()
    {
        assert( decisionLevel() == 0 );
        #ifdef DEBUG_SAT_APPLY_VALID_SUBS
        cout << __func__ << endl;
        print();
        #endif
        if( !Settings::apply_valid_substitutions )
            return false;
        // Consider all constraints which have to hold according to decision level 0
        FormulaT addedConstraint;
        carl::Variable varToSubstitute = carl::Variable::NO_VARIABLE;
        Poly substitutionTerm;
        std::shared_ptr<std::vector<FormulaT>> subOrigins;
        FormulaT::ConstraintBounds constraintBoundsAnd;
        for( int i = 0; i < mBooleanConstraintMap.size(); ++i )
        {
            if( assigns[i] == l_Undef || mBooleanConstraintMap[i].first == nullptr ) continue;
            assert( mBooleanConstraintMap[i].second != nullptr );
            Abstraction& abstr = assigns[i] == l_True ? *mBooleanConstraintMap[i].first : *mBooleanConstraintMap[i].second;
            if( abstr.reabstraction.getType() == carl::FormulaType::CONSTRAINT )
            {
                const ConstraintT& constr = abstr.reabstraction.constraint();
                unsigned constraintConsistency = constr.isConsistent();
                if( constraintConsistency == 0 )
                {
                    ok = false;
                }
                else if( constraintConsistency == 2 )
                {
                    addedConstraint = FormulaT::addConstraintBound( constraintBoundsAnd, abstr.reabstraction, true );
                    if( addedConstraint.isFalse() )
                    {
                        ok = false;
                    }
                    else if( addedConstraint.constraint().getSubstitution( varToSubstitute, substitutionTerm ) )
                    {
                        subOrigins = abstr.origins;
                        break;
                    }
                }
            }
        }
        if( varToSubstitute == carl::Variable::NO_VARIABLE || !ok )
            return false;
        // Apply the found substitution
        assert( mVarReplacements.find( varToSubstitute ) == mVarReplacements.end() );
        mVarReplacements[varToSubstitute] = substitutionTerm;
        #ifdef DEBUG_SAT_APPLY_VALID_SUBS
        cout << "replace " << varToSubstitute << " by " << substitutionTerm << std::endl;
        #endif
        auto elimVarOccs = mVarOccurrences.find( varToSubstitute );
        assert( elimVarOccs != mVarOccurrences.end() );
        for( const FormulaT& cons : elimVarOccs->second )
        {
            #ifdef DEBUG_SAT_APPLY_VALID_SUBS
            cout << "  replace in " << cons << std::endl;
            #endif
            FormulaT subResult = FormulaT( cons.constraint().lhs().substitute( varToSubstitute, substitutionTerm ), cons.constraint().relation() );
            #ifdef DEBUG_SAT_APPLY_VALID_SUBS
            cout << "    results in " << subResult << endl;
            #endif
            replaceConstraint( cons, subResult, *subOrigins );
        }
        for( auto varOccPair = mVarOccurrences.begin(); varOccPair != mVarOccurrences.end(); ++varOccPair )
        {
            if( varOccPair->first != varToSubstitute )
            {
                for( auto cons = elimVarOccs->second.begin(); cons != elimVarOccs->second.end(); ++cons )
                    varOccPair->second.erase( *cons );
            }
        }
        mVarOccurrences.erase( elimVarOccs );
        #ifdef DEBUG_SAT_APPLY_VALID_SUBS
        print();
        #endif
        return true;
    }
    
    template<class Settings>
    void SATModule<Settings>::replaceConstraint( const FormulaT& _toReplace, const FormulaT& _replaceBy, const std::vector<FormulaT>& _subOrigins )
    {
        assert( _toReplace.getType() == carl::FormulaType::CONSTRAINT );
        assert( _replaceBy.getType() == carl::FormulaType::CONSTRAINT || _replaceBy.getType() == carl::FormulaType::TRUE || _replaceBy.getType() == carl::FormulaType::FALSE );
        auto consLitPair = mConstraintLiteralMap.find( _toReplace );
        bool negativeLiteral = sign( consLitPair->second.front() );
        assert( consLitPair != mConstraintLiteralMap.end() );
        if( _replaceBy.getType() == carl::FormulaType::FALSE )
        {
            // applying the substitution to this constraint leads to conflict
            if( assigns[ var( consLitPair->second.front() ) ] == l_Undef )
            {
                vec<Lit> clauseLits;
                clauseLits.push( mkLit( var( consLitPair->second.front() ), !negativeLiteral ) );
                addClause( clauseLits, DEDUCTED_CLAUSE );
            }
            else if( assigns[ var( consLitPair->second.front() ) ] == (negativeLiteral ? l_False : l_True) )
            {
                ok = false;
            }
        }
        else
        {
            auto iter = mConstraintLiteralMap.find( _replaceBy );
            if( iter == mConstraintLiteralMap.end() )
            {
                // applying the substitution to this constraint leads to a new constraint (which did not yet occur in the received formula)
                #ifdef DEBUG_SAT_APPLY_VALID_SUBS
                cout << __LINE__ << endl;
                #endif
                auto negConsLitPair = consLitPair;
                ++negConsLitPair;
                assert( (negConsLitPair->first.getType() == carl::FormulaType::FALSE && consLitPair->first.getType() == carl::FormulaType::TRUE) 
                        || (negConsLitPair->first.getType() == carl::FormulaType::NOT && negConsLitPair->first.subformula() == consLitPair->first) );
                mConstraintLiteralMap[_replaceBy] = consLitPair->second;
                mConstraintLiteralMap[FormulaT( carl::FormulaType::NOT, _replaceBy )] = negConsLitPair->second;
                const auto& bcPair = mBooleanConstraintMap[var( consLitPair->second.front() )];
                if( bcPair.first != nullptr )
                {
                    assert( bcPair.second != nullptr );
                    if( negativeLiteral )
                    {
                        if( bcPair.second->consistencyRelevant )
                            informBackends( _replaceBy );
                    }
                    else
                    {
                        if( bcPair.first->consistencyRelevant )
                            informBackends( _replaceBy ); 
                    }
                }
                for( auto var = _replaceBy.constraint().variables().begin(); var != _replaceBy.constraint().variables().end(); ++var )
                {
                    mVarOccurrences[*var].insert( _replaceBy );
                }
            }
            else
            {
                // applying the substitution to this constraint leads to a constraint which already occurs in the received formula
                #ifdef DEBUG_SAT_APPLY_VALID_SUBS
                cout << __LINE__ << endl;
                cout << "consLitPair->second.front(): " << (sign( consLitPair->second.front() ) ? "-" : "") << var( consLitPair->second.front() ) << endl;
                cout << "iter->second.front(): " << (sign( iter->second.front() ) ? "-" : "") << var( iter->second.front() ) << endl;
                #endif
                replaceVariable( consLitPair->second.front(), iter->second.front() );
                // Remove satisfied clauses:
                removeSatisfied( learnts );
                removeSatisfied( clauses );
                checkGarbage();
                rebuildOrderHeap();
                if( _replaceBy.getType() != carl::FormulaType::TRUE )
                {
                    auto& bcPair = mBooleanConstraintMap[var( consLitPair->second.front() )];
                    if( bcPair.first != nullptr )
                    {
                        assert( bcPair.second != nullptr );
                        Abstraction& abstrA = sign( consLitPair->second.front() ) ? *bcPair.second : *bcPair.first;
                        if( abstrA.origins != nullptr )
                        {
                            *abstrA.origins = merge( *abstrA.origins, _subOrigins );
                            if( abstrA.consistencyRelevant )
                            {
                                abstrA.reabstraction = _replaceBy;
                                informBackends( abstrA.reabstraction );
                            }
                        }
                    }
                }

                iter->second.insert( iter->second.end(), consLitPair->second.begin(), consLitPair->second.end() );
                auto iterB = iter;
                ++iterB;
                assert( (iterB->first.getType() == carl::FormulaType::FALSE && iter->first.getType() == carl::FormulaType::TRUE) 
                        || (iterB->first.getType() == carl::FormulaType::NOT && iterB->first.subformula() == iter->first) );
                auto iterC = consLitPair;
                ++iterC;
                assert( (iterC->first.getType() == carl::FormulaType::FALSE && consLitPair->first.getType() == carl::FormulaType::TRUE) 
                        || (iterC->first.getType() == carl::FormulaType::NOT && iterC->first.subformula() == consLitPair->first) );
                iterB->second.insert( iterB->second.end(), iterC->second.begin(), iterC->second.end() );
                if( assigns[var(consLitPair->second.front())] != l_Undef && assigns[var(iter->second.front())] == l_Undef )
                {
                    vec<Lit> clauseLits;
                    if( sign(consLitPair->second.front()) == sign(iter->second.front()) )
                    {
                        clauseLits.push( mkLit( var(iter->second.front()), assigns[var(consLitPair->second.front())] == l_False ) );
                    }
                    else
                    {
                        clauseLits.push( mkLit( var(iter->second.front()), assigns[var(consLitPair->second.front())] == l_True ) );
                    }
                    addClause( clauseLits, DEDUCTED_CLAUSE );
                }
                else if( assigns[var(iter->second.front())] != l_Undef && assigns[var(consLitPair->second.front())] == l_Undef )
                {
                    vec<Lit> clauseLits;
                    if( sign(consLitPair->second.front()) == sign(iter->second.front()) )
                    {
                        clauseLits.push( mkLit( var(consLitPair->second.front()), assigns[var(iter->second.front())] == l_False ) );
                    }
                    else
                    {
                        clauseLits.push( mkLit( var(consLitPair->second.front()), assigns[var(iter->second.front())] == l_True ) );
                    }
                    addClause( clauseLits, DEDUCTED_CLAUSE );
                }
                else if( (assigns[var(consLitPair->second.front())] == assigns[var(iter->second.front())]) != (sign(consLitPair->second.front()) == sign(iter->second.front())) )
                {
                    ok = false;
                }
            }
        }
        for( auto litIter = consLitPair->second.begin(); litIter != consLitPair->second.end(); ++litIter )
        {
            #ifdef DEBUG_SAT_APPLY_VALID_SUBS
            cout << "consider the literal: " << (sign( *litIter ) ? "-" : "") << var( *litIter ) << endl;
            #endif
            auto& bcPair = mBooleanConstraintMap[var( *litIter )];
            if( bcPair.first != nullptr )
            {
                assert( bcPair.second != nullptr );
                Abstraction& abstr = sign( *litIter ) ? *bcPair.second : *bcPair.first;
                if( abstr.position != rPassedFormula().end() )
                {
                    #ifdef DEBUG_SAT_APPLY_VALID_SUBS
                    cout << __LINE__ << endl;
                    #endif
                    removeOrigins( abstr.position, abstr.origins );
                    unsigned replacedByConsistency = _replaceBy.constraint().isConsistent();
                    if( replacedByConsistency == 2 )
                    {
                        abstr.reabstraction = _replaceBy;
                        abstr.position = passedFormulaEnd();
                        if( abstr.updateInfo <= 0 )
                            if( ++abstr.updateInfo > 0 )
                                mChangedBooleans.push_back( var( *litIter ) );
                        #ifdef DEBUG_SAT_APPLY_VALID_SUBS
                        cout << __LINE__ << endl;
                        #endif
                    }
                    else
                    {
                        #ifdef DEBUG_SAT_APPLY_VALID_SUBS
                        cout << __LINE__ << endl;
                        #endif
                        abstr.reabstraction = replacedByConsistency == 1 ? FormulaT( carl::FormulaType::TRUE ) : FormulaT( carl::FormulaType::FALSE );
                        abstr.position = passedFormulaEnd();
                        abstr.updateInfo = 0;
                    }
                }
                else
                {
                    #ifdef DEBUG_SAT_APPLY_VALID_SUBS
                    cout << __LINE__ << endl;
                    #endif
                    abstr.reabstraction = _replaceBy;
                    if( _replaceBy.constraint().isConsistent() != 2 )
                    {
                        abstr.updateInfo = 0;
                    }
                }
            }
        }
    }

    template<class Settings>
    bool SATModule<Settings>::processLemmas()
    {
        bool deductionsLearned = false;
        std::vector<Module*>::const_iterator backend = usedBackends().begin();
        while( backend != usedBackends().end() )
        {
            // Learn the deductions.
            (*backend)->updateDeductions();
            for( const auto& ded : (*backend)->deductions() )
            {
                if( ded.first.getType() != carl::FormulaType::TRUE )
                {
                    deductionsLearned = true;
                    #ifdef DEBUG_SATMODULE_THEORY_PROPAGATION
                    cout << "Learned a theory deduction from a backend module!" << endl;
                    cout << ded.first.toString( false, 0, "", true, true, true ) << endl;
                    #endif
                    addFormula( ded.first, DEDUCTED_CLAUSE );
                }
            }
            // Add the splittings.
            for( const Splitting& splitting : (*backend)->splittings() )
            {
                addSplitting( splitting );
            }
            (*backend)->clearDeductions();
            ++backend;
        }
        return deductionsLearned;
    }

    template<class Settings>
    CRef SATModule<Settings>::learnTheoryConflict()
    {
        CRef conflictClause = CRef_Undef;
        int lowestLevel = decisionLevel()+1;
        int numOfLowLevelLiterals = 0;
//        int learntsSizeBefore = learnts.size();
        std::vector<Module*>::const_iterator backend = usedBackends().begin();
        while( backend != usedBackends().end() )
        {
            const std::vector<FormulasT>& infSubsets = (*backend)->infeasibleSubsets();
            assert( (*backend)->solverState() != False || !infSubsets.empty() );
            for( auto infsubset = infSubsets.begin(); infsubset != infSubsets.end(); ++infsubset )
            {
                assert( !infsubset->empty() );
                #ifdef SMTRAT_DEVOPTION_Validation
                if( validationSettings->logInfSubsets() )
                {
                    addAssumptionToCheck( *infsubset, false, moduleName( (*backend)->type() ) + "_infeasible_subset" );
                }
                #endif
                #ifdef DEBUG_SATMODULE
                (*backend)->printInfeasibleSubsets();
                #endif
                // Add the according literals to the conflict clause.
                bool betterConflict = false;
                vec<Lit> learnt_clause;
                if( infsubset->size() == 1 )
                {
                    ConstraintLiteralsMap::iterator constraintLiteralPair = mConstraintLiteralMap.find( *infsubset->begin() );
                    assert( constraintLiteralPair != mConstraintLiteralMap.end() );
                    Lit lit = mkLit( var( constraintLiteralPair->second.front() ), !sign( constraintLiteralPair->second.front() ) );
                    if( level( var( lit ) ) <= lowestLevel )
                    {
                        lowestLevel = level( var( lit ) );
                        if( Settings::handle_theory_conflict_as_lemma )
                        {
                            numOfLowLevelLiterals = 1;
                        }
                        betterConflict = true;
                    }
                    learnt_clause.push( lit );
                }
                else
                {
                    int clauseLevel = 0;
                    int numOfLowestLevelLiteralsInClause = 0;
                    for( auto subformula = infsubset->begin(); subformula != infsubset->end(); ++subformula )
                    {
                        ConstraintLiteralsMap::iterator constraintLiteralPair = mConstraintLiteralMap.find( *subformula );
                        assert( constraintLiteralPair != mConstraintLiteralMap.end() );
                        Lit lit = mkLit( var( constraintLiteralPair->second.front() ), !sign( constraintLiteralPair->second.front() ) );
                        int litLevel = level( var( lit ) ) ;
                        if( litLevel > clauseLevel )
                        {
                            clauseLevel = level( var( lit ) );
                            if( Settings::handle_theory_conflict_as_lemma )
                                numOfLowestLevelLiteralsInClause = 1;
                        }
                        else if( Settings::handle_theory_conflict_as_lemma && litLevel == clauseLevel )
                        {
                            ++numOfLowestLevelLiteralsInClause;
                        }
                        learnt_clause.push( lit );
                    }
                    if( clauseLevel < lowestLevel )
                    {
                        lowestLevel = clauseLevel;
                        if( Settings::handle_theory_conflict_as_lemma )
                            numOfLowLevelLiterals = numOfLowestLevelLiteralsInClause;
                        betterConflict = true;
                    }
                    else if( Settings::handle_theory_conflict_as_lemma && clauseLevel == lowestLevel && numOfLowLevelLiterals < numOfLowestLevelLiteralsInClause )
                    {
                        numOfLowLevelLiterals = numOfLowestLevelLiteralsInClause;
                        betterConflict = true;
                    }
                }
                if( addClause( learnt_clause, CONFLICT_CLAUSE ) && (Settings::handle_theory_conflict_as_lemma || betterConflict) )
                {
                    if( betterConflict )
                        conflictClause = learnts.last();
//                    cout << "Add conflict clause:" << endl;
//                    printClause( learnts.last(), true );
                }
                else if( betterConflict )
                {
                    conflictClause = CRef_Undef;
                }
            }
            ++backend;
        }
        if( conflictClause != CRef_Undef && lowestLevel >= decisionLevel()+1 )
            Module::storeAssumptionsToCheck( *mpManager );
        if( Settings::handle_theory_conflict_as_lemma )
        {
            if( numOfLowLevelLiterals == 1 )
            {
                cancelUntil(lowestLevel == 0 ? 0 : lowestLevel-1);
                return CRef_Undef;
            }
            else
            {
                cancelUntil(lowestLevel);
            }
        }
        else
        {
            assert( conflictClause == CRef_Undef || lowestLevel < decisionLevel()+1 );
            cancelUntil(lowestLevel);
        }
        return conflictClause;
    }

    template<class Settings>
    double SATModule<Settings>::progressEstimate() const
    {
        double progress = 0;
        double F        = 1.0 / nVars();

        for( int i = 0; i <= decisionLevel(); i++ )
        {
            int beg = i == 0 ? 0 : trail_lim[i - 1];
            int end = i == decisionLevel() ? trail.size() : trail_lim[i];
            progress += pow( F, i ) * (end - beg);
        }

        return progress / nVars();
    }

    template<class Settings>
    void SATModule<Settings>::relocAll( ClauseAllocator& to )
    {
        if( Settings::apply_valid_substitutions )
        {
            // variable to clauses mapping:
            for( size_t pos = 0; pos < mVarClausesMap.size(); ++pos )
            {
                std::set<CRef> toInsert;
                std::set<CRef>& cls = mVarClausesMap[pos];
                for( std::set<CRef>::iterator crIter = cls.begin(); crIter != cls.end(); )
                {
                    CRef cr = *crIter;
                    ca.reloc( cr, to );
                    if( cr != *crIter )
                    {
                        crIter = cls.erase( crIter );
                        toInsert.insert( cr );
                    }
                    else
                    {
                        ++crIter;
                    }
                }
                cls.insert( toInsert.begin(), toInsert.end() );
            }
        }
        
        // All watchers:
        //
        // for (int i = 0; i < watches.size(); i++)
        watches.cleanAll();
        for( int v = 0; v < nVars(); v++ )
            for( int s = 0; s < 2; s++ )
            {
                Lit p = mkLit( v, s );
                // printf(" >>> RELOCING: %s%d\n", sign(p)?"-":"", var(p)+1);
                vec<Watcher>& ws = watches[p];
                for( int j = 0; j < ws.size(); j++ )
                    ca.reloc( ws[j].cref, to );
            }

        // All reasons:
        //
        for( int i = 0; i < trail.size(); i++ )
        {
            Var v = var( trail[i] );

            if( reason( v ) != CRef_Undef && (ca[reason( v )].reloced() || locked( ca[reason( v )] )) )
                ca.reloc( vardata[v].reason, to );
        }

        // All learnt:
        //
        for( int i = 0; i < learnts.size(); i++ )
            ca.reloc( learnts[i], to );

        // All original:
        //
        for( int i = 0; i < clauses.size(); i++ )
            ca.reloc( clauses[i], to );
    }

    template<class Settings>
    void SATModule<Settings>::garbageCollect()
    {
        // Initialize the next region to a size corresponding to the estimated utilization degree. This
        // is not precise but should avoid some unnecessary reallocations for the new region:
        ClauseAllocator to( ca.size() - (ca.wasted() <= ca.size() ? ca.wasted() : ca.wasted() - ca.size()) );

        relocAll( to );
        if( verbosity >= 2 )
            printf( "|  Garbage collection:   %12d bytes => %12d bytes             |\n",
                    ca.size() * ClauseAllocator::Unit_Size,
                    to.size() * ClauseAllocator::Unit_Size );
        to.moveTo( ca );
    }

    template<class Settings>
    Var SATModule<Settings>::mapVar( Var x, vec<Var>& map, Var& max )
    {
        if( map.size() <= x || map[x] == -1 )
        {
            map.growTo( x + 1, -1 );
            map[x] = max++;
        }
        return map[x];
    }

    template<class Settings>
    void SATModule<Settings>::print( ostream& _out, const string _init ) const
    {
        printConstraintLiteralMap( _out, _init );
        printBooleanVarMap( _out, _init );
        printBooleanConstraintMap( _out, _init );
        printVariableClausesMap( _out, _init );
        printVariableOccurrences( _out, _init );
        printConstraintLiteralMap( _out, _init );
        printBooleanConstraintMap( _out, _init );
        printBooleanVarMap( _out, _init );
        printClauses( clauses, "Clauses", _out, _init );
        printClauses( learnts, "Learnts", _out, _init );
        printDecisions( _out, _init );
        printPassedFormula( _out, _init );
        for(int i = 0; i < vardata.size(); i++ )
            _out << _init << i << " -> " << ((uint32_t) vardata[i].reason) << endl;
    }

    template<class Settings>
    void SATModule<Settings>::printConstraintLiteralMap( ostream& _out, const string _init ) const
    {
        _out << _init << " ConstraintLiteralMap" << endl;
        for( ConstraintLiteralsMap::const_iterator clPair = mConstraintLiteralMap.begin(); clPair != mConstraintLiteralMap.end(); ++clPair )
        {
            _out << _init << "    " << clPair->first.toString() << "  ->  [";
            for( auto litIter = clPair->second.begin(); litIter != clPair->second.end(); ++litIter )
            {
                _out << " ";
                if( sign( *litIter ) )
                {
                    _out << "-";
                }
                _out << var( *litIter );
            }
            _out << " ]" << endl;
        }
    }

    template<class Settings>
    void SATModule<Settings>::printBooleanVarMap( ostream& _out, const string _init ) const
    {
        _out << _init << " BooleanVarMap" << endl;
        for( BooleanVarMap::const_iterator clPair = mBooleanVarMap.begin(); clPair != mBooleanVarMap.end(); ++clPair )
        {
            _out << _init << "    " << clPair->first << "  ->  " << clPair->second << endl;
        }
    }

    template<class Settings>
    void SATModule<Settings>::printBooleanConstraintMap( ostream& _out, const string _init ) const
    {
        _out << _init << " BooleanConstraintMap" << endl;
        for( int k = 0; k < mBooleanConstraintMap.size(); ++k )
        {
            if( mBooleanConstraintMap[k].first != nullptr )
            {
                assert( mBooleanConstraintMap[k].second != nullptr );
                _out << _init << "   " << k << "  ->  " << mBooleanConstraintMap[k].first->reabstraction;
                _out << "  (" << setw( 7 ) << activity[k] << ") [" << mBooleanConstraintMap[k].first->updateInfo << "]" << endl;
                _out << _init << "  ~" << k << "  ->  " << mBooleanConstraintMap[k].second->reabstraction;
                _out << "  (" << setw( 7 ) << activity[k] << ") [" << mBooleanConstraintMap[k].second->updateInfo << "]" << endl;
            }
        }
    }

    template<class Settings>
    void SATModule<Settings>::printClause( const vec<Lit>& _clause, bool _withAssignment, ostream& _out, const string& _init ) const
    {
        _out << _init;
        for( int pos = 0; pos < _clause.size(); ++pos )
        {
            _out << " ";
            if( sign( _clause[pos] ) )
            {
                _out << "-";
            }
            _out << var( _clause[pos] );
            if( _withAssignment )
                _out << "(" << (value( _clause[pos] ) == l_True ? "true" : (value( _clause[pos] ) == l_False ? "false" : "undef")) << "@" << level( var( _clause[pos] ) ) << ")";
        }
        _out << endl;
    }

    template<class Settings>
    void SATModule<Settings>::printClause( CRef _clause, bool _withAssignment, ostream& _out, const string& _init ) const
    {
        const Clause& c = ca[_clause];
        _out << _init;
        for( int pos = 0; pos < c.size(); ++pos )
        {
            _out << " ";
            if( sign( c[pos] ) )
            {
                _out << "-";
            }
            _out << var( c[pos] );
            if( _withAssignment )
            {
                _out << " [" << (value( c[pos] ) == l_True ? "true@" : (value( c[pos] ) == l_False ? "false@" : "undef"));
                if( value( c[pos] ) != l_Undef )
                {
                    _out << level( var( c[pos] ) );
                }
                _out << "]";
            }
        }
        _out << "  [" << ((uint32_t) _clause) << "]" << endl;
    }

    template<class Settings>
    void SATModule<Settings>::printClauses( const vec<CRef>& _clauses, const string _name, ostream& _out, const string _init, int _from, bool _withAssignment ) const
    {
        _out << _init << " " << _name << ":" << endl;
        // Handle case when solver is in contradictory state:
        if( !ok )
        {
            _out << _init << "  p cnf 1 2" << endl;
            _out << _init << "  1 0" << endl;
            _out << _init << "  -1 0" << endl;
            return;
        }

        vec<Var> map;
        Var max = 0;

        // Cannot use removeClauses here because it is not safe
        // to deallocate them at this point. Could be improved.
        int cnt = 0;
        for( int i = _from; i < _clauses.size(); i++ )
            if( !satisfied( ca[_clauses[i]] ) )
                cnt++;

        for( int i = _from; i < _clauses.size(); i++ )
            if( !satisfied( ca[_clauses[i]] ) )
            {
                const Clause& c = ca[_clauses[i]];
                for( int j = 0; j < c.size(); j++ )
                    if( value( c[j] ) != l_False )
                        mapVar( var( c[j] ), map, max );
            }

        // Assumptions are added as unit clauses:
        cnt += assumptions.size();

        _out << _init << "  p cnf " << max << " " << cnt << endl;

        for( int i = 0; i < assumptions.size(); i++ )
        {
            assert( value( assumptions[i] ) != l_False );
            _out << _init << "  " << (sign( assumptions[i] ) ? "-" : "") << (mapVar( var( assumptions[i] ), map, max )) << endl;
        }

        for( int i = _from; i < _clauses.size(); i++ )
        {
            printClause( _clauses[i], _withAssignment, _out, _init  );
        }

        if( verbosity > 0 )
            _out << _init << "  Wrote " << cnt << " clauses with " << max << " variables." << endl;
    }

    template<class Settings>
    void SATModule<Settings>::printCurrentAssignment( ostream& _out, string _init ) const
    {
        _out << _init << " Assignments:  ";
        for( int pos = 0; pos < assigns.size(); ++pos )
        {
            if( pos > 0 )
            {
                _out << _init << "               ";
            }
            _out << setw( 5 ) << mMinisatVarMap.at(pos);
            _out << "  (" << setw( 7 ) << activity[pos] << ") " << " -> ";
            if( assigns[pos] == l_True )
            {
                _out << "l_True";
                // if it is not a Boolean variable
                if( mBooleanConstraintMap[pos].first != nullptr && mBooleanConstraintMap[pos].first->consistencyRelevant )
                    _out << "   ( " << mBooleanConstraintMap[pos].first->reabstraction << " )";
                _out << endl;
            }
            else if( assigns[pos] == l_False )
            {
                _out << "l_False";
                // if it is not a Boolean variable
                if( mBooleanConstraintMap[pos].second != nullptr && mBooleanConstraintMap[pos].second->consistencyRelevant )
                    _out << "   ( " << mBooleanConstraintMap[pos].second->reabstraction << " )";
                _out << endl;
            }
            else
            {
                _out << "l_Undef" << endl;
            }
        }
    }

    template<class Settings>
    void SATModule<Settings>::printDecisions( ostream& _out, string _init ) const
    {
        _out << _init << " Decisions:  ";
        int level = 0;
        for( int pos = 0; pos < trail.size(); ++pos )
        {
            if( level < trail_lim.size() )
            {
                if( pos == trail_lim[level] )
                {
                    ++level;
                }
            }
            if( pos > 0 )
            {
                _out << _init << "             ";
            }
            stringstream tmpStream;
            tmpStream << (sign( trail[pos] ) ? "-" : "") << var( trail[pos] );
            _out << setw( 6 ) << tmpStream.str() << " @ " << level;
            // if it is not a Boolean variable
            if( assigns[var(trail[pos])] == l_True && mBooleanConstraintMap[var(trail[pos])].first != nullptr && mBooleanConstraintMap[var(trail[pos])].first->consistencyRelevant  )
            {
                _out << "   ( " << mBooleanConstraintMap[var(trail[pos])].first->reabstraction << " )";
                _out << " [" << mBooleanConstraintMap[var(trail[pos])].first->updateInfo << "]";
            }
            else if( assigns[var(trail[pos])] == l_False && mBooleanConstraintMap[var(trail[pos])].second != nullptr && mBooleanConstraintMap[var(trail[pos])].second->consistencyRelevant  )
            {
                _out << "   ( " << mBooleanConstraintMap[var(trail[pos])].second->reabstraction << " )";
                _out << " [" << mBooleanConstraintMap[var(trail[pos])].second->updateInfo << "]";
            }
            _out << endl;
        }
    }
    
    template<class Settings>
    void SATModule<Settings>::printVariableOccurrences( ostream& _out, string _init ) const
    {
        _out << _init << "Variable Occurrences: " << endl;
        for( auto varOccPair = mVarOccurrences.begin(); varOccPair != mVarOccurrences.end(); ++varOccPair )
        {
            _out << _init << varOccPair->first << " in {";
            for( const FormulaT& cons : varOccPair->second )
                _out << "  " << cons;
            _out << "  }" << endl;
        }
    }
    
    template<class Settings>
    void SATModule<Settings>::printVariableClausesMap( ostream& _out, string _init ) const
    {
        _out << _init << "Variable to clauses map: " << endl;
        for( size_t pos = 0; pos < mVarClausesMap.size(); ++pos )
        {
            _out << _init << pos << " in {";
            for( CRef cr : mVarClausesMap[pos] )
                _out << " " << cr;
            _out << " }" << endl;
        }
    }

    template<class Settings>
    void SATModule<Settings>::printPropagatedLemmas( ostream& _out, string _init ) const
    {
        _out << _init << " Propagated lemmas:" << endl;
        for( VarLemmaMap::const_iterator itFormulas = mPropagatedLemmas.begin(); itFormulas != mPropagatedLemmas.end(); ++itFormulas )
        {
            _out << _init << " " << mMinisatVarMap.at( itFormulas->first ) << " <- { ";
            FormulasT formulas = itFormulas->second;
            for ( FormulasT::iterator iter = formulas.begin(); iter != formulas.end(); ++iter )
            {
                if ( iter != formulas.begin() )
                {
                    _out << ", ";
                }
                _out << *iter;
            }
            _out << " }" << endl;
        }
    }

    template<class Settings>
    void SATModule<Settings>::collectStats()
    {
        #ifdef SMTRAT_DEVOPTION_Statistics
        mpStatistics->rNrTotalVariablesAfter() = (size_t) nVars();
        mpStatistics->rNrClauses() = (size_t) nClauses();
        #endif
    }
}    // namespace smtrat
<|MERGE_RESOLUTION|>--- conflicted
+++ resolved
@@ -126,12 +126,9 @@
         mSplittingVars(),
         mOldSplittingVars(),
         mNewSplittingVars(),
-<<<<<<< HEAD
-        mPropagatedLemmas()
-=======
+        mPropagatedLemmas(),
         mNonTseitinShadowedOccurrences(),
         mTseitinVarShadows()
->>>>>>> 02ba01a8
     {
         #ifdef SMTRAT_DEVOPTION_Statistics
         stringstream s;
@@ -169,7 +166,6 @@
         {
             if ( Settings::compute_propagated_lemmas && decisionLevel() == 0 )
             {
-<<<<<<< HEAD
                 if ( _subformula->formula().propertyHolds(carl::PROP_IS_A_LITERAL) && _subformula->formula().propertyHolds(carl::PROP_CONTAINS_BOOLEAN) )
                 {
                     // Add literal from unary clause to lemmas
@@ -180,19 +176,12 @@
                     mPropagatedLemmas[ var ].insert( _subformula->formula() );
                 }
             }
-            FormulaClauseMap::iterator iter = mFormulaClauseMap.find( _subformula->formula() );
-            if (iter == mFormulaClauseMap.end())
-            {
-                CRef clause = addClause( _subformula->formula(), false );
-                mFormulaClauseMap[_subformula->formula()] = clause;
-                mClauseFormulaMap[clause] = _subformula->formula();
-            }
-            else
-            {
-                assert( mClauseFormulaMap.find( iter->second ) != mClauseFormulaMap.end() );
-=======
+
+            if (mFormulaClauseMap.find( _subformula->formula() ) == mFormulaClauseMap.end())
+            {
                 CRef cl = addClause( _subformula->formula(), NORMAL_CLAUSE );
                 mFormulaClauseMap[_subformula->formula()] = cl;
+                mClauseFormulaMap[cl] = _subformula->formula();
                 if( Settings::formula_guided_decision_heuristic && _subformula->formula().isTseitinClause() )
                 {
                     assert( cl != CRef_Undef );
@@ -216,7 +205,6 @@
                             iter->second.insert( var(cla[i]) );
                     }
                 }
->>>>>>> 02ba01a8
             }
         }
         if( !ok )
@@ -755,14 +743,11 @@
             BooleanVarMap::iterator booleanVarPair = mBooleanVarMap.find(content.boolean());
             if( booleanVarPair != mBooleanVarMap.end() )
             {
-<<<<<<< HEAD
                 assert(mMinisatVarMap.find(booleanVarPair->second) != mMinisatVarMap.end());
-=======
                 if( Settings::formula_guided_decision_heuristic && !_tseitinShadowed )
                 {
                     incrementTseitinShadowOccurrences(booleanVarPair->second);
                 }
->>>>>>> 02ba01a8
                 if( _decisionRelevant )
                     setDecisionVar( booleanVarPair->second, _decisionRelevant );
                 l = mkLit( booleanVarPair->second, negated );
@@ -1520,47 +1505,7 @@
         #endif
         if( decisionLevel() > level )
         {
-<<<<<<< HEAD
             cancelAssignmentUntil( level );
-=======
-            for( int c = trail.size() - 1; c >= trail_lim[level]; --c )
-            {
-                Var x       = var( trail[c] );
-                if( mBooleanConstraintMap[x].first != nullptr )
-                {
-                    assert( mBooleanConstraintMap[x].second != nullptr );
-                    Abstraction& abstr = sign( trail[c] ) ? *mBooleanConstraintMap[x].second : *mBooleanConstraintMap[x].first;
-                    if( abstr.position != rPassedFormula().end() )
-                    {
-                        if( abstr.updateInfo >=0 && --abstr.updateInfo < 0 )
-                            mChangedBooleans.push_back( x );
-                    }
-                    else if( abstr.consistencyRelevant ) abstr.updateInfo = 0;
-                    if( Settings::allow_theory_propagation && Settings::detect_deductions )
-                    {
-                        abstr.isDeduction = false;
-                    }
-                }
-                if( Settings::formula_guided_decision_heuristic )
-                {
-                    if( assigns[x] == l_True )
-                    {
-                        auto iter = mTseitinVarShadows.find( (signed) x );
-                        if( iter != mTseitinVarShadows.end() )
-                        {
-                            for( signed v : iter->second )
-                            {
-                                decrementTseitinShadowOccurrences(v);
-                            }
-                        }
-                    }
-                }
-                assigns[x]  = l_Undef;
-                if( (phase_saving > 1 || (phase_saving == 1)) && c > trail_lim.last() )
-                    polarity[x] = sign( trail[c] );
-                insertVarOrder( x );
-            }
->>>>>>> 02ba01a8
             qhead = trail_lim[level];
             trail.shrink( trail.size() - trail_lim[level] );
             trail_lim.shrink( trail_lim.size() - level );
@@ -1587,6 +1532,20 @@
                 if( Settings::allow_theory_propagation && Settings::detect_deductions )
                 {
                     abstr.isDeduction = false;
+                }
+            }
+            if( Settings::formula_guided_decision_heuristic )
+            {
+                if( assigns[x] == l_True )
+                {
+                    auto iter = mTseitinVarShadows.find( (signed) x );
+                    if( iter != mTseitinVarShadows.end() )
+                    {
+                        for( signed v : iter->second )
+                        {
+                            decrementTseitinShadowOccurrences(v);
+                        }
+                    }
                 }
             }
             assigns[x] = l_Undef;
@@ -2244,7 +2203,6 @@
             vardata[var( p )] = mkVarData( from, decisionLevel() );
             trail.push_( p );
         }
-<<<<<<< HEAD
 
         if (Settings::compute_propagated_lemmas && decisionLevel() == 0)
         {
@@ -2252,7 +2210,7 @@
                 // Find corresponding formula
                 ClauseFormulaMap::iterator iter = mClauseFormulaMap.find( from );
                 assert( iter != mClauseFormulaMap.end() );
-                assert( mPropagatedLemmas.size() > var(p) );
+                assert( mPropagatedLemmas.find( var(p) ) != mPropagatedLemmas.end() );
 
                 // Try to substitute formulas
                 FormulaT formula = iter->second;
@@ -2281,7 +2239,8 @@
             {
                 assert( mPropagatedLemmas[ var(p) ].size() > 0 );
             }
-=======
+        }
+
         if( Settings::formula_guided_decision_heuristic && !sign( p ) )
         {
             auto iter = mTseitinVarShadows.find( (signed) var(p) );
@@ -2292,7 +2251,6 @@
                     incrementTseitinShadowOccurrences(v);
                 }
             }
->>>>>>> 02ba01a8
         }
     }
 
