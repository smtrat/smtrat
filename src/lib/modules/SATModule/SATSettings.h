--- conflicted
+++ resolved
@@ -43,6 +43,24 @@
          * 
          */
         static const bool check_if_all_clauses_are_satisfied = false;
+		/**
+		 *
+		 */
+		static const bool remove_satisfied = true;
+#ifdef __VS
+        /**
+         * 
+         */
+        static const TheoryGuidedDecisionHeuristicLevel theory_conflict_guided_decision_heuristic = TheoryGuidedDecisionHeuristicLevel::DISABLED;
+        /**
+         * 
+         */
+        static const double percentage_of_conflicts_to_add = 1.0;
+        /**
+         *
+         */
+        static const CCES conflict_clause_evaluation_strategy = CCES::SECOND_LEVEL_MINIMIZER_PLUS_LBD;
+#else
         /**
          * 
          */
@@ -50,34 +68,16 @@
         /**
          * 
          */
-<<<<<<< HEAD
-#ifdef __VS
-        static const TheoryGuidedDecisionHeuristicLevel theory_conflict_guided_decision_heuristic = TheoryGuidedDecisionHeuristicLevel::DISABLED;
-#else
-        static constexpr TheoryGuidedDecisionHeuristicLevel theory_conflict_guided_decision_heuristic = TheoryGuidedDecisionHeuristicLevel::DISABLED;
+        static constexpr double percentage_of_conflicts_to_add = 1.0;
+        /**
+         *
+         */
+        static constexpr CCES conflict_clause_evaluation_strategy = CCES::SECOND_LEVEL_MINIMIZER_PLUS_LBD;
 #endif
-		/**
-		 *
-		 */
-		static const bool remove_satisfied = true;
-    };
-    
-    struct SATSettings2 : SATSettings1
-    {
-        static const bool detect_deductions = true;
     };
 
     struct SATSettings3 : SATSettings1
     {
 		static const bool remove_satisfied = false;
 	};
-}
-=======
-        static constexpr double percentage_of_conflicts_to_add = 1.0;
-        /**
-         *
-         */
-        static constexpr CCES conflict_clause_evaluation_strategy = CCES::SECOND_LEVEL_MINIMIZER_PLUS_LBD;
-    };
-}
->>>>>>> fae43a19
+}