--- conflicted
+++ resolved
@@ -1101,10 +1101,7 @@
                             cout << "### Result: False!" << endl;
                             #endif
                             confl = learnTheoryConflict();
-<<<<<<< HEAD
                             CONSTRAINT_UNLOCK
-=======
->>>>>>> 3561e8ba
                             if( confl == CRef_Undef )
                             {
                                 if( !ok ) return l_False;
@@ -1872,10 +1869,6 @@
             }
             ++backend;
         }
-<<<<<<< HEAD
-=======
-//        cancelUntil( lowestLevel );
->>>>>>> 3561e8ba
         assert( lowestLevel < decisionLevel()+1 );
         return conflictClause;
     }
