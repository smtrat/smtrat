/**
 * @file RatOne.cpp
 */

#include "RatOne.h"
#include "config.h"

namespace smtrat
{

    RatOne::RatOne():
        Manager()
    {
        size_t position = 0;
        #ifdef SMTRAT_ENABLE_BVModule
        position = addBackendIntoStrategyGraph( position, MT_BVModule );
        #endif
        #ifdef SMTRAT_ENABLE_PreprocessingModule
        position = addBackendIntoStrategyGraph( position, MT_PreprocessingModule );
<<<<<<< HEAD
	#endif
        #ifdef SMTRAT_ENABLE_IntBlastModule
        position = addBackendIntoStrategyGraph( position, MT_IntBlastModule );
=======
        #else
        #ifdef SMTRAT_ENABLE_CNFerModule
//        position = addBackendIntoStrategyGraph( position, MT_CNFerModule );
        #endif
>>>>>>> 0843b8dd
        #endif
	#ifdef SMTRAT_ENABLE_SATModule
        position = addBackendIntoStrategyGraph( position, MT_SATModule );
	#endif
        #ifdef SMTRAT_ENABLE_IntEqModule
//        position = addBackendIntoStrategyGraph( position, MT_IntEqModule );
        #endif
        #ifdef SMTRAT_ENABLE_FouMoModule
//        position = addBackendIntoStrategyGraph( position, MT_FouMoModule );
        #endif
        #ifdef SMTRAT_ENABLE_LRAModule
        position = addBackendIntoStrategyGraph( position, MT_LRAModule );
        #endif
        #ifdef SMTRAT_ENABLE_GroebnerModule
//        position = addBackendIntoStrategyGraph( position, MT_GroebnerModule );
        #endif
        #ifdef SMTRAT_ENABLE_VSModule
        position = addBackendIntoStrategyGraph( position, MT_VSModule );
        #endif
        #ifdef SMTRAT_ENABLE_CADModule
        position = addBackendIntoStrategyGraph( position, MT_CADModule );
        #endif
//        #endif
    }

    RatOne::~RatOne(){}

}    // namespace smtrat

<|MERGE_RESOLUTION|>--- conflicted
+++ resolved
@@ -1,58 +1,55 @@
-/**
- * @file RatOne.cpp
- */
-
-#include "RatOne.h"
-#include "config.h"
-
-namespace smtrat
-{
-
-    RatOne::RatOne():
-        Manager()
-    {
-        size_t position = 0;
-        #ifdef SMTRAT_ENABLE_BVModule
-        position = addBackendIntoStrategyGraph( position, MT_BVModule );
-        #endif
-        #ifdef SMTRAT_ENABLE_PreprocessingModule
-        position = addBackendIntoStrategyGraph( position, MT_PreprocessingModule );
-<<<<<<< HEAD
-	#endif
-        #ifdef SMTRAT_ENABLE_IntBlastModule
-        position = addBackendIntoStrategyGraph( position, MT_IntBlastModule );
-=======
-        #else
-        #ifdef SMTRAT_ENABLE_CNFerModule
-//        position = addBackendIntoStrategyGraph( position, MT_CNFerModule );
-        #endif
->>>>>>> 0843b8dd
-        #endif
-	#ifdef SMTRAT_ENABLE_SATModule
-        position = addBackendIntoStrategyGraph( position, MT_SATModule );
-	#endif
-        #ifdef SMTRAT_ENABLE_IntEqModule
-//        position = addBackendIntoStrategyGraph( position, MT_IntEqModule );
-        #endif
-        #ifdef SMTRAT_ENABLE_FouMoModule
-//        position = addBackendIntoStrategyGraph( position, MT_FouMoModule );
-        #endif
-        #ifdef SMTRAT_ENABLE_LRAModule
-        position = addBackendIntoStrategyGraph( position, MT_LRAModule );
-        #endif
-        #ifdef SMTRAT_ENABLE_GroebnerModule
-//        position = addBackendIntoStrategyGraph( position, MT_GroebnerModule );
-        #endif
-        #ifdef SMTRAT_ENABLE_VSModule
-        position = addBackendIntoStrategyGraph( position, MT_VSModule );
-        #endif
-        #ifdef SMTRAT_ENABLE_CADModule
-        position = addBackendIntoStrategyGraph( position, MT_CADModule );
-        #endif
-//        #endif
-    }
-
-    RatOne::~RatOne(){}
-
-}    // namespace smtrat
-
+/**
+ * @file RatOne.cpp
+ */
+
+#include "RatOne.h"
+#include "config.h"
+
+namespace smtrat
+{
+
+    RatOne::RatOne():
+        Manager()
+    {
+        size_t position = 0;
+        #ifdef SMTRAT_ENABLE_BVModule
+        position = addBackendIntoStrategyGraph( position, MT_BVModule );
+        #endif
+        #ifdef SMTRAT_ENABLE_PreprocessingModule
+        position = addBackendIntoStrategyGraph( position, MT_PreprocessingModule );
+        #else
+        #ifdef SMTRAT_ENABLE_CNFerModule
+//        position = addBackendIntoStrategyGraph( position, MT_CNFerModule );
+        #endif
+        #endif
+        #ifdef SMTRAT_ENABLE_IntBlastModule
+        position = addBackendIntoStrategyGraph( position, MT_IntBlastModule );
+        #endif
+	#ifdef SMTRAT_ENABLE_SATModule
+        position = addBackendIntoStrategyGraph( position, MT_SATModule );
+	#endif
+        #ifdef SMTRAT_ENABLE_IntEqModule
+//        position = addBackendIntoStrategyGraph( position, MT_IntEqModule );
+        #endif
+        #ifdef SMTRAT_ENABLE_FouMoModule
+//        position = addBackendIntoStrategyGraph( position, MT_FouMoModule );
+        #endif
+        #ifdef SMTRAT_ENABLE_LRAModule
+        position = addBackendIntoStrategyGraph( position, MT_LRAModule );
+        #endif
+        #ifdef SMTRAT_ENABLE_GroebnerModule
+//        position = addBackendIntoStrategyGraph( position, MT_GroebnerModule );
+        #endif
+        #ifdef SMTRAT_ENABLE_VSModule
+        position = addBackendIntoStrategyGraph( position, MT_VSModule );
+        #endif
+        #ifdef SMTRAT_ENABLE_CADModule
+        position = addBackendIntoStrategyGraph( position, MT_CADModule );
+        #endif
+//        #endif
+    }
+
+    RatOne::~RatOne(){}
+
+}    // namespace smtrat
+