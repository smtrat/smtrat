/* 
 * File:   Statistics.h
 * Author: Sebastian Junges
 *
 * Created on September 26, 2012, 5:06 PM
 */
 
#pragma once

#include "../../config.h"

#ifdef SMTRAT_DEVOPTION_Statistics

#include <iostream>
#include <sstream>
#include <string>
#include <vector>
#include <iomanip>

#include "CollectStatistics.h"

namespace smtrat {
class Statistics {
public :
    Statistics(std::string name, Statistics* child) : mName(name), mMaxKeyLength(0) {
        CollectStatistics::registerStats(child);
    }
    
    virtual ~Statistics()
    {}
    
    virtual void collect() {}
    void print( std::ostream& _out = std::cout, bool _smtlib = false, size_t _maxNameLength = 0, size_t _maxKeyLength = 0 )
    {
        if( _smtlib )
        {
            _out << "(:";
            _out << std::setw( (int) _maxNameLength) << std::left << mName;
            _out << " (";
            size_t maxStatisticNameLength = 0;
            for( auto stat = mKeyValuePairs.begin(); stat != mKeyValuePairs.end(); ++stat )
                if( maxStatisticNameLength < stat->first.size() )
                    maxStatisticNameLength = stat->first.size();
            for( auto stat = mKeyValuePairs.begin(); stat != mKeyValuePairs.end(); ++stat )
            {
                if( stat != mKeyValuePairs.begin() )
                {
                    _out << std::endl;
                    _out << std::setw( (int) _maxNameLength+4) << " ";
                }
                _out << ":";
                _out << std::setw( (int) _maxKeyLength ) << std::left << stat->first;
                _out << " " << stat->second;
            }
            _out << "))" << std::endl;
        }
        else
        {
            _out << mName << std::endl;
            for(size_t i = 0; i < mKeyValuePairs.size(); ++i)
            {
                _out << "\t" << mKeyValuePairs[i].first << ": " << mKeyValuePairs[i].second << std::endl;
            }
        }
    }
    
    void generateXML(std::stringstream& filestream) {
        filestream << "\t<module name=\"" << mName << "\">\n"; 
        for(size_t i = 0; i < mKeyValuePairs.size(); ++i) {
            
            filestream << "\t\t<stat name=\"" << mKeyValuePairs[i].first << "\" value=\"" << mKeyValuePairs[i].second << "\" />\n";
        }
        filestream << "\t</module>\n";
        
    }
    
    size_t maxKeyLength() const
    {
        return mMaxKeyLength;
    }
    
    const std::string& name() const
    {
        return mName;
    }
    
private:
    std::string mName;
    size_t mMaxKeyLength;
    std::vector<std::pair<std::string, std::string> > mKeyValuePairs;
    
protected:
    template<typename T, carl::EnableIf<std::is_same<T, std::string>> = carl::dummy>
    void addKeyValuePair(const std::string& key, const T& value) {
        if( key.size() > mMaxKeyLength )
            mMaxKeyLength = key.size();
        mKeyValuePairs.push_back(std::pair<std::string, std::string>(key, value));
    }
    
<<<<<<< HEAD
#ifndef __VS
    void addKeyValuePair(const std::string & key, size_t value) {
        std::stringstream convert;
        convert << value;
        addKeyValuePair(key, convert.str());
    }
#endif
    
    void addKeyValuePair(const std::string & key, unsigned value) {
        std::stringstream convert;
        convert << value;
        addKeyValuePair(key, convert.str());
    }
    
    void addKeyValuePair(const std::string & key, int value) {
        std::stringstream convert;
        convert << value;
        addKeyValuePair(key, convert.str());
    }
    
    void addKeyValuePair(const std::string & key, double value) {
=======
    template<typename T, carl::DisableIf<std::is_same<T, std::string>> = carl::dummy>
    void addKeyValuePair(const std::string & key, const T& value) {
>>>>>>> c97e0482
        std::stringstream convert;
        convert << value;
        addKeyValuePair(key, std::string(convert.str()));
    }
};
}

#endif
<|MERGE_RESOLUTION|>--- conflicted
+++ resolved
@@ -20,114 +20,88 @@
 #include "CollectStatistics.h"
 
 namespace smtrat {
-class Statistics {
-public :
-    Statistics(std::string name, Statistics* child) : mName(name), mMaxKeyLength(0) {
-        CollectStatistics::registerStats(child);
-    }
-    
-    virtual ~Statistics()
-    {}
-    
-    virtual void collect() {}
-    void print( std::ostream& _out = std::cout, bool _smtlib = false, size_t _maxNameLength = 0, size_t _maxKeyLength = 0 )
-    {
-        if( _smtlib )
+    class Statistics {
+    public:
+        Statistics(std::string name, Statistics* child) : mName(name), mMaxKeyLength(0) {
+            CollectStatistics::registerStats(child);
+        }
+
+        virtual ~Statistics()
+        {}
+
+        virtual void collect() {}
+        void print(std::ostream& _out = std::cout, bool _smtlib = false, size_t _maxNameLength = 0, size_t _maxKeyLength = 0)
         {
-            _out << "(:";
-            _out << std::setw( (int) _maxNameLength) << std::left << mName;
-            _out << " (";
-            size_t maxStatisticNameLength = 0;
-            for( auto stat = mKeyValuePairs.begin(); stat != mKeyValuePairs.end(); ++stat )
-                if( maxStatisticNameLength < stat->first.size() )
-                    maxStatisticNameLength = stat->first.size();
-            for( auto stat = mKeyValuePairs.begin(); stat != mKeyValuePairs.end(); ++stat )
+            if (_smtlib)
             {
-                if( stat != mKeyValuePairs.begin() )
+                _out << "(:";
+                _out << std::setw((int)_maxNameLength) << std::left << mName;
+                _out << " (";
+                size_t maxStatisticNameLength = 0;
+                for (auto stat = mKeyValuePairs.begin(); stat != mKeyValuePairs.end(); ++stat)
+                    if (maxStatisticNameLength < stat->first.size())
+                        maxStatisticNameLength = stat->first.size();
+                for (auto stat = mKeyValuePairs.begin(); stat != mKeyValuePairs.end(); ++stat)
                 {
-                    _out << std::endl;
-                    _out << std::setw( (int) _maxNameLength+4) << " ";
+                    if (stat != mKeyValuePairs.begin())
+                    {
+                        _out << std::endl;
+                        _out << std::setw((int)_maxNameLength + 4) << " ";
+                    }
+                    _out << ":";
+                    _out << std::setw((int)_maxKeyLength) << std::left << stat->first;
+                    _out << " " << stat->second;
                 }
-                _out << ":";
-                _out << std::setw( (int) _maxKeyLength ) << std::left << stat->first;
-                _out << " " << stat->second;
+                _out << "))" << std::endl;
             }
-            _out << "))" << std::endl;
-        }
-        else
-        {
-            _out << mName << std::endl;
-            for(size_t i = 0; i < mKeyValuePairs.size(); ++i)
+            else
             {
-                _out << "\t" << mKeyValuePairs[i].first << ": " << mKeyValuePairs[i].second << std::endl;
+                _out << mName << std::endl;
+                for (size_t i = 0; i < mKeyValuePairs.size(); ++i)
+                {
+                    _out << "\t" << mKeyValuePairs[i].first << ": " << mKeyValuePairs[i].second << std::endl;
+                }
             }
         }
-    }
-    
-    void generateXML(std::stringstream& filestream) {
-        filestream << "\t<module name=\"" << mName << "\">\n"; 
-        for(size_t i = 0; i < mKeyValuePairs.size(); ++i) {
-            
-            filestream << "\t\t<stat name=\"" << mKeyValuePairs[i].first << "\" value=\"" << mKeyValuePairs[i].second << "\" />\n";
+
+        void generateXML(std::stringstream& filestream) {
+            filestream << "\t<module name=\"" << mName << "\">\n";
+            for (size_t i = 0; i < mKeyValuePairs.size(); ++i) {
+
+                filestream << "\t\t<stat name=\"" << mKeyValuePairs[i].first << "\" value=\"" << mKeyValuePairs[i].second << "\" />\n";
+            }
+            filestream << "\t</module>\n";
+
         }
-        filestream << "\t</module>\n";
-        
-    }
-    
-    size_t maxKeyLength() const
-    {
-        return mMaxKeyLength;
-    }
-    
-    const std::string& name() const
-    {
-        return mName;
-    }
-    
-private:
-    std::string mName;
-    size_t mMaxKeyLength;
-    std::vector<std::pair<std::string, std::string> > mKeyValuePairs;
-    
-protected:
-    template<typename T, carl::EnableIf<std::is_same<T, std::string>> = carl::dummy>
-    void addKeyValuePair(const std::string& key, const T& value) {
-        if( key.size() > mMaxKeyLength )
-            mMaxKeyLength = key.size();
-        mKeyValuePairs.push_back(std::pair<std::string, std::string>(key, value));
-    }
-    
-<<<<<<< HEAD
-#ifndef __VS
-    void addKeyValuePair(const std::string & key, size_t value) {
-        std::stringstream convert;
-        convert << value;
-        addKeyValuePair(key, convert.str());
-    }
-#endif
-    
-    void addKeyValuePair(const std::string & key, unsigned value) {
-        std::stringstream convert;
-        convert << value;
-        addKeyValuePair(key, convert.str());
-    }
-    
-    void addKeyValuePair(const std::string & key, int value) {
-        std::stringstream convert;
-        convert << value;
-        addKeyValuePair(key, convert.str());
-    }
-    
-    void addKeyValuePair(const std::string & key, double value) {
-=======
-    template<typename T, carl::DisableIf<std::is_same<T, std::string>> = carl::dummy>
-    void addKeyValuePair(const std::string & key, const T& value) {
->>>>>>> c97e0482
-        std::stringstream convert;
-        convert << value;
-        addKeyValuePair(key, std::string(convert.str()));
-    }
-};
-}
 
-#endif
+        size_t maxKeyLength() const
+        {
+            return mMaxKeyLength;
+        }
+
+        const std::string& name() const
+        {
+            return mName;
+        }
+
+    private:
+        std::string mName;
+        size_t mMaxKeyLength;
+        std::vector<std::pair<std::string, std::string> > mKeyValuePairs;
+
+    protected:
+        template<typename T, carl::EnableIf<std::is_same<T, std::string>> = carl::dummy>
+        void addKeyValuePair(const std::string& key, const T& value) {
+            if (key.size() > mMaxKeyLength)
+                mMaxKeyLength = key.size();
+            mKeyValuePairs.push_back(std::pair<std::string, std::string>(key, value));
+        }
+
+        template<typename T, carl::DisableIf<std::is_same<T, std::string>> = carl::dummy>
+        void addKeyValuePair(const std::string & key, const T& value) {
+            std::stringstream convert;
+            convert << value;
+            addKeyValuePair(key, std::string(convert.str()));
+        }
+    };
+}