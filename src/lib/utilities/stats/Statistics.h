--- conflicted
+++ resolved
@@ -63,17 +63,6 @@
                 }
             }
         }
-<<<<<<< HEAD
-
-        void generateXML(std::stringstream& filestream) {
-            filestream << "\t<module name=\"" << mName << "\">\n";
-            for (size_t i = 0; i < mKeyValuePairs.size(); ++i) {
-
-                filestream << "\t\t<stat name=\"" << mKeyValuePairs[i].first << "\" value=\"" << mKeyValuePairs[i].second << "\" />\n";
-            }
-            filestream << "\t</module>\n";
-
-=======
     }
     
     void generateXML(std::stringstream& filestream) {
@@ -84,10 +73,8 @@
         for(size_t i = 0; i < mKeyValuePairs.size(); ++i) {
             
             filestream << "\t\t<stat name=\"" << mKeyValuePairs[i].first << "\" value=\"" << mKeyValuePairs[i].second << "\" />\n";
->>>>>>> fae43a19
         }
 
-<<<<<<< HEAD
         size_t maxKeyLength() const
         {
             return mMaxKeyLength;
@@ -119,6 +106,5 @@
         }
     };
 }
-=======
->>>>>>> fae43a19
+
 #endif