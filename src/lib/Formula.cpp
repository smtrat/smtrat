/*
 *  SMT-RAT - Satisfiability-Modulo-Theories Real Algebra Toolbox
 * Copyright (C) 2012 Florian Corzilius, Ulrich Loup, Erika Abraham, Sebastian Junges
 *
 * This file is part of SMT-RAT.
 *
 * SMT-RAT is free software: you can redistribute it and/or modify
 * it under the terms of the GNU General Public License as published by
 * the Free Software Foundation, either version 3 of the License, or
 * (at your option) any later version.
 *
 * SMT-RAT is distributed in the hope that it will be useful,
 * but WITHOUT ANY WARRANTY; without even the implied warranty of
 * MERCHANTABILITY or FITNESS FOR A PARTICULAR PURPOSE.  See the
 * GNU General Public License for more details.
 *
 * You should have received a copy of the GNU General Public License
 * along with SMT-RAT.  If not, see <http://www.gnu.org/licenses/>.
 *
 */
/**
 * @file Formula.cpp
 *
 * @author Florian Corzilius
 * @author Ulrich Loup
 * @author Sebastian Junges
 * @since 2012-02-09
 * @version 2013-10-21
 */

//#define REMOVE_LESS_EQUAL_IN_CNF_TRANSFORMATION
//#define REMOVE_UNEQUAL_IN_CNF_TRANSFORMATION

#include "Formula.h"
#include "Module.h"

using namespace std;

namespace smtrat
{
    unique_ptr<ConstraintPool> Formula::mpConstraintPool = unique_ptr<ConstraintPool>(new ConstraintPool());

    Formula::Formula():
        mDeducted( false ),
        mPropositionsUptodate( false ),
        mActivity( 0 ),
        mDifficulty(0),
        mType( TTRUE ),
        mpConstraint( mpConstraintPool->consistentConstraint() ),
        mpFather( NULL ),
        mPropositions()
    {}

    Formula::Formula( const Type _type ):
        mDeducted( false ),
        mPropositionsUptodate( false ),
        mActivity( 0 ),
        mDifficulty( 0 ),
        mType( _type ),
        mpFather( NULL ),
        mPropositions()
    {
        assert( _type != CONSTRAINT && _type != BOOL );
        switch( _type )
        {
            case TTRUE:
                mpConstraint = mpConstraintPool->consistentConstraint();
                break;
            case FFALSE:
                mpConstraint = mpConstraintPool->inconsistentConstraint();
                break;
            default:
                mpSubformulas = new list<Formula*>();
        }
    }

    Formula::Formula( const carl::Variable::Arg _boolean ):
        mDeducted( false ),
        mPropositionsUptodate( false ),
        mActivity( 0 ),
        mDifficulty( 0 ),
        mType( BOOL ),
        mBoolean( _boolean ),
        mpFather( NULL ),
        mPropositions()
    {
        assert( _boolean.getType() == carl::VariableType::VT_BOOL );
    }

    Formula::Formula( const Constraint* _constraint ):
        mDeducted( false ),
        mPropositionsUptodate( false ),
        mActivity( 0 ),
        mDifficulty( 0 ),
        mpFather( NULL ),
        mPropositions()
    {
        switch(_constraint->isConsistent())
        {
            case 0: 
                mType = FFALSE;
                mpConstraint = mpConstraintPool->inconsistentConstraint();
                break;
            case 1: 
                mType = TTRUE;
                mpConstraint = mpConstraintPool->consistentConstraint();
                break;
            case 2: 
                mType = CONSTRAINT;
                mpConstraint = _constraint;
                break;
            default:
                assert(false);
        }
    }

    Formula::Formula( const Formula& _formula ):
        mDeducted( false ),
        mPropositionsUptodate( _formula.mPropositionsUptodate ),
        mActivity( _formula.mActivity ),
        mDifficulty( _formula.mDifficulty ),
        mType( _formula.getType() ),
        mpFather( NULL ),
        mPropositions(_formula.mPropositionsUptodate ? _formula.proposition(): Condition())
    {
        assert( &_formula != this );

        if( _formula.getType() == CONSTRAINT )
            mpConstraint = _formula.pConstraint();
        else if( isBooleanCombination() )
        {
            mpSubformulas = new list<Formula*>();
            for( const_iterator subFormula = _formula.subformulas().begin(); subFormula != _formula.subformulas().end(); ++subFormula )
                addSubformula( new Formula( **subFormula ));
        }
        else if( _formula.getType() == BOOL )
            mBoolean = _formula.mBoolean;
    }

    Formula::~Formula()
    {
        if( mType != BOOL && mType != CONSTRAINT && mType != TTRUE && mType != FFALSE )
        {
            while( !mpSubformulas->empty() )
            {
                Formula* pSubForm = mpSubformulas->back();
                mpSubformulas->pop_back();
                delete pSubForm;
            }
            delete mpSubformulas;
        }
    }

    void Formula::copyAndDelete( Formula* _formula )
    {
        assert( _formula != this );
        mType = _formula->getType();
        mDifficulty = _formula->difficulty();
        if( _formula->getType() == BOOL )
        {
            if( isBooleanCombination() )
                delete mpSubformulas;
            mBoolean = _formula->mBoolean;
        }
        else if( _formula->getType() == CONSTRAINT )
        {
            if( isBooleanCombination() )
                delete mpSubformulas;
            mpConstraint = _formula->pConstraint();
        }
        else if( _formula->getType() == TTRUE || _formula->getType() == FFALSE )
        {
            if( isBooleanCombination() )
                delete mpSubformulas;
            mpSubformulas = NULL;
        }
        else
        {
            if( !isBooleanCombination() )
                mpSubformulas = new list<Formula*>();
            while( !_formula->empty() )
                addSubformula( _formula->pruneFront() );
        }
        delete _formula;
    }

    void Formula::addSubformula( Formula* _formula )
    {
        assert( isBooleanCombination() );
        assert( mType != NOT || mpSubformulas->empty() );
        _formula->setFather( this );
        // Add the formula.
        mpSubformulas->push_back( _formula );
        // Adapt the conditions, if they are up to date. (In this case very cheap)
        if( mPropositionsUptodate )
        {
            Condition condOfSubformula = _formula->getPropositions();
            if( mType == AND )
            {
                if( !(PROP_IS_A_LITERAL<=condOfSubformula) )
                    mPropositions &= ~PROP_IS_PURE_CONJUNCTION;
                else if( !(PROP_IS_A_CLAUSE<=condOfSubformula) )
                {
                    mPropositions &= ~PROP_IS_PURE_CONJUNCTION;
                    mPropositions &= ~PROP_IS_IN_CNF;
                }
            }
            else if( mType == OR )
            {
                if( !(PROP_IS_A_LITERAL<=condOfSubformula) )
                    mPropositions &= ~PROP_IS_A_CLAUSE;
            }
            if( !(PROP_IS_IN_NNF<=condOfSubformula) )
                mPropositions &= ~PROP_IS_IN_NNF;
            if( !(PROP_VARIABLE_DEGREE_LESS_THAN_FIVE<=condOfSubformula) )
            {
                mPropositions &= ~PROP_VARIABLE_DEGREE_LESS_THAN_THREE;
                mPropositions &= ~PROP_VARIABLE_DEGREE_LESS_THAN_FOUR;
                mPropositions &= ~PROP_VARIABLE_DEGREE_LESS_THAN_FIVE;
            }
            else if( !(PROP_VARIABLE_DEGREE_LESS_THAN_FOUR<=condOfSubformula) )
            {
                mPropositions &= ~PROP_VARIABLE_DEGREE_LESS_THAN_THREE;
                mPropositions &= ~PROP_VARIABLE_DEGREE_LESS_THAN_FOUR;
            }
            else if( !(PROP_VARIABLE_DEGREE_LESS_THAN_THREE<=condOfSubformula) )
                mPropositions &= ~PROP_VARIABLE_DEGREE_LESS_THAN_THREE;
            mPropositions |= (condOfSubformula & WEAK_CONDITIONS);
        }
    }

    Formula::iterator Formula::replace( Formula::iterator _toReplace, Formula* _replacement )
    {
        assert( isBooleanCombination() );
        assert( _toReplace != mpSubformulas->end() );
        Formula* pSubFormula = *_toReplace;
        Formula::iterator result = mpSubformulas->erase( _toReplace );
        delete pSubFormula;
        _replacement->setFather( this );
        result = mpSubformulas->insert( result, _replacement );
        mPropositionsUptodate = false;
        return result;
    }
    
    unsigned Formula::satisfiedBy( const EvalRationalMap& _assignment ) const
    {   
        switch( mType )
        {
            case TTRUE:
            {
                return 1;
            }
            case FFALSE:
            {
                return 0;
            }
            case BOOL:
            {
                auto ass = _assignment.find( mBoolean );
                return ass == _assignment.end() ? 2 : (ass->second == ONE_RATIONAL ? 1 : 0) ;
            }
            case CONSTRAINT:
            {
                return mpConstraint->satisfiedBy( _assignment );
            }
            case NOT:
            {
                switch( mpSubformulas->front()->satisfiedBy( _assignment ) )
                {
                    case 0:
                        return 1;
                    case 1:
                        return 0;
                    default:
                        return 2;
                }   
            }
            case OR:
            {
                unsigned result = 0;
                for( auto subFormula = mpSubformulas->begin(); subFormula != mpSubformulas->end(); ++subFormula )
                {
                    switch( (*subFormula)->satisfiedBy( _assignment ) )
                    {
                        case 0:
                            break;
                        case 1:
                            return 1;
                        default:
                            if( result != 2 ) result = 2;
                    }
                }
                return result;
            }
            case AND:
            {
                unsigned result = 1;
                for( auto subFormula = mpSubformulas->begin(); subFormula != mpSubformulas->end(); ++subFormula )
                {
                    switch( (*subFormula)->satisfiedBy( _assignment ) )
                    {
                        case 0:
                            return 0;
                        case 1:
                            break;
                        default:
                            if( result != 2 ) result = 2;
                    }
                }
                return result;
            }
            case IMPLIES:
            {
                auto subFormula = mpSubformulas->begin();
                unsigned result = (*subFormula)->satisfiedBy( _assignment );
                if( result == 0 ) return 1;
                ++subFormula;
                switch( (*subFormula)->satisfiedBy( _assignment ) )
                {
                    case 0:
                        return result == 1 ? 0 : 2;
                    case 1:
                        return 1;
                    default:
                        return 2;
                }
            }
            case IFF:
            {
                auto subFormulaA = mpSubformulas->begin();
                unsigned resultA = (*subFormulaA)->satisfiedBy( _assignment );
                if( resultA == 2 ) return 2;
                auto subFormulaB = mpSubformulas->begin();
                unsigned resultB = (*subFormulaB)->satisfiedBy( _assignment );
                if( resultB == 2 ) return 2;
                return resultA == resultB ? 1 : 0;
            }
            case XOR:
            {
                auto subFormulaA = mpSubformulas->begin();
                unsigned resultA = (*subFormulaA)->satisfiedBy( _assignment );
                if( resultA == 2 ) return 2;
                auto subFormulaB = mpSubformulas->begin();
                unsigned resultB = (*subFormulaB)->satisfiedBy( _assignment );
                if( resultB == 2 ) return 2;
                return resultA == resultB ? 0 : 1;
            }
            default:
            {
                cerr << "Undefined operator!" << endl;
                cerr << mType << endl;
                cerr << *this << endl;
                assert( false );
                return 2;
            }
        }
    }
    
    Condition Formula::getPropositions()
    {
        if( !mPropositionsUptodate )
        {
            mPropositions = Condition();
            switch( mType )
            {
                case TTRUE:
                {
                    mPropositions |= STRONG_CONDITIONS;
                    break;
                }
                case FFALSE:
                {
                    mPropositions |= STRONG_CONDITIONS;
                    break;
                }
                case BOOL:
                {
                    mPropositions |= STRONG_CONDITIONS | PROP_CONTAINS_BOOLEAN;
                    break;
                }
                case CONSTRAINT:
                {
                    mPropositions |= STRONG_CONDITIONS;
                    addConstraintPropositions( *mpConstraint );
                    break;
                }
                case NOT:
                {
                    Condition subFormulaConds = (*mpSubformulas->begin())->getPropositions();
                    if( PROP_IS_AN_ATOM <= subFormulaConds )
                        mPropositions |= PROP_IS_A_CLAUSE | PROP_IS_A_LITERAL | PROP_IS_IN_CNF | PROP_IS_PURE_CONJUNCTION;
                    mPropositions |= (subFormulaConds & PROP_VARIABLE_DEGREE_LESS_THAN_THREE);
                    mPropositions |= (subFormulaConds & PROP_VARIABLE_DEGREE_LESS_THAN_FOUR);
                    mPropositions |= (subFormulaConds & PROP_VARIABLE_DEGREE_LESS_THAN_FIVE);
                    mPropositions |= (subFormulaConds & WEAK_CONDITIONS);
                    break;
                }
                case OR:
                {
                    mPropositions |= PROP_IS_A_CLAUSE | PROP_IS_IN_CNF | PROP_IS_IN_NNF;
                    mPropositions |= PROP_VARIABLE_DEGREE_LESS_THAN_THREE | PROP_VARIABLE_DEGREE_LESS_THAN_FOUR | PROP_VARIABLE_DEGREE_LESS_THAN_FIVE;
                    for( iterator subFormula = mpSubformulas->begin(); subFormula != mpSubformulas->end(); ++subFormula )
                    {
                        Condition subFormulaConds = (*subFormula)->getPropositions();
                        if( !(PROP_IS_A_LITERAL<=subFormulaConds) )
                        {
                            mPropositions &= ~PROP_IS_A_CLAUSE;
                            mPropositions &= ~PROP_IS_IN_CNF;
                        }
                        if( !(PROP_IS_IN_NNF<=subFormulaConds) )
                            mPropositions &= ~PROP_IS_IN_NNF;
                        mPropositions |= (subFormulaConds & WEAK_CONDITIONS);
                    }
                    break;
                }
                case AND:
                {
                    mPropositions |= PROP_IS_PURE_CONJUNCTION | PROP_IS_IN_CNF | PROP_IS_IN_NNF;
                    mPropositions |= PROP_VARIABLE_DEGREE_LESS_THAN_THREE | PROP_VARIABLE_DEGREE_LESS_THAN_FOUR | PROP_VARIABLE_DEGREE_LESS_THAN_FIVE;
                    for( iterator subFormula = mpSubformulas->begin(); subFormula != mpSubformulas->end(); ++subFormula )
                    {
                        Condition subFormulaConds = (*subFormula)->getPropositions();
                        if( !(PROP_IS_A_CLAUSE<=subFormulaConds) )
                        {
                            mPropositions &= ~PROP_IS_PURE_CONJUNCTION;
                            mPropositions &= ~PROP_IS_IN_CNF;
                        }
                        else if( !(PROP_IS_A_LITERAL<=subFormulaConds) )
                            mPropositions &= ~PROP_IS_PURE_CONJUNCTION;
                        if( !(PROP_IS_IN_NNF<=subFormulaConds) )
                            mPropositions &= ~PROP_IS_IN_NNF;
                        mPropositions |= (subFormulaConds & WEAK_CONDITIONS);
                    }
                    break;
                }
                case IMPLIES:
                {
                    mPropositions |= PROP_IS_IN_NNF;
                    mPropositions |= PROP_VARIABLE_DEGREE_LESS_THAN_THREE | PROP_VARIABLE_DEGREE_LESS_THAN_FOUR | PROP_VARIABLE_DEGREE_LESS_THAN_FIVE;
                    for( iterator subFormula = mpSubformulas->begin(); subFormula != mpSubformulas->end(); ++subFormula )
                    {
                        Condition subFormulaConds = (*subFormula)->getPropositions();
                        if( !(PROP_IS_IN_NNF<=subFormulaConds) )
                            mPropositions &= ~PROP_IS_IN_NNF;
                        mPropositions |= (subFormulaConds & WEAK_CONDITIONS);
                    }
                    break;
                }
                case IFF:
                {
                    mPropositions |= PROP_IS_IN_NNF;
                    mPropositions |= PROP_VARIABLE_DEGREE_LESS_THAN_THREE | PROP_VARIABLE_DEGREE_LESS_THAN_FOUR | PROP_VARIABLE_DEGREE_LESS_THAN_FIVE;
                    for( iterator subFormula = mpSubformulas->begin(); subFormula != mpSubformulas->end(); ++subFormula )
                    {
                        Condition subFormulaConds = (*subFormula)->getPropositions();
                        if( !(PROP_IS_IN_NNF<=subFormulaConds) )
                            mPropositions &= ~PROP_IS_IN_NNF;
                        mPropositions |= (subFormulaConds & WEAK_CONDITIONS);
                    }
                    break;
                }
                case XOR:
                {
                    mPropositions |= PROP_IS_IN_NNF;
                    mPropositions |= PROP_VARIABLE_DEGREE_LESS_THAN_THREE | PROP_VARIABLE_DEGREE_LESS_THAN_FOUR | PROP_VARIABLE_DEGREE_LESS_THAN_FIVE;
                    for( iterator subFormula = mpSubformulas->begin(); subFormula != mpSubformulas->end(); ++subFormula )
                    {
                        Condition subFormulaConds = (*subFormula)->getPropositions();
                        if( !(PROP_IS_IN_NNF<=subFormulaConds) )
                            mPropositions &= ~PROP_IS_IN_NNF;
                        mPropositions |= (subFormulaConds & WEAK_CONDITIONS);
                    }
                    break;
                }
                default:
                {
                    cerr << "Undefined operator!" << endl;
                    cerr << mType << endl;
                    cerr << *this << endl;
                    assert( false );
                }
            }
            mPropositionsUptodate = true;
        }
        return mPropositions;
    }

    void Formula::addConstraintPropositions( const Constraint& _constraint )
    {
        switch( _constraint.lhs().totalDegree() )
        {
            case 0:
                mPropositions |= PROP_CONTAINS_LINEAR_POLYNOMIAL;
                break;
            case 1:
                mPropositions |= PROP_CONTAINS_LINEAR_POLYNOMIAL;
                break;
            case 2:
                mPropositions |= PROP_CONTAINS_NONLINEAR_POLYNOMIAL;
                break;
            case 3:
                mPropositions |= PROP_CONTAINS_NONLINEAR_POLYNOMIAL;
                mPropositions &= ~PROP_VARIABLE_DEGREE_LESS_THAN_THREE;
                break;
            case 4:
                mPropositions |= PROP_CONTAINS_NONLINEAR_POLYNOMIAL;
                mPropositions &= ~PROP_VARIABLE_DEGREE_LESS_THAN_FOUR;
                break;
            case 5:
                mPropositions |= PROP_CONTAINS_NONLINEAR_POLYNOMIAL;
                mPropositions &= ~PROP_VARIABLE_DEGREE_LESS_THAN_FIVE;
                break;
            default:
            {
            }
        }
        switch( _constraint.relation() )
        {
            case Constraint::EQ:
                mPropositions |= PROP_CONTAINS_EQUATION;
                break;
            case Constraint::NEQ:
                mPropositions |= PROP_CONTAINS_STRICT_INEQUALITY;
                break;
            case Constraint::LEQ:
                mPropositions |= PROP_CONTAINS_INEQUALITY;
                break;
            case Constraint::GEQ:
                mPropositions |= PROP_CONTAINS_INEQUALITY;
                break;
            case Constraint::LESS:
                mPropositions |= PROP_CONTAINS_STRICT_INEQUALITY;
                break;
            case Constraint::GREATER:
                mPropositions |= PROP_CONTAINS_STRICT_INEQUALITY;
                break;
            default:
            {
            }
        }
        if( _constraint.hasIntegerValuedVariable() )
            mPropositions |= PROP_CONTAINS_INTEGER_VALUED_VARS;
        if( _constraint.hasRealValuedVariable() )
            mPropositions |= PROP_CONTAINS_REAL_VALUED_VARS;
    }

    string Formula::toString( bool _withActivity, unsigned _resolveUnequal, const string _init, bool _oneline, bool _infix, bool _friendlyNames ) const
    {
        string activity = "";
        if( _withActivity )
        {
            stringstream s;
            s << " [" << mDifficulty << ":" << mActivity << "]";
            activity += s.str();
        }
        if( mType == BOOL )
        {
            return (_init + constraintPool().getVariableName( mBoolean, _friendlyNames ) + activity);
        }
        else if( mType == CONSTRAINT )
            return (_init + mpConstraint->toString( _resolveUnequal, _infix, _friendlyNames ) + activity);
        else if( isAtom() )
            return (_init + FormulaTypeToString( mType ) + activity);
        else if( mType == NOT )
        {
            string result = _init;
            if( _infix )
            {
                result += "not(";
                if( !_oneline ) result += "\n";
            }
            else
            {
                result += "(not";
                result += (_oneline ? " " : "\n");
            }
            result += (*mpSubformulas->begin())->toString( _withActivity, _resolveUnequal, _oneline ? "" : (_init + "   "), _oneline, _infix, _friendlyNames );
            result += (_oneline ? "" : "\n") + _init + ")";
            return result;
        }
        assert( isBooleanCombination() );
        string stringOfType = FormulaTypeToString( mType );
        string result = _init + "(";
        if( _infix )
        {
            for( auto subformula = mpSubformulas->begin(); subformula != mpSubformulas->end(); ++subformula )
            {
                if( subformula != mpSubformulas->begin() )
                    result += " " + stringOfType + " ";
                if( !_oneline ) 
                    result += "\n";
                result += (*subformula)->toString( _withActivity, _resolveUnequal, _oneline ? "" : (_init + "   "), _oneline, true, _friendlyNames );
            }
        }
        else
        {
            result += stringOfType;
            for( auto subformula = mpSubformulas->begin(); subformula != mpSubformulas->end(); ++subformula )
            {
                result += (_oneline ? " " : "\n");
                result += (*subformula)->toString( _withActivity, _resolveUnequal, _oneline ? "" : (_init + "   "), _oneline, false, _friendlyNames );
            }
        }
        result += ")";
        if( _withActivity )
            result += activity;
        return result;
    }
    
    ostream& operator<<( ostream& _ostream, const Formula& _formula )
    {
        return (_ostream << _formula.toString( false, 0, "", true, false, true ));
    }

    void Formula::printProposition( ostream& _out, const string _init ) const
    {
        _out << _init;
        for( unsigned i = 0; i < proposition().size(); ++i )
        {
            if( fmod( i, 10.0 ) == 0.0 ) 
                _out << " ";
            _out << proposition()[i];
        }
        _out << endl;
    }
    
    std::string Formula::toRedlogFormat( bool _withVariables ) const
    {
        string result = "";
        string oper = Formula::FormulaTypeToString( mType );
        switch( mType )
        {
            // unary cases
            case TTRUE:
                result += " " + oper + " ";
                break;
            case FFALSE:
                result += " " + oper + " ";
                break;
            case NOT:
                result += " " + oper + "( " + (*mpSubformulas->begin())->toRedlogFormat( _withVariables ) + " )";
                break;
            case CONSTRAINT:
                result += constraint().toString( 1 );
                break;
            case BOOL:
                result += constraintPool().getVariableName( mBoolean, true ) + " = 1";
                break;
            default:
            {
                // recursive print of the subformulas
                if( _withVariables )
                { // add the variables
                    result += "( ex( {";
                    result += variableListToString( "," );
                    result += "}, (";
                    // Make pseudo Booleans.
                    set<carl::Variable> boolVars = set<carl::Variable>();
                    booleanVars( boolVars );
                    for( auto j = boolVars.begin(); j != boolVars.end(); ++j )
                    {
                        string boolName = constraintPool().getVariableName( *j, true );
                        result += "(" + boolName + " = 0 or " + boolName + " = 1) and ";
                    }
                }
                else
                    result += "( ";
                std::list<Formula*>::const_iterator it = mpSubformulas->begin();
                // do not quantify variables again.
                result += (*it)->toRedlogFormat( false );
                for( ++it; it != mpSubformulas->end(); ++it ) // do not quantify variables again.
                    result += " " + oper + " " + (*it)->toRedlogFormat( false );
                if( _withVariables )
                    result += " ) )";
                result += " )";
            }
        }
        return result;
    }

    std::string Formula::variableListToString( std::string _separator, const unordered_map<string, string>& _variableIds ) const
    {
        Variables realVars = Variables();
        realValuedVars( realVars );
        set<carl::Variable> boolVars = set<carl::Variable>();
        booleanVars( boolVars );
        auto i = realVars.begin();
        auto j = boolVars.begin();
        string result = "";
        if( i != realVars.end() )
        {
            std::stringstream sstream;
            sstream << *i;
            unordered_map<string, string>::const_iterator vId = _variableIds.find( sstream.str() );
            result += vId == _variableIds.end() ? sstream.str() : vId->second;
            for( ++i; i != realVars.end(); ++i )
            {
                result += _separator;
                vId = _variableIds.find(sstream.str());
                result += vId == _variableIds.end() ? sstream.str() : vId->second;
            }
        }
        else if( j != boolVars.end() )
        {
            string boolName = constraintPool().getVariableName( *j, true );
            unordered_map<string, string>::const_iterator vId = _variableIds.find(boolName);
            result += vId == _variableIds.end() ? boolName : vId->second;
            for( ++j; j != boolVars.end(); ++j )
            {
                boolName = constraintPool().getVariableName( *j, true );
                result += _separator;
                vId = _variableIds.find(boolName);
                result += vId == _variableIds.end() ? boolName : vId->second;
            }
        }
        return result;
    }

    std::string Formula::FormulaTypeToString( Type _type )
    {
        switch( _type )
        {
            case AND:
                return "and";
            case OR:
                return "or";
            case NOT:
                return "not";
            case IFF:
                return "=";
            case XOR:
                return "xor";
            case IMPLIES:
                return "=>";
            case TTRUE:
                return "true";
            case FFALSE:
                return "false";
            default:
                return "";
        }
    }

    bool Formula::resolveNegation( Formula& _formula, bool _keepConstraint )
    {
        assert( _formula.getType() == NOT );
        Formula* subformula = _formula.back();
        switch( subformula->getType() )
        {
            case BOOL:
                return false;
            case CONSTRAINT:
            {
                if( _keepConstraint )
                    return false;
                else
                {
                    const Constraint* constraint = subformula->pConstraint();
                    _formula.pop_back();
                    switch( constraint->relation() )
                    {
                        case Constraint::EQ:
                            #ifdef REMOVE_UNEQUAL_IN_CNF_TRANSFORMATION
                            _formula.copyAndDelete( new Formula( OR ));
                            _formula.addSubformula( new Formula( Formula::newConstraint( constraint->lhs(), Constraint::LESS )));
                            _formula.addSubformula( new Formula( Formula::newConstraint( -constraint->lhs(), Constraint::LESS )));
                            #else
                            _formula.copyAndDelete( new Formula( Formula::newConstraint( constraint->lhs(), Constraint::NEQ )));
                            #endif
                            return true;
                        case Constraint::LEQ:
                            _formula.copyAndDelete( new Formula( Formula::newConstraint( -constraint->lhs(), Constraint::LESS )));
                            return false;
                        case Constraint::LESS:
                            #ifdef REMOVE_LESS_EQUAL_IN_CNF_TRANSFORMATION
                            _formula.copyAndDelete( new Formula( OR ));
                            _formula.addSubformula( new Formula( Formula::newConstraint( -constraint->lhs(), Constraint::LESS )));
                            _formula.addSubformula( new Formula( Formula::newConstraint( -constraint->lhs(), Constraint::EQ )));
                            return true;
                            #else
                            _formula.copyAndDelete( new Formula( Formula::newConstraint( -constraint->lhs(), Constraint::LEQ )));
                            return false;
                            #endif
                        case Constraint::NEQ:
                            _formula.copyAndDelete( new Formula( Formula::newConstraint( constraint->lhs(), Constraint::EQ )));
                            return false;
                        default:
                            cerr << "Unexpected relation symbol!" << endl;
                            assert( false );
                            return false;
                    }
                }
            }
            case TTRUE: // (not true)  ->  false
                _formula.pop_back();
                _formula.copyAndDelete( new Formula( FFALSE ) );
                return true;
            case FFALSE: // (not false)  ->  true
                _formula.pop_back();
                _formula.copyAndDelete( new Formula( TTRUE ) );
                return true;
            case NOT: // (not (not phi))  ->  phi
            {
                Formula* subsubformula = subformula->pruneBack();
                _formula.pop_back();
                _formula.copyAndDelete( subsubformula );
                return true;
            }
            case AND:
            {
                // (not (and phi_1 .. phi_n))  ->  (or (not phi_1) .. (not phi_n))
                vector<Formula*> subsubformulas = vector<Formula*>();
                while( !subformula->empty() )
                    subsubformulas.push_back( subformula->pruneBack() );
                _formula.pop_back();
                _formula.copyAndDelete( new Formula( OR ));
                while( !subsubformulas.empty() )
                {
                    _formula.addSubformula( new Formula( NOT ));
                    _formula.back()->addSubformula( subsubformulas.back() );
                    subsubformulas.pop_back();
                }
                return true;
            }
            case OR:
            {
                // (not (or phi_1 .. phi_n))  ->  (and (not phi_1) .. (not phi_n))
                vector<Formula*> subsubformulas = vector<Formula*>();
                while( !subformula->empty() )
                    subsubformulas.push_back( subformula->pruneBack() );
                _formula.pop_back();
                _formula.copyAndDelete( new Formula( AND ));
                while( !subsubformulas.empty() )
                {
                    Formula* notFormula = new Formula( NOT );
                    notFormula->addSubformula( subsubformulas.back() );
                    subsubformulas.pop_back();
                    _formula.addSubformula( notFormula );
                }
                return true;
            }
            case IMPLIES:
            {
                assert( subformula->size() == 2 );
                // (not (implies lhs rhs))  ->  (and lhs (not rhs))
                Formula* rhsOfSubformula = subformula->pruneBack();
                Formula* lhsOfSubformula = subformula->pruneBack();
                _formula.pop_back();
                _formula.copyAndDelete( new Formula( AND ));
                _formula.addSubformula( lhsOfSubformula );
                _formula.addSubformula( new Formula( NOT ));
                _formula.back()->addSubformula( rhsOfSubformula );
                return true;
            }
            case IFF:
            {
                assert( subformula->size() == 2 );
                // (not (iff lhs rhs))  ->  (xor lhs rhs)
                Formula* rhsOfSubformula = subformula->pruneBack();
                Formula* lhsOfSubformula = subformula->pruneBack();
                _formula.pop_back();
                _formula.copyAndDelete( new Formula( XOR ));
                _formula.addSubformula( lhsOfSubformula );
                _formula.addSubformula( rhsOfSubformula );
                return true;
            }
            case XOR:
            {
                assert( subformula->size() == 2 );
                // (not (xor lhs rhs))  ->  (iff lhs rhs)
                Formula* rhsOfSubformula = subformula->pruneBack();
                Formula* lhsOfSubformula = subformula->pruneBack();
                _formula.pop_back();
                _formula.copyAndDelete( new Formula( IFF ));
                _formula.addSubformula( lhsOfSubformula );
                _formula.addSubformula( rhsOfSubformula );
                return true;
            }
            default:
            {
                cerr << "Unexpected type of formula!" << endl;
                assert( false );
                return false;
            }
        }
        _formula.getPropositions();
    }
    
    void Formula::toCNF( Formula& _formula, bool _keepConstraints )
    {
        if( _keepConstraints && (_formula.getPropositions() | ~PROP_IS_IN_CNF) == ~PROP_TRUE )
            return;
        else if( _formula.getType() == NOT && (_formula.getPropositions() | ~PROP_IS_IN_CNF) == ~PROP_TRUE )
        {
            resolveNegation( _formula, _keepConstraints );
            return;
        }
        else if( _formula.isAtom() )
            return;
        Formula* copy = new Formula( _formula.getType() );
        while( !_formula.empty() )
            copy->addSubformula( _formula.pruneFront() );
        _formula.copyAndDelete( new Formula( AND ));
        vector<Formula*> subformulasToTransform = vector<Formula*>();
        subformulasToTransform.push_back( copy );
        while( !subformulasToTransform.empty() )
        {
            Formula* currentFormula = subformulasToTransform.back();
            subformulasToTransform.pop_back();
            switch( currentFormula->getType() )
            {
                case BOOL:
                {
                    _formula.addSubformula( currentFormula );
                    break;
                }
                case CONSTRAINT:
                {
                    #ifdef REMOVE_LESS_EQUAL_IN_CNF_TRANSFORMATION
                    const Constraint* constraint = currentFormula->pConstraint();
                    if( constraint->relation() == Constraint::LEQ )
                    {
                        Formula* newFormula = new Formula( OR );
                        newFormula->addSubformula( Formula::newConstraint( constraint->lhs(), Constraint::LESS ) );
                        newFormula->addSubformula( Formula::newConstraint( constraint->lhs(), Constraint::EQ ) );
                        delete currentFormula;
                        subformulasToTransform.push_back( newFormula );
                    }
                    else
                    {
                        _formula.addSubformula( currentFormula );
                    }
                    #else
                    _formula.addSubformula( currentFormula );
                    #endif
                    break;
                }
                case TTRUE:
                {
                    // Remove it.
                    delete currentFormula;
                    break;
                }
                case FFALSE:
                {
                    // Makes everything false.
                    while( !_formula.empty() )
                    {
                        Formula* formulaToDelete = _formula.pruneBack();
                        delete formulaToDelete;
                    }
                    while( !subformulasToTransform.empty() )
                    {
                        Formula* formulaToDelete = subformulasToTransform.back();
                        subformulasToTransform.pop_back();
                        delete formulaToDelete;
                    }
                    _formula.copyAndDelete( currentFormula );
                    return;
                }
                case NOT:
                {
                    // Try to resolve this negation.
                    if( !Formula::resolveNegation( *currentFormula, _keepConstraints )) // It is a literal.
                        _formula.addSubformula( currentFormula );
                    else
                        subformulasToTransform.push_back( currentFormula );
                    break;
                }
                case AND:
                {
                    // (and phi_1 .. phi_n) -> psi_1 .. psi_m
                    while( !currentFormula->empty() )
                        subformulasToTransform.push_back( currentFormula->pruneBack() );
                    delete currentFormula;
                    break;
                }
                // Note, that the following case could be implemented using less code, but it would clearly
                // lead to a worse performance as we would then not benefit from the properties of a disjunction.
                case OR:
                {
                    // (or phi_1 .. phi_n) -> (or psi_1 .. psi_m),  where phi_i is transformed as follows:
                    vector<Formula*> phis = vector<Formula*>();
                    while( !currentFormula->empty() )
                        phis.push_back( currentFormula->pruneBack() );
                    while( !phis.empty() )
                    {
                        Formula* currentSubformula = phis.back();
                        phis.pop_back();
                        switch( currentSubformula->getType() )
                        {
                            // B -> B
                            case BOOL:
                            {
                                currentFormula->addSubformula( currentSubformula );
                                break;
                            }
                            // p~0 -> p~0
                            case CONSTRAINT:
                            {
                                #ifdef REMOVE_LESS_EQUAL_IN_CNF_TRANSFORMATION
                                const Constraint* constraint = currentSubformula->pConstraint();
                                if( constraint->relation() == Constraint::LEQ )
                                {
                                    Formula* newFormula = new Formula( OR );
                                    newFormula->addSubformula( Formula::newConstraint( constraint->lhs(), Constraint::LESS ) );
                                    newFormula->addSubformula( Formula::newConstraint( constraint->lhs(), Constraint::EQ ) );
                                    delete currentSubformula;
                                    phis.push_back( newFormula );
                                }
                                else
                                {
                                    currentFormula->addSubformula( currentSubformula );
                                }
                                #else
                                currentFormula->addSubformula( currentSubformula );
                                #endif
                                break;
                            }
                            // remove the entire considered disjunction and everything which has been created by considering it
                            case TTRUE:
                            {
                                while( !currentFormula->empty() )
                                {
                                    Formula* formulaToDelete = currentFormula->pruneBack();
                                    delete formulaToDelete;
                                }
                                while( !phis.empty() )
                                {
                                    Formula* formulaToDelete = phis.back();
                                    phis.pop_back();
                                    delete formulaToDelete;
                                }
                                delete currentSubformula;
                                break;
                            }
                            // remove it
                            case FFALSE:
                            {
                                delete currentSubformula;
                                break;
                            }
                            // resolve the negation
                            case NOT:
                            {
                                // Try to resolve this negation.
                                if( Formula::resolveNegation( *currentSubformula, _keepConstraints ))
                                    phis.push_back( currentSubformula );
                                else // It is a literal.
                                    currentFormula->addSubformula( currentSubformula );
                                break;
                            }
                            // (and phi_i1 .. phi_ik) -> h_i, where (or (not h_i) phi_i1) .. (or (not h_i) phi_ik) is added to the queue
                            case AND:
                            {
                                Formula* hi = new Formula( Formula::newAuxiliaryBooleanVariable() );
                                hi->setDifficulty(currentSubformula->difficulty());
                                while( !currentSubformula->empty() )
                                {
                                    Formula* formulaToAssert = new Formula( OR );
                                    formulaToAssert->addSubformula( new Formula( NOT ));
                                    formulaToAssert->back()->addSubformula( new Formula( *hi ));
                                    formulaToAssert->addSubformula( currentSubformula->pruneBack() );
                                    subformulasToTransform.push_back( formulaToAssert );
                                }
                                delete currentSubformula;
                                currentFormula->addSubformula( hi );
                                break;
                            }
                            // (or phi_i1 .. phi_ik) -> phi_i1 .. phi_ik
                            case OR:
                            {
                                while( !currentSubformula->empty() )
                                    phis.push_back( currentSubformula->pruneBack() );
                                delete currentSubformula;
                                break;
                            }
                            // (-> lhs_i rhs_i) -> (not lhs_i) rhs_i
                            case IMPLIES:
                            {
                                assert( currentSubformula->size() == 2 );
                                Formula* rhs = currentSubformula->pruneBack();
                                Formula* lhs = currentSubformula->pruneBack();
                                delete currentSubformula;
                                phis.push_back( new Formula( NOT ));
                                phis.back()->addSubformula( lhs );
                                phis.push_back( rhs );
                                break;
                            }
                            // (iff lhs_i rhs_i) -> h_i1 h_i2, where (or (not h_i1) lhs_i) (or (not h_i1) rhs_i)
                            //                                       (or (not h_i2) (not lhs_i)) (or (not h_i2) (not rhs_i))  is added to the queue
                            case IFF:
                            {
                                assert( currentSubformula->size() == 2 );
                                Formula* h_i1  = new Formula( Formula::newAuxiliaryBooleanVariable() );
                                Formula* h_i2  = new Formula( Formula::newAuxiliaryBooleanVariable() );
                                Formula* rhs_i = currentSubformula->pruneBack();
                                Formula* lhs_i = currentSubformula->pruneBack();
                                delete currentSubformula;
                                subformulasToTransform.push_back( new Formula( OR ));
                                subformulasToTransform.back()->addSubformula( new Formula( NOT ));
                                subformulasToTransform.back()->back()->addSubformula( new Formula( *h_i1 ));
                                subformulasToTransform.back()->addSubformula( lhs_i );
                                subformulasToTransform.push_back( new Formula( OR ));
                                subformulasToTransform.back()->addSubformula( new Formula( NOT ));
                                subformulasToTransform.back()->back()->addSubformula( new Formula( *h_i1 ));
                                subformulasToTransform.back()->addSubformula( rhs_i );
                                subformulasToTransform.push_back( new Formula( OR ));
                                subformulasToTransform.back()->addSubformula( new Formula( NOT ));
                                subformulasToTransform.back()->back()->addSubformula( new Formula( *h_i2 ));
                                subformulasToTransform.back()->addSubformula( new Formula( NOT ));
                                subformulasToTransform.back()->back()->addSubformula( new Formula( *lhs_i ));
                                subformulasToTransform.push_back( new Formula( OR ));
                                subformulasToTransform.back()->addSubformula( new Formula( NOT ));
                                subformulasToTransform.back()->back()->addSubformula( new Formula( *h_i2 ));
                                subformulasToTransform.back()->addSubformula( new Formula( NOT ));
                                subformulasToTransform.back()->back()->addSubformula( new Formula( *rhs_i ));
                                currentFormula->addSubformula( h_i1 );
                                currentFormula->addSubformula( h_i2 );
                                break;
                            }
                            // (xor lhs_i rhs_i) -> h_i1 h_i2, where (or (not h_i1) (not lhs_i)) (or (not h_i1) rhs_i)
                            //                                       (or (not h_i2) lhs_i) (or (not h_i2) (not rhs_i))  is added to the queue
                            case XOR:
                            {
                                assert( currentSubformula->size() == 2 );
                                Formula* h_i1  = new Formula( Formula::newAuxiliaryBooleanVariable() );
                                Formula* h_i2  = new Formula( Formula::newAuxiliaryBooleanVariable() );
                                Formula* rhs_i = currentSubformula->pruneBack();
                                Formula* lhs_i = currentSubformula->pruneBack();
                                delete currentSubformula;
                                subformulasToTransform.push_back( new Formula( OR ));
                                subformulasToTransform.back()->addSubformula( new Formula( NOT ));
                                subformulasToTransform.back()->back()->addSubformula( new Formula( *h_i1 ));
                                subformulasToTransform.back()->addSubformula( new Formula( NOT ));
                                subformulasToTransform.back()->back()->addSubformula( lhs_i );
                                subformulasToTransform.push_back( new Formula( OR ));
                                subformulasToTransform.back()->addSubformula( new Formula( NOT ));
                                subformulasToTransform.back()->back()->addSubformula( new Formula( *h_i1 ));
                                subformulasToTransform.back()->addSubformula( rhs_i );
                                subformulasToTransform.push_back( new Formula( OR ));
                                subformulasToTransform.back()->addSubformula( new Formula( NOT ));
                                subformulasToTransform.back()->back()->addSubformula( new Formula( *h_i2 ));
                                subformulasToTransform.back()->addSubformula( new Formula( *lhs_i ));
                                subformulasToTransform.push_back( new Formula( OR ));
                                subformulasToTransform.back()->addSubformula( new Formula( NOT ));
                                subformulasToTransform.back()->back()->addSubformula( new Formula( *h_i2 ));
                                subformulasToTransform.back()->addSubformula( new Formula( NOT ));
                                subformulasToTransform.back()->back()->addSubformula( new Formula( *rhs_i ));
                                currentFormula->addSubformula( h_i1 );
                                currentFormula->addSubformula( h_i2 );
                                break;
                            }
                            default:
                            {
                                cerr << "Unexpected type of formula!" << endl;
                                assert( false );
                            }
                        }
                    }
                    if( currentFormula->isBooleanCombination() && currentFormula->size() == 1 )
                    {
                        _formula.addSubformula( currentFormula->pruneBack() );
                        delete currentFormula;
                    }
                    else if( !currentFormula->empty() )
                        _formula.addSubformula( currentFormula );
                    else
                        delete currentFormula;
                    break;
                }
                case IMPLIES:
                {
                    // (-> lhs rhs)  ->  (or (not lhs) rhs)
                    assert( currentFormula->size() == 2 );
                    Formula* rhs = currentFormula->pruneBack();
                    Formula* lhs = currentFormula->pruneBack();
                    assert( currentFormula->cpFather() == NULL );
                    delete currentFormula;
                    Formula* newFormula = new Formula( OR );
                    newFormula->addSubformula( new Formula( NOT ));
                    newFormula->back()->addSubformula( lhs );
                    newFormula->addSubformula( rhs );
                    subformulasToTransform.push_back( newFormula );
                    break;
                }
                case IFF:
                {
                    // (iff lhs rhs)  ->  (or h1 h2) (or (not h1) lhs) (or (not h1) rhs) (or (not h2) (not lhs)) (or (not h2) (not rhs))
                    assert( currentFormula->size() == 2 );
                    // Get lhs and rhs and delete currentFormula.
                    Formula* rhs = currentFormula->pruneBack();
                    Formula* lhs = currentFormula->pruneBack();
                    delete currentFormula;
                    // Add (or h1 h2) to the passed formula, where h1 and h2 are fresh Boolean variables.
                    Formula* h1     = new Formula( Formula::newAuxiliaryBooleanVariable() );
                    Formula* h2     = new Formula( Formula::newAuxiliaryBooleanVariable() );
                    Formula* clause = new Formula( OR );
                    clause->addSubformula( h1 );
                    clause->addSubformula( h2 );
                    _formula.addSubformula( clause );
                    // Append (or (not h1) lhs), (or (not h1) rhs), (or (not h2) (not lhs)) and (or (not h2) (not rhs)) to _formulasToAssert.
                    Formula* formulaToAssertA = new Formula( OR );
                    formulaToAssertA->addSubformula( new Formula( NOT ));
                    formulaToAssertA->back()->addSubformula( new Formula( *h1 ));
                    formulaToAssertA->addSubformula( lhs );    // Once it can be used, otherwise copy it,
                    subformulasToTransform.push_back( formulaToAssertA );
                    Formula* formulaToAssertB = new Formula( OR );
                    formulaToAssertB->addSubformula( new Formula( NOT ));
                    formulaToAssertB->back()->addSubformula( new Formula( *h1 ));
                    formulaToAssertB->addSubformula( rhs );    // Once it can be used, otherwise copy it,
                    subformulasToTransform.push_back( formulaToAssertB );
                    Formula* formulaToAssertC = new Formula( OR );
                    formulaToAssertC->addSubformula( new Formula( NOT ));
                    formulaToAssertC->back()->addSubformula( new Formula( *h2 ));
                    formulaToAssertC->addSubformula( new Formula( NOT ));
                    formulaToAssertC->back()->addSubformula( new Formula( *lhs ));
                    subformulasToTransform.push_back( formulaToAssertC );
                    Formula* formulaToAssertD = new Formula( OR );
                    formulaToAssertD->addSubformula( new Formula( NOT ));
                    formulaToAssertD->back()->addSubformula( new Formula( *h2 ));
                    formulaToAssertD->addSubformula( new Formula( NOT ));
                    formulaToAssertD->back()->addSubformula( new Formula( *rhs ));
                    subformulasToTransform.push_back( formulaToAssertD );
                    break;
                }
                case XOR:
                {
                    // (xor lhs rhs)  ->  (or h1 h2) (or (not h1) (not lhs)) (or (not h1) rhs) (or (not h2) lhs) (or (not h2) (not rhs))
                    assert( currentFormula->size() == 2 );
                    // Get lhs and rhs and delete currentFormula.
                    Formula* rhs = currentFormula->pruneBack();
                    Formula* lhs = currentFormula->pruneBack();
                    delete currentFormula;
                    // Add (or h1 h2) to the passed formula, where h1 and h2 are fresh Boolean variables.
                    Formula* h1     = new Formula( Formula::newAuxiliaryBooleanVariable() );
                    Formula* h2     = new Formula( Formula::newAuxiliaryBooleanVariable() );
                    Formula* clause = new Formula( OR );
                    clause->addSubformula( h1 );
                    clause->addSubformula( h2 );
                    _formula.addSubformula( clause );
                    // Append (or (not h1) (not lhs)), (or (not h1) rhs), (or (not h2) lhs) and (or (not h2) (not rhs)) to _formulasToAssert.
                    Formula* formulaToAssertA = new Formula( OR );
                    formulaToAssertA->addSubformula( new Formula( NOT ));
                    formulaToAssertA->back()->addSubformula( new Formula( *h1 ));
                    formulaToAssertA->addSubformula( new Formula( NOT ));
                    formulaToAssertA->back()->addSubformula( lhs );    // Once it can be used, otherwise copy it,
                    subformulasToTransform.push_back( formulaToAssertA );
                    Formula* formulaToAssertB = new Formula( OR );
                    formulaToAssertB->addSubformula( new Formula( NOT ));
                    formulaToAssertB->back()->addSubformula( new Formula( *h1 ));
                    formulaToAssertB->addSubformula( rhs );    // Once it can be used, otherwise copy it,
                    subformulasToTransform.push_back( formulaToAssertB );
                    Formula* formulaToAssertC = new Formula( OR );
                    formulaToAssertC->addSubformula( new Formula( NOT ));
                    formulaToAssertC->back()->addSubformula( new Formula( *h2 ));
                    formulaToAssertC->addSubformula( new Formula( *lhs ));
                    subformulasToTransform.push_back( formulaToAssertC );
                    Formula* formulaToAssertD = new Formula( OR );
                    formulaToAssertD->addSubformula( new Formula( NOT ));
                    formulaToAssertD->back()->addSubformula( new Formula( *h2 ));
                    formulaToAssertD->addSubformula( new Formula( NOT ));
                    formulaToAssertD->back()->addSubformula( new Formula( *rhs ));
                    subformulasToTransform.push_back( formulaToAssertD );
                    break;
                }
                default:
                {
                    cerr << "Unexpected type of formula!" << endl;
                    assert( false );
                }
            }
        }
        if( _formula.empty() )
            _formula.copyAndDelete( new Formula( TTRUE ));
        else if( _formula.isBooleanCombination() && _formula.size() == 1 )
        {
            Formula* subFormula = _formula.pruneBack();
            _formula.copyAndDelete( subFormula );
        }
        _formula.getPropositions();
<<<<<<< HEAD

    }

    /**
     * Resolves the outermost negation of the given formula.
     * @param _formula The formula to resolve the negation for.
     * @param _keepConstraints A flag indicating whether to change constraints in order 
     * to resolve the negation in front of them, or to keep the constraints and leave 
     * the negation.
     */
    bool Formula::resolveNegation( Formula& _formula, bool _keepConstraint )
    {
        assert( _formula.getType() == NOT );
        Formula* subformula = _formula.back();
        switch( subformula->getType() )
        {
            case BOOL:
            {
                return false;
            }
            case REALCONSTRAINT:
            {
                if( _keepConstraint )
                {
                    return false;
                }
                else
                {
                    const Constraint* constraint = subformula->pConstraint();
                    _formula.pop_back();
                    switch( constraint->relation() )
                    {
                        case CR_EQ:
                        {
                            #ifdef REMOVE_UNEQUAL_IN_CNF_TRANSFORMATION
                            _formula.copyAndDelete( new Formula( OR ));
                            _formula.addSubformula( new Formula( Formula::newConstraint( constraint->lhs(), CR_LESS, constraint->variables() )));
                            _formula.addSubformula( new Formula( Formula::newConstraint( -constraint->lhs(), CR_LESS, constraint->variables() )));
                            #else
                            _formula.copyAndDelete( new Formula( Formula::newConstraint( constraint->lhs(), CR_NEQ, constraint->variables() )));
                            #endif
                            return true;
                        }
                        case CR_LEQ:
                        {
                            _formula.copyAndDelete( new Formula( Formula::newConstraint( -constraint->lhs(), CR_LESS, constraint->variables() )));
                            return false;
                        }
                        case CR_LESS:
                        {
                            #ifdef REMOVE_LESS_EQUAL_IN_CNF_TRANSFORMATION
                            _formula.copyAndDelete( new Formula( OR ));
                            _formula.addSubformula( new Formula( Formula::newConstraint( -constraint->lhs(), CR_LESS, constraint->variables() )));
                            _formula.addSubformula( new Formula( Formula::newConstraint( -constraint->lhs(), CR_EQ, constraint->variables() )));
                            return true;
                            #else
                            _formula.copyAndDelete( new Formula( Formula::newConstraint( -constraint->lhs(), CR_LEQ, constraint->variables() )));
                            return false;
                            #endif
                        }
                        case CR_NEQ:
                        {
                            _formula.copyAndDelete( new Formula( Formula::newConstraint( constraint->lhs(), CR_EQ, constraint->variables() )));
                            return false;
                        }
                        default:
                        {
                            cerr << "Unexpected relation symbol!" << endl;
                            assert( false );
                            return false;
                        }
                    }
                }
            }
            case TTRUE:
            {
                /*
                 * (not true)  ->  false
                 */
                _formula.pop_back();
                _formula.copyAndDelete( new Formula( FFALSE ) );
                return true;
            }
            case FFALSE:
            {
                /*
                 * (not false)  ->  true
                 */
                _formula.pop_back();
                _formula.copyAndDelete( new Formula( TTRUE ) );
                return true;
            }
            case NOT:
            {
                /*
                 * (not (not phi))  ->  phi
                 */
                Formula* subsubformula = subformula->pruneBack();
                _formula.pop_back();
                _formula.copyAndDelete( subsubformula );
                return true;
            }
            case AND:
            {
                /*
                 * (not (and phi_1 .. phi_n))  ->  (or (not phi_1) .. (not phi_n))
                 */
                vector<Formula*> subsubformulas = vector<Formula*>();
                while( !subformula->empty() )
                {
                    subsubformulas.push_back( subformula->pruneBack() );
                }
                _formula.pop_back();
                _formula.copyAndDelete( new Formula( OR ));
                while( !subsubformulas.empty() )
                {
                    _formula.addSubformula( new Formula( NOT ));
                    _formula.back()->addSubformula( subsubformulas.back() );
                    subsubformulas.pop_back();
                }
                return true;
            }
            case OR:
            {
                /*
                 * (not (or phi_1 .. phi_n))  ->  (and (not phi_1) .. (not phi_n))
                 */
                vector<Formula*> subsubformulas = vector<Formula*>();
                while( !subformula->empty() )
                {
                    subsubformulas.push_back( subformula->pruneBack() );
                }
                _formula.pop_back();
                _formula.copyAndDelete( new Formula( AND ));
                while( !subsubformulas.empty() )
                {
                    Formula* notFormula = new Formula( NOT );
                    notFormula->addSubformula( subsubformulas.back() );
                    subsubformulas.pop_back();
                    _formula.addSubformula( notFormula );
                }
                return true;
            }
            case IMPLIES:
            {
                assert( subformula->size() == 2 );

                /*
                 * (not (implies lhs rhs))  ->  (and lhs (not rhs))
                 */
                Formula* rhsOfSubformula = subformula->pruneBack();
                Formula* lhsOfSubformula = subformula->pruneBack();
                _formula.pop_back();
                _formula.copyAndDelete( new Formula( AND ));
                _formula.addSubformula( lhsOfSubformula );
                _formula.addSubformula( new Formula( NOT ));
                _formula.back()->addSubformula( rhsOfSubformula );
                return true;
            }
            case IFF:
            {
                assert( subformula->size() == 2 );

                /*
                 * (not (iff lhs rhs))  ->  (xor lhs rhs)
                 */
                Formula* rhsOfSubformula = subformula->pruneBack();
                Formula* lhsOfSubformula = subformula->pruneBack();
                _formula.pop_back();
                _formula.copyAndDelete( new Formula( XOR ));
                _formula.addSubformula( lhsOfSubformula );
                _formula.addSubformula( rhsOfSubformula );
                return true;
            }
            case XOR:
            {
                assert( subformula->size() == 2 );

                /*
                 * (not (xor lhs rhs))  ->  (iff lhs rhs)
                 */
                Formula* rhsOfSubformula = subformula->pruneBack();
                Formula* lhsOfSubformula = subformula->pruneBack();
                _formula.pop_back();
                _formula.copyAndDelete( new Formula( IFF ));
                _formula.addSubformula( lhsOfSubformula );
                _formula.addSubformula( rhsOfSubformula );
                return true;
            }
            default:
            {
                cerr << "Unexpected type of formula!" << endl;
                assert( false );
                return false;
            }
        }
        _formula.getPropositions();
    }

    /**
     *
     * @param _out
     * @param _init
     * @param _onOneLine
     */
    void Formula::print( ostream& _out, const string _init, bool _smtlib, bool _onOneLine ) const
    {
        string oper = "";
        switch( mType )
        {
            case AND:
            {
                oper = "and";
                break;
            }
            case OR:
            {
                oper = "or";
                break;
            }
            case NOT:
            {
                oper = "not";
                break;
            }
            case IFF:
            {
                oper = "=";
                break;
            }
            case XOR:
            {
                oper = "xor";
                break;
            }
            case IMPLIES:
            {
                oper = "=>";
                break;
            }
            case BOOL:
            {
                _out << _init << *mpIdentifier;
                break;
            }
            case REALCONSTRAINT:
            {
                _out << _init;
                if( _smtlib )
                {
                    _out << mpConstraint->smtlibString();
                }
                else
                {
                    mpConstraint->print( _out );
                    _out << " (" << mDifficulty << ":" << mActivity << ")";
                }
                break;
            }
            case TTRUE:
            {
                _out << _init << "true";
                break;
            }
            case FFALSE:
            {
                _out << _init << "false";
                break;
            }
            default:
            {
                _out << _init << "undefined";
            }
        }
        if( !oper.empty() )
        {
            _out << _init << "(" << oper;
            if( !_onOneLine )
            {
                _out << endl;
            }
            std::list<Formula*>::const_iterator subFormula = mpSubformulas->begin();
            while( subFormula != mpSubformulas->end() )
            {
                assert( (*subFormula)->cpFather() == this );
                if( _onOneLine )
                {
                    _out << " ";
                    (*subFormula)->print( _out, "", _smtlib, _onOneLine );
                }
                else
                {
                    (*subFormula)->print( _out, _init + "   ", _smtlib, _onOneLine );
                    _out << endl;
                }
                ++subFormula;
            }
            _out << _init << ")";
        }
    }

    /**
     *
     * @param _out
     * @param _init
     */
    void Formula::printProposition( ostream& _out, const string _init ) const
    {
        _out << _init;
        for( unsigned i = 0; i < proposition().size(); ++i )
        {
            if( fmod( i, 10.0 ) == 0.0 ) _out << " ";
            _out << proposition()[i];
        }
        _out << endl;
    }

    /**
     *
     * @param _ostream
     * @param _formula
     * @return
     */
    ostream& operator <<( ostream& _ostream, const Formula& _formula )
    {
        _formula.print( _ostream, "", true );
        return _ostream;
    }

    /**
     *
     * @param _infix
     * @return
     */
    string Formula::toString( bool _infix, bool _resolveUnequal ) const
    {
        string result = "";
        switch( mType )
        {
            case AND:
            {
                result += "(and";
                break;
            }
            case OR:
            {
                result += "(or";
                break;
            }
            case NOT:
            {
                result += "(not";
                break;
            }
            case IFF:
            {
                result += "(=";
                break;
            }
            case XOR:
            {
                result += "(xor";
                break;
            }
            case IMPLIES:
            {
                result += "(=>";
                break;
            }
            case BOOL:
            {
                result += *mpIdentifier;
                break;
            }
            case REALCONSTRAINT:
            {
                if( _infix )
                {
                    result += "( " + mpConstraint->toString() + " )";
                }
                else
                {
                    result += mpConstraint->smtlibString( _resolveUnequal );
                }
                break;
            }
            case TTRUE:
            {
                result += "true";
                break;
            }
            case FFALSE:
            {
                result += "false";
                break;
            }
            default:
            {
                result += "undefined";
            }
        }
        if( isBooleanCombination() )
        {
            for( std::list<Formula*>::const_iterator subformula = mpSubformulas->begin(); subformula != mpSubformulas->end(); ++subformula )
                result += " " + (*subformula)->toString( _infix );
            result += ")";
        }
        return result;
    }

    /**
     *
     * @param type
     * @return
     */
    std::string Formula::FormulaTypeToString( Type type )
    {
        string oper = "";
        switch( type )
        {
            case AND:
            {
                oper = "and";
                break;
            }
            case OR:
            {
                oper = "or";
                break;
            }
            case NOT:
            {
                oper = "not";
                break;
            }
            case IFF:
            {
                oper = "=";
                break;
            }
            case XOR:
            {
                oper = "xor";
                break;
            }
            case IMPLIES:
            {
                oper = "=>";
                break;
            }
            case TTRUE:
            {
                oper = "true";
                break;
            }
            case FFALSE:
            {
                oper = "false";
                break;
            }
            default:
            {
                oper = "";
            }
        }
        return oper;
    }

    /**
     *
     * @param seperator
     * @return
     */
    std::string Formula::variableListToString( std::string seperator, const unordered_map<string, string>& variableIds ) const
    {
        GiNaC::symtab::const_iterator                   i = mRealValuedVars.begin();
        std::set< std::string, strCmp >::const_iterator j = mBooleanVars.begin();
        string                                     result = "";
        if( i != mRealValuedVars.end() )
        {
            unordered_map<string, string>::const_iterator vId = variableIds.find(i->first);
            result += vId == variableIds.end() ? i->first : vId->second;
            for( ++i; i != mRealValuedVars.end(); ++i )
            {
                result += seperator;
                vId = variableIds.find(i->first);
                result += vId == variableIds.end() ? i->first : vId->second;
            }
        }
        else if( j != mBooleanVars.end() )
        {
            unordered_map<string, string>::const_iterator vId = variableIds.find(*j);
            result += vId == variableIds.end() ? *j : vId->second;
            for( ++j; j != mBooleanVars.end(); ++j )
            {
                result += seperator;
                vId = variableIds.find(*j);
                result += vId == variableIds.end() ? *j : vId->second;
            }
        }
        return result;
    }

    /**
     * Generates a string displaying the formula as a redlog formula.
     * @return
     */
    std::string Formula::toRedlogFormat( bool withVariables ) const
    {
        string result = "";
        string oper = Formula::FormulaTypeToString( mType );
        switch( mType )
        {
            // unary cases
            case TTRUE:
            {
                result += " " + oper + " ";
                break;
            }
            case FFALSE:
            {
                result += " " + oper + " ";
                break;
            }
            case NOT:
            {
                result += " " + oper + "( " + (*mpSubformulas->begin())->toRedlogFormat( withVariables ) + " )";
                break;
            }
            case REALCONSTRAINT:
            {
                result += constraint().toString( 1 );
                break;
            }
            case BOOL:
            {
                result += *mpIdentifier + " = 1";
                break;
            }
            default:
            {
                // recursive print of the subformulas
                if( withVariables )
                { // add the variables
                    result += "( ex( {";
                    result += variableListToString( ",", std::unordered_map<string, string>() );
                    result += "}, (";
                    // Make pseudo Booleans.
                    for( std::set< std::string, strCmp >::const_iterator j = mBooleanVars.begin(); j != mBooleanVars.end(); ++j )
                    {
                        result += "(" + *j + " = 0 or " + *j + " = 1) and ";
                    }
                }
                else
                {
                    result += "( ";
                }
                std::list<Formula*>::const_iterator it = mpSubformulas->begin();
                // do not quantify variables again.
                result += (*it)->toRedlogFormat( false );
                for( ++it; it != mpSubformulas->end(); ++it )
                {
                    // do not quantify variables again.
                    result += " " + oper + " " + (*it)->toRedlogFormat( false );
                }
                if( withVariables )
                    result += " ) )";
                result += " )";
            }
        }
        return result;
    }

    /**
     * Generates a string displaying the formula as a QEPCAD formula.
     * @param withVariables if true, variables are quantified, otherwise not
     * @param variableIds maps original variable ids to unique indexed variable ids only consisting of letters and numbers
     * @return
     */
    string Formula::toQepcadFormat( bool withVariables, const unordered_map<string, string>& variableIds ) const
    {
        string result = "";
        string oper = Formula::FormulaTypeToString( mType );
        if( mType == AND )
            oper = "/\\";
        if( mType == OR )
            oper = "\\/";
        switch( mType )
        {
            // unary cases
            case TTRUE:
            {
                result += " " + oper + " ";
                break;
            }
            case FFALSE:
            {
                result += " " + oper + " ";
                break;
            }
            case NOT:
            {
                result += " ~[ " + (*mpSubformulas->begin())->toQepcadFormat( withVariables, variableIds ) + " ]";
                break;
            }
            case REALCONSTRAINT:
            {
                string constraintStr = "";
                // replace all variable ids
//                GiNaC::exmap symbolMapping;
                GiNaC::ex lhsAfterReplacing = constraint().lhs();
                GiNaC::symtab realVars = mpConstraintPool->realVariables();
                for( unordered_map<string, string>::const_iterator vId = variableIds.begin(); vId != variableIds.end(); ++vId )
                {
                    GiNaC::symtab::const_iterator realVar = realVars.find( vId->first );
                    if( realVar != realVars.end() )
                    {
//                        cout << "var: " << realVar->second << endl;
                        lhsAfterReplacing = lhsAfterReplacing.subs( realVar->second == GiNaC::symbol( vId->second ) );
                    }
//                    symbolMapping[ realVar->second ] = GiNaC::symbol( vId->second );
                }
//                GiNaC::ex lhsAfterReplacing = constraint().lhs().subs( symbolMapping );
                ostringstream sstream;
                sstream << lhsAfterReplacing;
//                cout << constraint().lhs() << " -> " << lhsAfterReplacing << endl;
                constraintStr += sstream.str();
                // replace all *
                size_t pos = constraintStr.find( "*" );
                while( pos != constraintStr.npos )
                {
                    constraintStr.replace( pos, 1, " " ); // @TODO: dangerous substitution
                    pos = constraintStr.find( "*", pos );
                }
                // print the relation symbol and right-hand side
                // @TODO: adapt relation symbol
                switch( constraint().relation() )
                {
                    case CR_EQ:
                        constraintStr += "  = ";
                        break;
                    case CR_NEQ:
                        constraintStr += " != ";
                        break;
                    case CR_LESS:
                        constraintStr += "  < ";
                        break;
                    case CR_GREATER:
                        constraintStr += "  > ";
                        break;
                    case CR_LEQ:
                        constraintStr += " <= ";
                        break;
                    case CR_GEQ:
                        constraintStr += " >= ";
                        break;
                    default:
                        constraintStr += "  ~ ";
                }
                constraintStr += "0";

                result += constraintStr;
                break;
            }
            case BOOL:
            {
                unordered_map<string, string>::const_iterator vId = variableIds.find( *mpIdentifier );
                cout << "BoolId: " << *mpIdentifier << endl;
                assert( vId != variableIds.end() );
                result += vId->second + " = 1";
                break;
            }
            default:
            {
                // recursive print of the subformulas
                if( withVariables )
                { // add the variables
                    result += "(";
                    result += variableListToString( ",", variableIds ) + ")\n0\n(E " + variableListToString( ") (E ", variableIds ) + ") [";
                    // Make pseudo Booleans.
                    for( std::set< std::string, strCmp >::const_iterator j = mBooleanVars.begin(); j != mBooleanVars.end(); ++j )
                    {
                        result += "[" + *j + " = 0 \\/ " + *j + " = 1] /\\ ";
                    }
                }
                else
                    result += "[";
                std::list<Formula*>::const_iterator it = mpSubformulas->begin();
                // do not quantify variables again.
                result += (*it)->toQepcadFormat( false, variableIds );
                for( ++it; it != mpSubformulas->end(); ++it )
                {
                    // do not quantify variables again.
                    result += " " + oper + " " + (*it)->toQepcadFormat( false, variableIds );
                }
                if( withVariables )
                    result += " ].";
                else
                    result += "]";
            }
        }
        return result;
=======
>>>>>>> 7a7f16e9
    }
}    // namespace smtrat
<|MERGE_RESOLUTION|>--- conflicted
+++ resolved
@@ -1279,710 +1279,5 @@
             _formula.copyAndDelete( subFormula );
         }
         _formula.getPropositions();
-<<<<<<< HEAD
-
-    }
-
-    /**
-     * Resolves the outermost negation of the given formula.
-     * @param _formula The formula to resolve the negation for.
-     * @param _keepConstraints A flag indicating whether to change constraints in order 
-     * to resolve the negation in front of them, or to keep the constraints and leave 
-     * the negation.
-     */
-    bool Formula::resolveNegation( Formula& _formula, bool _keepConstraint )
-    {
-        assert( _formula.getType() == NOT );
-        Formula* subformula = _formula.back();
-        switch( subformula->getType() )
-        {
-            case BOOL:
-            {
-                return false;
-            }
-            case REALCONSTRAINT:
-            {
-                if( _keepConstraint )
-                {
-                    return false;
-                }
-                else
-                {
-                    const Constraint* constraint = subformula->pConstraint();
-                    _formula.pop_back();
-                    switch( constraint->relation() )
-                    {
-                        case CR_EQ:
-                        {
-                            #ifdef REMOVE_UNEQUAL_IN_CNF_TRANSFORMATION
-                            _formula.copyAndDelete( new Formula( OR ));
-                            _formula.addSubformula( new Formula( Formula::newConstraint( constraint->lhs(), CR_LESS, constraint->variables() )));
-                            _formula.addSubformula( new Formula( Formula::newConstraint( -constraint->lhs(), CR_LESS, constraint->variables() )));
-                            #else
-                            _formula.copyAndDelete( new Formula( Formula::newConstraint( constraint->lhs(), CR_NEQ, constraint->variables() )));
-                            #endif
-                            return true;
-                        }
-                        case CR_LEQ:
-                        {
-                            _formula.copyAndDelete( new Formula( Formula::newConstraint( -constraint->lhs(), CR_LESS, constraint->variables() )));
-                            return false;
-                        }
-                        case CR_LESS:
-                        {
-                            #ifdef REMOVE_LESS_EQUAL_IN_CNF_TRANSFORMATION
-                            _formula.copyAndDelete( new Formula( OR ));
-                            _formula.addSubformula( new Formula( Formula::newConstraint( -constraint->lhs(), CR_LESS, constraint->variables() )));
-                            _formula.addSubformula( new Formula( Formula::newConstraint( -constraint->lhs(), CR_EQ, constraint->variables() )));
-                            return true;
-                            #else
-                            _formula.copyAndDelete( new Formula( Formula::newConstraint( -constraint->lhs(), CR_LEQ, constraint->variables() )));
-                            return false;
-                            #endif
-                        }
-                        case CR_NEQ:
-                        {
-                            _formula.copyAndDelete( new Formula( Formula::newConstraint( constraint->lhs(), CR_EQ, constraint->variables() )));
-                            return false;
-                        }
-                        default:
-                        {
-                            cerr << "Unexpected relation symbol!" << endl;
-                            assert( false );
-                            return false;
-                        }
-                    }
-                }
-            }
-            case TTRUE:
-            {
-                /*
-                 * (not true)  ->  false
-                 */
-                _formula.pop_back();
-                _formula.copyAndDelete( new Formula( FFALSE ) );
-                return true;
-            }
-            case FFALSE:
-            {
-                /*
-                 * (not false)  ->  true
-                 */
-                _formula.pop_back();
-                _formula.copyAndDelete( new Formula( TTRUE ) );
-                return true;
-            }
-            case NOT:
-            {
-                /*
-                 * (not (not phi))  ->  phi
-                 */
-                Formula* subsubformula = subformula->pruneBack();
-                _formula.pop_back();
-                _formula.copyAndDelete( subsubformula );
-                return true;
-            }
-            case AND:
-            {
-                /*
-                 * (not (and phi_1 .. phi_n))  ->  (or (not phi_1) .. (not phi_n))
-                 */
-                vector<Formula*> subsubformulas = vector<Formula*>();
-                while( !subformula->empty() )
-                {
-                    subsubformulas.push_back( subformula->pruneBack() );
-                }
-                _formula.pop_back();
-                _formula.copyAndDelete( new Formula( OR ));
-                while( !subsubformulas.empty() )
-                {
-                    _formula.addSubformula( new Formula( NOT ));
-                    _formula.back()->addSubformula( subsubformulas.back() );
-                    subsubformulas.pop_back();
-                }
-                return true;
-            }
-            case OR:
-            {
-                /*
-                 * (not (or phi_1 .. phi_n))  ->  (and (not phi_1) .. (not phi_n))
-                 */
-                vector<Formula*> subsubformulas = vector<Formula*>();
-                while( !subformula->empty() )
-                {
-                    subsubformulas.push_back( subformula->pruneBack() );
-                }
-                _formula.pop_back();
-                _formula.copyAndDelete( new Formula( AND ));
-                while( !subsubformulas.empty() )
-                {
-                    Formula* notFormula = new Formula( NOT );
-                    notFormula->addSubformula( subsubformulas.back() );
-                    subsubformulas.pop_back();
-                    _formula.addSubformula( notFormula );
-                }
-                return true;
-            }
-            case IMPLIES:
-            {
-                assert( subformula->size() == 2 );
-
-                /*
-                 * (not (implies lhs rhs))  ->  (and lhs (not rhs))
-                 */
-                Formula* rhsOfSubformula = subformula->pruneBack();
-                Formula* lhsOfSubformula = subformula->pruneBack();
-                _formula.pop_back();
-                _formula.copyAndDelete( new Formula( AND ));
-                _formula.addSubformula( lhsOfSubformula );
-                _formula.addSubformula( new Formula( NOT ));
-                _formula.back()->addSubformula( rhsOfSubformula );
-                return true;
-            }
-            case IFF:
-            {
-                assert( subformula->size() == 2 );
-
-                /*
-                 * (not (iff lhs rhs))  ->  (xor lhs rhs)
-                 */
-                Formula* rhsOfSubformula = subformula->pruneBack();
-                Formula* lhsOfSubformula = subformula->pruneBack();
-                _formula.pop_back();
-                _formula.copyAndDelete( new Formula( XOR ));
-                _formula.addSubformula( lhsOfSubformula );
-                _formula.addSubformula( rhsOfSubformula );
-                return true;
-            }
-            case XOR:
-            {
-                assert( subformula->size() == 2 );
-
-                /*
-                 * (not (xor lhs rhs))  ->  (iff lhs rhs)
-                 */
-                Formula* rhsOfSubformula = subformula->pruneBack();
-                Formula* lhsOfSubformula = subformula->pruneBack();
-                _formula.pop_back();
-                _formula.copyAndDelete( new Formula( IFF ));
-                _formula.addSubformula( lhsOfSubformula );
-                _formula.addSubformula( rhsOfSubformula );
-                return true;
-            }
-            default:
-            {
-                cerr << "Unexpected type of formula!" << endl;
-                assert( false );
-                return false;
-            }
-        }
-        _formula.getPropositions();
-    }
-
-    /**
-     *
-     * @param _out
-     * @param _init
-     * @param _onOneLine
-     */
-    void Formula::print( ostream& _out, const string _init, bool _smtlib, bool _onOneLine ) const
-    {
-        string oper = "";
-        switch( mType )
-        {
-            case AND:
-            {
-                oper = "and";
-                break;
-            }
-            case OR:
-            {
-                oper = "or";
-                break;
-            }
-            case NOT:
-            {
-                oper = "not";
-                break;
-            }
-            case IFF:
-            {
-                oper = "=";
-                break;
-            }
-            case XOR:
-            {
-                oper = "xor";
-                break;
-            }
-            case IMPLIES:
-            {
-                oper = "=>";
-                break;
-            }
-            case BOOL:
-            {
-                _out << _init << *mpIdentifier;
-                break;
-            }
-            case REALCONSTRAINT:
-            {
-                _out << _init;
-                if( _smtlib )
-                {
-                    _out << mpConstraint->smtlibString();
-                }
-                else
-                {
-                    mpConstraint->print( _out );
-                    _out << " (" << mDifficulty << ":" << mActivity << ")";
-                }
-                break;
-            }
-            case TTRUE:
-            {
-                _out << _init << "true";
-                break;
-            }
-            case FFALSE:
-            {
-                _out << _init << "false";
-                break;
-            }
-            default:
-            {
-                _out << _init << "undefined";
-            }
-        }
-        if( !oper.empty() )
-        {
-            _out << _init << "(" << oper;
-            if( !_onOneLine )
-            {
-                _out << endl;
-            }
-            std::list<Formula*>::const_iterator subFormula = mpSubformulas->begin();
-            while( subFormula != mpSubformulas->end() )
-            {
-                assert( (*subFormula)->cpFather() == this );
-                if( _onOneLine )
-                {
-                    _out << " ";
-                    (*subFormula)->print( _out, "", _smtlib, _onOneLine );
-                }
-                else
-                {
-                    (*subFormula)->print( _out, _init + "   ", _smtlib, _onOneLine );
-                    _out << endl;
-                }
-                ++subFormula;
-            }
-            _out << _init << ")";
-        }
-    }
-
-    /**
-     *
-     * @param _out
-     * @param _init
-     */
-    void Formula::printProposition( ostream& _out, const string _init ) const
-    {
-        _out << _init;
-        for( unsigned i = 0; i < proposition().size(); ++i )
-        {
-            if( fmod( i, 10.0 ) == 0.0 ) _out << " ";
-            _out << proposition()[i];
-        }
-        _out << endl;
-    }
-
-    /**
-     *
-     * @param _ostream
-     * @param _formula
-     * @return
-     */
-    ostream& operator <<( ostream& _ostream, const Formula& _formula )
-    {
-        _formula.print( _ostream, "", true );
-        return _ostream;
-    }
-
-    /**
-     *
-     * @param _infix
-     * @return
-     */
-    string Formula::toString( bool _infix, bool _resolveUnequal ) const
-    {
-        string result = "";
-        switch( mType )
-        {
-            case AND:
-            {
-                result += "(and";
-                break;
-            }
-            case OR:
-            {
-                result += "(or";
-                break;
-            }
-            case NOT:
-            {
-                result += "(not";
-                break;
-            }
-            case IFF:
-            {
-                result += "(=";
-                break;
-            }
-            case XOR:
-            {
-                result += "(xor";
-                break;
-            }
-            case IMPLIES:
-            {
-                result += "(=>";
-                break;
-            }
-            case BOOL:
-            {
-                result += *mpIdentifier;
-                break;
-            }
-            case REALCONSTRAINT:
-            {
-                if( _infix )
-                {
-                    result += "( " + mpConstraint->toString() + " )";
-                }
-                else
-                {
-                    result += mpConstraint->smtlibString( _resolveUnequal );
-                }
-                break;
-            }
-            case TTRUE:
-            {
-                result += "true";
-                break;
-            }
-            case FFALSE:
-            {
-                result += "false";
-                break;
-            }
-            default:
-            {
-                result += "undefined";
-            }
-        }
-        if( isBooleanCombination() )
-        {
-            for( std::list<Formula*>::const_iterator subformula = mpSubformulas->begin(); subformula != mpSubformulas->end(); ++subformula )
-                result += " " + (*subformula)->toString( _infix );
-            result += ")";
-        }
-        return result;
-    }
-
-    /**
-     *
-     * @param type
-     * @return
-     */
-    std::string Formula::FormulaTypeToString( Type type )
-    {
-        string oper = "";
-        switch( type )
-        {
-            case AND:
-            {
-                oper = "and";
-                break;
-            }
-            case OR:
-            {
-                oper = "or";
-                break;
-            }
-            case NOT:
-            {
-                oper = "not";
-                break;
-            }
-            case IFF:
-            {
-                oper = "=";
-                break;
-            }
-            case XOR:
-            {
-                oper = "xor";
-                break;
-            }
-            case IMPLIES:
-            {
-                oper = "=>";
-                break;
-            }
-            case TTRUE:
-            {
-                oper = "true";
-                break;
-            }
-            case FFALSE:
-            {
-                oper = "false";
-                break;
-            }
-            default:
-            {
-                oper = "";
-            }
-        }
-        return oper;
-    }
-
-    /**
-     *
-     * @param seperator
-     * @return
-     */
-    std::string Formula::variableListToString( std::string seperator, const unordered_map<string, string>& variableIds ) const
-    {
-        GiNaC::symtab::const_iterator                   i = mRealValuedVars.begin();
-        std::set< std::string, strCmp >::const_iterator j = mBooleanVars.begin();
-        string                                     result = "";
-        if( i != mRealValuedVars.end() )
-        {
-            unordered_map<string, string>::const_iterator vId = variableIds.find(i->first);
-            result += vId == variableIds.end() ? i->first : vId->second;
-            for( ++i; i != mRealValuedVars.end(); ++i )
-            {
-                result += seperator;
-                vId = variableIds.find(i->first);
-                result += vId == variableIds.end() ? i->first : vId->second;
-            }
-        }
-        else if( j != mBooleanVars.end() )
-        {
-            unordered_map<string, string>::const_iterator vId = variableIds.find(*j);
-            result += vId == variableIds.end() ? *j : vId->second;
-            for( ++j; j != mBooleanVars.end(); ++j )
-            {
-                result += seperator;
-                vId = variableIds.find(*j);
-                result += vId == variableIds.end() ? *j : vId->second;
-            }
-        }
-        return result;
-    }
-
-    /**
-     * Generates a string displaying the formula as a redlog formula.
-     * @return
-     */
-    std::string Formula::toRedlogFormat( bool withVariables ) const
-    {
-        string result = "";
-        string oper = Formula::FormulaTypeToString( mType );
-        switch( mType )
-        {
-            // unary cases
-            case TTRUE:
-            {
-                result += " " + oper + " ";
-                break;
-            }
-            case FFALSE:
-            {
-                result += " " + oper + " ";
-                break;
-            }
-            case NOT:
-            {
-                result += " " + oper + "( " + (*mpSubformulas->begin())->toRedlogFormat( withVariables ) + " )";
-                break;
-            }
-            case REALCONSTRAINT:
-            {
-                result += constraint().toString( 1 );
-                break;
-            }
-            case BOOL:
-            {
-                result += *mpIdentifier + " = 1";
-                break;
-            }
-            default:
-            {
-                // recursive print of the subformulas
-                if( withVariables )
-                { // add the variables
-                    result += "( ex( {";
-                    result += variableListToString( ",", std::unordered_map<string, string>() );
-                    result += "}, (";
-                    // Make pseudo Booleans.
-                    for( std::set< std::string, strCmp >::const_iterator j = mBooleanVars.begin(); j != mBooleanVars.end(); ++j )
-                    {
-                        result += "(" + *j + " = 0 or " + *j + " = 1) and ";
-                    }
-                }
-                else
-                {
-                    result += "( ";
-                }
-                std::list<Formula*>::const_iterator it = mpSubformulas->begin();
-                // do not quantify variables again.
-                result += (*it)->toRedlogFormat( false );
-                for( ++it; it != mpSubformulas->end(); ++it )
-                {
-                    // do not quantify variables again.
-                    result += " " + oper + " " + (*it)->toRedlogFormat( false );
-                }
-                if( withVariables )
-                    result += " ) )";
-                result += " )";
-            }
-        }
-        return result;
-    }
-
-    /**
-     * Generates a string displaying the formula as a QEPCAD formula.
-     * @param withVariables if true, variables are quantified, otherwise not
-     * @param variableIds maps original variable ids to unique indexed variable ids only consisting of letters and numbers
-     * @return
-     */
-    string Formula::toQepcadFormat( bool withVariables, const unordered_map<string, string>& variableIds ) const
-    {
-        string result = "";
-        string oper = Formula::FormulaTypeToString( mType );
-        if( mType == AND )
-            oper = "/\\";
-        if( mType == OR )
-            oper = "\\/";
-        switch( mType )
-        {
-            // unary cases
-            case TTRUE:
-            {
-                result += " " + oper + " ";
-                break;
-            }
-            case FFALSE:
-            {
-                result += " " + oper + " ";
-                break;
-            }
-            case NOT:
-            {
-                result += " ~[ " + (*mpSubformulas->begin())->toQepcadFormat( withVariables, variableIds ) + " ]";
-                break;
-            }
-            case REALCONSTRAINT:
-            {
-                string constraintStr = "";
-                // replace all variable ids
-//                GiNaC::exmap symbolMapping;
-                GiNaC::ex lhsAfterReplacing = constraint().lhs();
-                GiNaC::symtab realVars = mpConstraintPool->realVariables();
-                for( unordered_map<string, string>::const_iterator vId = variableIds.begin(); vId != variableIds.end(); ++vId )
-                {
-                    GiNaC::symtab::const_iterator realVar = realVars.find( vId->first );
-                    if( realVar != realVars.end() )
-                    {
-//                        cout << "var: " << realVar->second << endl;
-                        lhsAfterReplacing = lhsAfterReplacing.subs( realVar->second == GiNaC::symbol( vId->second ) );
-                    }
-//                    symbolMapping[ realVar->second ] = GiNaC::symbol( vId->second );
-                }
-//                GiNaC::ex lhsAfterReplacing = constraint().lhs().subs( symbolMapping );
-                ostringstream sstream;
-                sstream << lhsAfterReplacing;
-//                cout << constraint().lhs() << " -> " << lhsAfterReplacing << endl;
-                constraintStr += sstream.str();
-                // replace all *
-                size_t pos = constraintStr.find( "*" );
-                while( pos != constraintStr.npos )
-                {
-                    constraintStr.replace( pos, 1, " " ); // @TODO: dangerous substitution
-                    pos = constraintStr.find( "*", pos );
-                }
-                // print the relation symbol and right-hand side
-                // @TODO: adapt relation symbol
-                switch( constraint().relation() )
-                {
-                    case CR_EQ:
-                        constraintStr += "  = ";
-                        break;
-                    case CR_NEQ:
-                        constraintStr += " != ";
-                        break;
-                    case CR_LESS:
-                        constraintStr += "  < ";
-                        break;
-                    case CR_GREATER:
-                        constraintStr += "  > ";
-                        break;
-                    case CR_LEQ:
-                        constraintStr += " <= ";
-                        break;
-                    case CR_GEQ:
-                        constraintStr += " >= ";
-                        break;
-                    default:
-                        constraintStr += "  ~ ";
-                }
-                constraintStr += "0";
-
-                result += constraintStr;
-                break;
-            }
-            case BOOL:
-            {
-                unordered_map<string, string>::const_iterator vId = variableIds.find( *mpIdentifier );
-                cout << "BoolId: " << *mpIdentifier << endl;
-                assert( vId != variableIds.end() );
-                result += vId->second + " = 1";
-                break;
-            }
-            default:
-            {
-                // recursive print of the subformulas
-                if( withVariables )
-                { // add the variables
-                    result += "(";
-                    result += variableListToString( ",", variableIds ) + ")\n0\n(E " + variableListToString( ") (E ", variableIds ) + ") [";
-                    // Make pseudo Booleans.
-                    for( std::set< std::string, strCmp >::const_iterator j = mBooleanVars.begin(); j != mBooleanVars.end(); ++j )
-                    {
-                        result += "[" + *j + " = 0 \\/ " + *j + " = 1] /\\ ";
-                    }
-                }
-                else
-                    result += "[";
-                std::list<Formula*>::const_iterator it = mpSubformulas->begin();
-                // do not quantify variables again.
-                result += (*it)->toQepcadFormat( false, variableIds );
-                for( ++it; it != mpSubformulas->end(); ++it )
-                {
-                    // do not quantify variables again.
-                    result += " " + oper + " " + (*it)->toQepcadFormat( false, variableIds );
-                }
-                if( withVariables )
-                    result += " ].";
-                else
-                    result += "]";
-            }
-        }
-        return result;
-=======
->>>>>>> 7a7f16e9
     }
 }    // namespace smtrat
