--- conflicted
+++ resolved
@@ -99,94 +99,6 @@
     {}
 
     Constraint::~Constraint()
-<<<<<<< HEAD
-    {
-        delete mpCoefficients;
-    }
-
-    /**
-     * @param _variableName The name of the variable we search for.
-     * @param _variable     The according variable.
-     *
-     * @return true,    if the variable occurs in this constraint;
-     *         false,   otherwise.
-     */
-    bool Constraint::variable( const string& _variableName, symbol& _variable ) const
-    {
-        symtab::const_iterator var = variables().find( _variableName );
-        if( var != variables().end() )
-        {
-            _variable = ex_to<symbol>( var->second );
-            return true;
-        }
-        else
-        {
-            return false;
-        }
-    }
-
-    /**
-     * Checks if the variable corresponding to the given variable name occurs in the constraint.
-     *
-     * @param _varName  The name of the variable.
-     *
-     * @return  true, if the given variable occurs in the constraint;
-     *          false, otherwise.
-     */
-    bool Constraint::hasVariable( const std::string& _varName ) const
-    {
-        return (variables().find( _varName ) != variables().end());
-    }
-
-    /**
-     * Checks whether the given value satisfies the given relation to zero.
-     *
-     * @param _value The value to compare with zero.
-     * @param _relation The relation between the given value and zero.
-     * @return True,  if the given value satisfies the given relation to zero;
-     *         False, otherwise.
-     */
-    bool Constraint::evaluate( const numeric& _value, Constraint_Relation _relation )
-    {
-        switch( _relation )
-        {
-            case CR_EQ:
-            {
-                if( _value == 0 ) return true;
-                else return false;
-            }
-            case CR_NEQ:
-            {
-                if( _value == 0 ) return false;
-                else return true;
-            }
-            case CR_LESS:
-            {
-                if( _value < 0 ) return true;
-                else return false;
-            }
-            case CR_GREATER:
-            {
-                if( _value > 0 ) return true;
-                else return false;
-            }
-            case CR_LEQ:
-            {
-                if( _value <= 0 ) return true;
-                else return false;
-            }
-            case CR_GEQ:
-            {
-                if( _value >= 0 ) return true;
-                else return false;
-            }
-            default:
-            {
-                cout << "Error in isConsistent: unexpected relation symbol." << endl;
-                return false;
-            }
-        }
-=======
     {}
     
     unsigned Constraint::satisfiedBy( const EvalRationalMap& _assignment ) const
@@ -202,7 +114,6 @@
 //        std::cout << "result is " << result << std::endl;
 //        std::cout << std::endl;
         return result;
->>>>>>> 7a7f16e9
     }
 
     unsigned Constraint::isConsistent() const
@@ -681,61 +592,7 @@
                 if( _value == 0 ) return false;
                 else return true;
             }
-<<<<<<< HEAD
-            assert( !containsNumeric( result, --result.end() ) );
-        }
-        return ex( result * simplificationFactorNumer / simplificationFactorDenom ).expand().normal();
-    }
-    
-    /**
-     * Sets the properties of this constraint being a bound.
-     * 
-     * @param _var The bounded variable of this constraint.
-     * @param _constantPart The constant part of this constraint, considering that the left-hand side is zero.
-     */
-    void Constraint::setBoundProperties( const symbol& _var, const numeric& _constantPart )
-    {
-        assert( variables().size() == 1 );
-        assert( lhs()-_var-_constantPart == 0 || lhs()+_var-_constantPart == 0 );
-        mIsNeverPositive = false;
-        mIsNeverNegative = false;
-        mIsNeverZero = false;
-        VarInfo& varInfo = mVarInfoMap[_var];
-        varInfo.occurences = 1;
-        varInfo.minDegree = 1;
-        varInfo.maxDegree = 1;
-        mMaxMonomeDegree = 1;
-        mMinMonomeDegree = 1;
-        mNumMonomials = (_constantPart == 0 ? 1 : 2);
-        mConstantPart = _constantPart;
-    }
-    
-    /**
-     * Collects some properties of the constraint. Needs only to be applied once.
-     */
-    void Constraint::collectProperties()
-    {
-        mIsNeverPositive = true;
-        mIsNeverNegative = true;
-        mIsNeverZero = false;
-        mMaxMonomeDegree = 1;
-        mMinMonomeDegree = -1;
-        mNumMonomials = 0;
-        mConstantPart = 0;
-        for( auto var = variables().begin(); var != variables().end(); ++var )
-        {
-            VarInfo varInfo = VarInfo();
-            varInfo.maxDegree = 1;
-            varInfo.minDegree = -1;
-            varInfo.occurences = 0;
-            mVarInfoMap.insert( pair< const ex, VarInfo >( var->second, varInfo ) );
-        }
-        if( is_exactly_a<add>( mLhs ) )
-        {
-            for( GiNaC::const_iterator summand = mLhs.begin(); summand != mLhs.end(); ++summand )
-=======
             case LESS:
->>>>>>> 7a7f16e9
             {
                 if( _value < 0 ) return true;
                 else return false;
