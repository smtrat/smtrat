--- conflicted
+++ resolved
@@ -54,12 +54,7 @@
     modules/PreProModule.h
     modules/CNFerModule.h
     modules/SingleVSModule.h
-<<<<<<< HEAD
-    modules/FourierMotzkinSimplifier.h
-#    modules/ICPModule.h
-=======
     modules/ICPModule.h
->>>>>>> 4fcb2fdc
 )
 set(lib_modules_src
     modules/SmartSimplifier.cpp
@@ -69,12 +64,7 @@
     modules/PreProModule.cpp
     modules/CNFerModule.cpp
     modules/SingleVSModule.cpp
-<<<<<<< HEAD
-    modules/FourierMotzkinSimplifier.cpp
-#    modules/ICPModule.cpp
-=======
     modules/ICPModule.cpp
->>>>>>> 4fcb2fdc
 )
 
 if(USE_GB)
@@ -263,4 +253,4 @@
 install( FILES ${lib_SATModule_headers} DESTINATION include/${PROJECT_NAME}/lib/modules/SATModule )
 install( FILES ${lib_LRAModule_headers} DESTINATION include/${PROJECT_NAME}/lib/modules/LRAModule )
 install( FILES ${lib_SingleVSModule_headers} DESTINATION include/${PROJECT_NAME}/lib/modules/SingleVSModule )
-# install( FILES ${lib_ICPModule_headers} DESTINATION include/${PROJECT_NAME}/lib/modules/ICPModule )
+# install( FILES ${lib_ICPModule_headers} DESTINATION include/${PROJECT_NAME}/lib/modules/ICPModule )