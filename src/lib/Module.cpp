/*
 * SMT-RAT - Satisfiability-Modulo-Theories Real Algebra Toolbox
 * Copyright (C) 2013 Florian Corzilius, Ulrich Loup, Erika Abraham, Sebastian Junges
 *
 * This file is part of SMT-RAT.
 *
 * SMT-RAT is free software: you can redistribute it and/or modify
 * it under the terms of the GNU General Public License as published by
 * the Free Software Foundation, either version 3 of the License, or
 * (at your option) any later version.
 *
 * SMT-RAT is distributed in the hope that it will be useful,
 * but WITHOUT ANY WARRANTY; without even the implied warranty of
 * MERCHANTABILITY or FITNESS FOR A PARTICULAR PURPOSE. See the
 * GNU General Public License for more details.
 *
 * You should have received a copy of the GNU General Public License
 * along with SMT-RAT. If not, see <http://www.gnu.org/licenses/>.
 *
 */

/**
 * @file Module.cpp
 *
 * @author   Florian Corzilius
 * @author   Ulrich Loup
 * @author   Sebastian Junges
 * @author   Henrik Schmitz
 * @since:   2012-01-18
 * @version: 2013-01-11
 */

#include <fstream>
#include <iostream>
#include <limits.h>

#include "Manager.h"
#include "Module.h"
#include "ModuleFactory.h"

/// Flag activating some informative and not exaggerated output about module calls.
#define MODULE_VERBOSE

using namespace std;

namespace smtrat
{
    vector<string> Module::mAssumptionToCheck = vector<string>();
    set<string> Module::mVariablesInAssumptionToCheck = set<string>();
    
    #ifdef SMTRAT_ENABLE_VALIDATION
    ValidationSettings* Module::validationSettings = new ValidationSettings();
    #endif 

    Module::Module( ModuleType type, const Formula* const _formula, Manager* const _tsManager ):
        mSolverState( Unknown ),
        mId( 0 ),
        mInfeasibleSubsets(),
        mpManager( _tsManager ),
        mModuleType( type ),
        mConstraintsToInform(),
        mpReceivedFormula( _formula ),
        mpPassedFormula( new Formula( AND ) ),
        mModel(),
        mUsedBackends(),
        mAllBackends(),
        mPassedformulaOrigins(),
        mDeductions(),
        mFirstSubformulaToPass( mpPassedFormula->end() ),
        mFirstUncheckedReceivedSubformula( mpReceivedFormula->end() ),
        mSmallerMusesCheckCounter(0)
    {}

    Module::~Module()
    {
        delete mpPassedFormula;
    }

    /**
     * Checks the received formula for consistency.
     *
     * @return  TS_True,    if the received formula is consistent;
     *          TS_False,   if the received formula is inconsistent;
     *          TS_Unknown, otherwise.
     */
    Answer Module::isConsistent()
    {
        assert( mInfeasibleSubsets.empty() );

        Formula::const_iterator subformula = mpReceivedFormula->begin();
        for( Formula::const_iterator passedSubformula = mpPassedFormula->begin(); passedSubformula != mpPassedFormula->end(); ++passedSubformula )
        {
            assert( subformula != mpReceivedFormula->end() );
            ++subformula;
        }
        while( subformula != mpReceivedFormula->end() )
        {
            addReceivedSubformulaToPassedFormula( subformula++ );
        }

        Answer a = runBackends();
        if( a == False )
        {
            getInfeasibleSubsets();
        }
        mSolverState = a;
        return a;
    }

    /**
     * Removes a everything related to a sub formula of the received formula.
     *
     * @param _subformula The sub formula of the received formula to remove.
     */
    void Module::removeSubformula( Formula::const_iterator _receivedSubformula )
    {
        if( mFirstUncheckedReceivedSubformula == _receivedSubformula )
        {
            ++mFirstUncheckedReceivedSubformula;
        }

        /*
         * Check if the constraint to delete is an original constraint of constraints in the vector
         * of passed constraints.
         */
        Formula::iterator passedSubformula = mpPassedFormula->begin();
        while( passedSubformula != mpPassedFormula->end() )
        {
            /*
             * Remove the received formula from the set of origins.
             */
            vec_set_const_pFormula&          formulaOrigins = mPassedformulaOrigins[*passedSubformula];
            vec_set_const_pFormula::iterator formulaOrigin  = formulaOrigins.begin();
            while( formulaOrigin != formulaOrigins.end() )
            {
                /*
                 * If the received formula is in the set of origins, erase it.
                 */
                if( formulaOrigin->find( *_receivedSubformula ) != formulaOrigin->end() )
                {
                    // Erase the changed set.
                    formulaOrigin = formulaOrigins.erase( formulaOrigin );
                }
                else
                {
                    ++formulaOrigin;
                }
            }

            if( formulaOrigins.empty() )
            {
                passedSubformula = removeSubformulaFromPassedFormula( passedSubformula );
            }
            else
            {
                ++passedSubformula;
            }
        }

        /*
         * Delete all infeasible subsets in which the constraint to delete occurs.
         */
        vec_set_const_pFormula::iterator infSubSet = mInfeasibleSubsets.begin();
        while( infSubSet != mInfeasibleSubsets.end() )
        {
            set<const Formula*>::iterator infSubformula = infSubSet->begin();
            while( infSubformula != infSubSet->end() )
            {
                if( *infSubformula == *_receivedSubformula )
                {
                    break;
                }
                ++infSubformula;
            }
            if( infSubformula != infSubSet->end() )
            {
                infSubSet = mInfeasibleSubsets.erase( infSubSet );
            }
            else
            {
                ++infSubSet;
            }
        }
        if( mInfeasibleSubsets.empty() ) mSolverState = Unknown;
    }

    /**
     * Updates the model, if the solver has detected the consistency of the received formula
     */
    void Module::updateModel()
    {
        mModel.clear();
        if( mSolverState == True )
        {
            getBackendsModel();
        }
    }

    /**
     *
     * @param _subformula
     */
    void Module::addReceivedSubformulaToPassedFormula( Formula::const_iterator _subformula )
    {
        addSubformulaToPassedFormula( new Formula( **_subformula ), *_subformula );
    }

    /**
     *
     * @param _formula
     * @param _origins
     */
    void Module::addSubformulaToPassedFormula( Formula* _formula, const vec_set_const_pFormula& _origins )
    {
        assert( mpReceivedFormula->size() != UINT_MAX );
        mpPassedFormula->addSubformula( _formula );
        mPassedformulaOrigins[_formula] = _origins;
        if( mFirstSubformulaToPass == mpPassedFormula->end() )
        {
            mFirstSubformulaToPass = mpPassedFormula->last();
            assert( checkFirstSubformulaToPassValidity() );

        }
    }

    /**
     *
     * @param _formula
     * @param _origin
     */
    void Module::addSubformulaToPassedFormula( Formula* _formula, const Formula* _origin )
    {
        assert( mpReceivedFormula->size() != UINT_MAX );
        mpPassedFormula->addSubformula( _formula );
        vec_set_const_pFormula originals;
        originals.push_back( set<const Formula*>() );
        originals.front().insert( _origin );
        mPassedformulaOrigins[_formula] = originals;
        if( mFirstSubformulaToPass == mpPassedFormula->end() )
        {
            mFirstSubformulaToPass = mpPassedFormula->last();

            assert( checkFirstSubformulaToPassValidity() );
        }
    }

    /**
     *
     * @param _formula
     * @param _origins
     */
    void Module::setOrigins( const Formula* const _formula, vec_set_const_pFormula& _origins )
    {
        mPassedformulaOrigins[_formula] = _origins;
    }

    /**
     *
     * @param _subformula
     * @return
     */
    const std::set<const Formula*>& Module::getOrigins( Formula::const_iterator _subformula ) const
    {
        FormulaOrigins::const_iterator origins = mPassedformulaOrigins.find( *_subformula );
        assert( origins != mPassedformulaOrigins.end() );
        assert( origins->second.size() == 1 );
        return origins->second.front();
    }

    /**
     *
     * @param _subformula
     * @param _origins
     */
    void Module::getOrigins( const Formula* const _subformula, vec_set_const_pFormula& _origins ) const
    {
        FormulaOrigins::const_iterator origins = mPassedformulaOrigins.find( _subformula );
        assert( origins != mPassedformulaOrigins.end() );
        _origins = origins->second;
    }

    /**
     * Merges the two vectors of sets into the first one.
     *
     * ({a,b},{a,c}) and ({b,d},{b}) -> ({a,b,d},{a,b},{a,b,c,d},{a,b,c})
     *
     * @param _vecSetA  A vector of sets of constraints.
     * @param _vecSetB  A vector of sets of constraints.
     *
     * @result The vector being the two given vectors merged.
     */
    vec_set_const_pFormula Module::merge( const vec_set_const_pFormula& _vecSetA, const vec_set_const_pFormula& _vecSetB ) const
    {
        vec_set_const_pFormula result = vec_set_const_pFormula();
        vec_set_const_pFormula::const_iterator originSetA = _vecSetA.begin();
        while( originSetA != _vecSetA.end() )
        {
            vec_set_const_pFormula::const_iterator originSetB = _vecSetB.begin();
            while( originSetB != _vecSetB.end() )
            {
                result.push_back( set<const Formula*>( originSetA->begin(), originSetA->end() ) );
                result.back().insert( originSetB->begin(), originSetB->end() );
                ++originSetB;
            }
            ++originSetA;
        }
        return result;
    }

    /**
     * Provides some special case checks which can be executed at the start.
     *
     * @return
     */
    Answer Module::specialCaseConsistencyCheck() const
    {
        if( mpReceivedFormula->empty() )
        {
            return True;
        }
        return Unknown;
    }

    /**
     *
     */
    void Module::getInfeasibleSubsets()
    {
        vector<Module*>::const_iterator backend = mUsedBackends.begin();
        while( backend != mUsedBackends.end() )
        {
            if( !(*backend)->infeasibleSubsets().empty() )
            {
                mInfeasibleSubsets = getInfeasibleSubsets( **backend );
                return;
            }
            ++backend;
        }
    }

    /**
     *
     * @param _modelA
     * @param _modelB
     * @return
     */
    bool Module::modelsDisjoint( const Model& _modelA, const Model& _modelB )
    {
        Model::const_iterator assignment = _modelA.begin();
        while( assignment != _modelA.end() )
        {
            if( _modelB.find( assignment->first ) != _modelB.end() ) return false;
            ++assignment;
        }
        assignment = _modelB.begin();
        while( assignment != _modelB.end() )
        {
            if( _modelA.find( assignment->first ) != _modelA.end() ) return false;
            ++assignment;
        }
        return true;
    }

    /**
     *
     * @param _model
     * @return
     */
    bool modelVariablesExist( const Module::Model& _model )
    {
        Module::Model::const_iterator assignment = _model.begin();
        while( assignment != _model.end() )
        {
            GiNaC::symtab allVars = Formula::constraintPool().variables();
            if( allVars.find( assignment->first ) == allVars.end() ) return false;
            ++assignment;
        }
        return true;
    }

    /**
     *
     */
    void Module::getBackendsModel()
    {
        vector<Module*>::iterator module = mUsedBackends.begin();
        while( module != mUsedBackends.end() )
        {
            assert( (*module)->solverState() != False );
            if( (*module)->solverState() == True )
            {
                assert( modelsDisjoint( mModel, (*module)->model() ) );
                assert( modelVariablesExist( (*module)->model() ) );
                (*module)->updateModel();
                mModel.insert( (*module)->model().begin(), (*module)->model().end() );
                break;
            }
            ++module;
        }
    }

    /**
     * Get the infeasible subsets the given backend provides. Note, that an infeasible subset
     * in a backend contains sub formulas of the passed formula and an infeasible subset of
     * this module contains sub formulas of the received formula. In this method the LATTER is
     * returned.
     *
     * @param _backend  The backend from which to obtain the infeasible subsets.
     *
     * @return  The infeasible subsets the given backend provides.
     */
    vec_set_const_pFormula Module::getInfeasibleSubsets( const Module& _backend ) const
    {
        vec_set_const_pFormula result = vec_set_const_pFormula();
        const vec_set_const_pFormula& backendsInfsubsets = _backend.infeasibleSubsets();
        assert( !backendsInfsubsets.empty() );
        for( vec_set_const_pFormula::const_iterator infSubSet = backendsInfsubsets.begin(); infSubSet != backendsInfsubsets.end(); ++infSubSet )
        {
            assert( !infSubSet->empty() );
            #ifdef SMTRAT_ENABLE_VALIDATION
            if( validationSettings->logInfSubsets() ) 
            {
                addAssumptionToCheck( *infSubSet, false, moduleName( _backend.type() ) + "_infeasible_subset" );
            }
            #endif
            result.push_back( set<const Formula*>() );
            for( set<const Formula*>::const_iterator cons = infSubSet->begin(); cons != infSubSet->end(); ++cons )
            {
                vec_set_const_pFormula formOrigins = vec_set_const_pFormula();
                getOrigins( *cons, formOrigins );

                /*
                 * Find the smallest set of origins.
                 */
                vec_set_const_pFormula::const_iterator smallestOriginSet = formOrigins.begin();
                vec_set_const_pFormula::const_iterator originSet         = formOrigins.begin();
                while( originSet != formOrigins.end() )
                {
                    if( originSet->size() == 1 )
                    {
                        smallestOriginSet = originSet;
                        break;
                    }
                    else if( originSet->size() < smallestOriginSet->size() )
                    {
                        smallestOriginSet = originSet;
                    }
                    ++originSet;
                }
                assert( smallestOriginSet != formOrigins.end() );

                /*
                 * Add its formulas to the infeasible subset.
                 */
                for( set<const Formula*>::const_iterator originFormula = smallestOriginSet->begin(); originFormula != smallestOriginSet->end();
                        ++originFormula )
                {
                    result.back().insert( *originFormula );
                }
            }
        }
        return result;
    }

    /**
     * Runs the backend solvers on the passed formula.
     *
     * @return  TS_True,    if the passed formula is consistent;
     *          TS_False,   if the passed formula is inconsistent;
     *          TS_Unknown, otherwise.
     */
    Answer Module::runBackends()
    {
        passedFormulaCannotBeSolved();

        if( mpManager == NULL ) return Unknown;

        /*
         * Get the backends to be considered from the manager.
         */
        mUsedBackends = mpManager->getBackends( mpPassedFormula, this );

        /*
         * Update the backends.
         */
        if( mFirstSubformulaToPass != mpPassedFormula->end() )
        {
            assert( checkFirstSubformulaToPassValidity() );
            // Update the propositions of the passed formula
            mpPassedFormula->getPropositions();
            bool assertionFailed = false;
            for( vector<Module*>::iterator module = mUsedBackends.begin(); module != mUsedBackends.end(); ++module )
            {
                for( Formula::const_iterator subformula = mFirstSubformulaToPass; subformula != mpPassedFormula->end(); ++subformula )
                {
                    if( !(*module)->assertSubformula( subformula ) )
                    {
                        assertionFailed = true;
                    }
                }
            }
            if( assertionFailed )
            {
                return False;
            }
        }
        mFirstSubformulaToPass = mpPassedFormula->end();
        Answer result          = Unknown;

        if( mpManager->runsParallel() )
        {
            /*
             * Run the backend solver parallel until the first answers true or false.
             */
            unsigned i = 0;
            unsigned numberOfUsedBackends = mUsedBackends.size();
            vector< std::future<Answer> > futures( numberOfUsedBackends );
            vector<Module*>::iterator module = mUsedBackends.begin();
            while( module != mUsedBackends.end() )
            {
                #ifdef MODULE_VERBOSE
                cout << endl << "Call to module " << moduleName( (*module)->type() ) << endl;
                (*module)->print( cout, " ");
                #endif

                futures[i++] = mpManager->submitBackend( *(*module) );
                ++module;
            }
            
            for( i=0; i<numberOfUsedBackends; ++i )
            {
                result = futures[i].get();
                mUsedBackends[i]->receivedFormulaChecked();

                #ifdef LOG_THEORY_CALLS
                if( result != Unknown )
                {
                    addAssumptionToCheck( *mpPassedFormula, result == True, moduleName( (*module)->type() ) );
                }
                #endif
            }

            #ifdef MODULE_VERBOSE
            cout << "Result:   " << (result == True ? "True" : (result == False ? "False" : "Unknown")) << endl;
            #endif
<<<<<<< HEAD
            return result;
        }
        else
        {
            /*
             * Run the backend solver sequentially until the first answers true or false.
             */
            vector<Module*>::iterator module = mUsedBackends.begin();
            while( module != mUsedBackends.end() && result == Unknown )
            {
                #ifdef MODULE_VERBOSE
                cout << endl << "Call to module " << moduleName( (*module)->type() ) << endl;
                (*module)->print( cout, " ");
                #endif
                result = (*module)->isConsistent();
//                cout << (*module)->id() << endl;
                (*module)->receivedFormulaChecked();
                #ifdef LOG_THEORY_CALLS
=======
            result = (*module)->isConsistent();
            (*module)->receivedFormulaChecked();
            #ifdef SMTRAT_ENABLE_VALIDATION
            if( validationSettings->logTCalls() ) 
            {
>>>>>>> d9dc8855
                if( result != Unknown )
                {
                    addAssumptionToCheck( *mpPassedFormula, result == True, moduleName( (*module)->type() ) );
                }
<<<<<<< HEAD
                #endif
                ++module;
=======
>>>>>>> d9dc8855
            }
            #ifdef MODULE_VERBOSE
            cout << "Result:   " << (result == True ? "True" : (result == False ? "False" : "Unknown")) << endl;
            #endif
            return result;
        }
    }

    /**
     *
     * @param _subformula
     * @return
     */
    Formula::iterator Module::removeSubformulaFromPassedFormula( Formula::iterator _subformula )
    {
        assert( _subformula != mpPassedFormula->end() );
        if( _subformula == mpPassedFormula->end() ) cout << "Error!" << endl;
        if( _subformula == mFirstSubformulaToPass )
        {
            ++mFirstSubformulaToPass;
        }

        /*
         * Delete the sub formula from the passed formula.
         */
        if( mpManager != NULL )
        {
            mAllBackends = mpManager->getAllBackends( this );
            for( vector<Module*>::iterator module = mAllBackends.begin(); module != mAllBackends.end(); ++module )
            {
                (*module)->removeSubformula( _subformula );
            }
        }
        mPassedformulaOrigins.erase( *_subformula );
        Formula::iterator result = mpPassedFormula->erase( _subformula );
        return result;
    }

    /**
     *
     * @param _subformula
     * @return
     */
    Formula::iterator Module::pruneSubformulaFromPassedFormula( Formula::iterator _subformula )
    {
        assert( _subformula != mpPassedFormula->end() );

        /*
         * Delete the sub formula from the passed formula.
         */
        if( mpManager != NULL )
        {
            mAllBackends = mpManager->getAllBackends( this );
            for( vector<Module*>::iterator module = mAllBackends.begin(); module != mAllBackends.end(); ++module )
            {
                (*module)->removeSubformula( _subformula );
            }
        }
        mPassedformulaOrigins.erase( *_subformula );
        return mpPassedFormula->prune( _subformula );
    }

    /**
     *
     */
    void Module::updateDeductions()
    {
        for( vector<Module*>::iterator module = mUsedBackends.begin(); module != mUsedBackends.end(); ++module )
        {
            (*module)->updateDeductions();

            while( !(*module)->deductions().empty() )
            {
                addDeduction( (*module)->rDeductions().back() );
                #ifdef SMTRAT_ENABLE_VALIDATION
                if( validationSettings->logLemmata() ) 
                {
                    Formula notLemma = Formula( NOT );
                    notLemma.addSubformula( new Formula( *(*module)->rDeductions().back() ) );
                    addAssumptionToCheck( notLemma, false, moduleName( (*module)->type() ) + "_lemma" );
                    notLemma.pruneBack();
                }
                #endif
                (*module)->rDeductions().pop_back();
            }
        }
    }

    /**
     *
     * @return
     */
    bool Module::checkFirstSubformulaToPassValidity() const
    {
        for( Formula::const_iterator it = mpPassedFormula->begin(); it != mpPassedFormula->end(); ++it )
        {
            if( mFirstSubformulaToPass == it )
            {
                return true;
            }
        }
        return false;
    }

    /**
     * Add a formula to the assumption vector and its predetermined consistency status.
     * @param _formula
     * @param _consistent
     * @see Module::storeAssumptionsToCheck
     */
    void Module::addAssumptionToCheck( const Formula& _formula, bool _consistent, const string _moduleName )
    {
        string assumption = "";
        assumption += ( _consistent ? "(set-info :status sat)\n" : "(set-info :status unsat)\n");
        assumption += "(assert (and ";
        assumption += _formula.toString();
        assumption += " " + _moduleName;
        assumption += "))\n";
        assumption += "(get-assertions)\n";
        assumption += "(check-sat)\n";
        mAssumptionToCheck.push_back( assumption );
        mVariablesInAssumptionToCheck.insert( _moduleName );
    }

    /**
     * Add a conjunction of _constraints to the assumption vector and its predetermined consistency status.
     * @param _constraints
     * @param _consistent
     * @see Module::storeAssumptionsToCheck
     */
    void Module::addAssumptionToCheck( const set<const Formula*>& _formulas, bool _consistent, const string _moduleName )
    {
        string assumption = "";
        assumption += ( _consistent ? "(set-info :status sat)\n" : "(set-info :status unsat)\n");
        assumption += "(assert (and";
        for( set<const Formula*>::const_iterator formula = _formulas.begin();
             formula != _formulas.end(); ++formula )
        {
            assumption += " " + (*formula)->toString();
        }
        assumption += " " + _moduleName;
        assumption += "))\n";
        assumption += "(get-assertions)\n";
        assumption += "(check-sat)\n";
        mAssumptionToCheck.push_back( assumption );
        mVariablesInAssumptionToCheck.insert( _moduleName );
    }

    /**
     * Add a conjunction of _constraints to the assumption vector and its predetermined consistency status.
     * @param _constraints
     * @param _consistent
     * @see Module::storeAssumptionsToCheck
     */
    void Module::addAssumptionToCheck( const set<const Constraint*>& _constraints, bool _consistent, const string _moduleName )
    {
        string assumption = "";
        assumption += ( _consistent ? "(set-info :status sat)\n" : "(set-info :status unsat)\n");
        assumption += "(assert (and";
        for( set<const Constraint*>::const_iterator constraint = _constraints.begin();
             constraint != _constraints.end(); ++constraint )
        {
            assumption += " " + (*constraint)->smtlibString();
        }
        assumption += " " + _moduleName;
        assumption += "))\n";
        assumption += "(get-assertions)\n";
        assumption += "(check-sat)\n";
        mAssumptionToCheck.push_back( assumption );
        mVariablesInAssumptionToCheck.insert( _moduleName );
    }

    /**
     * Prints the collected assumptions in the assumption vector into _filename with an appropriate smt2 header including all variables used.
     * @param _filename
     */
    void Module::storeAssumptionsToCheck( const Manager& _manager )
    {
        #ifdef SMTRAT_ENABLE_VALIDATION
        if( !Module::mAssumptionToCheck.empty() )
        {
            ofstream smtlibFile;
            smtlibFile.open( validationSettings->path() );
            for( vector< string >::const_iterator assum = Module::mAssumptionToCheck.begin();
                 assum != Module::mAssumptionToCheck.end(); ++assum )
            { // for each assumption add a new solver-call by resetting the search state
                smtlibFile << "(reset)\n";
                smtlibFile << "(set-logic QF_NRA)\n";
                smtlibFile << "(set-option :interactive-mode true)\n";
                smtlibFile << "(set-info :smt-lib-version 2.0)\n";
                // add all real-valued variables
                for( GiNaC::symtab::const_iterator var = Formula::mConstraintPool.variables().begin();
                    var != Formula::mConstraintPool.variables().end(); ++var )
                {
                    smtlibFile << "(declare-fun " << var->first << " () Real)\n";
                }
                // add all Boolean variables
                for( set<string>::const_iterator var = Formula::mConstraintPool.booleanVariables().begin();
                    var != Formula::mConstraintPool.booleanVariables().end(); ++var )
                {
                    smtlibFile << "(declare-fun " << *var << " () Bool)\n";
                }
                // add module name variables
                for( set<string>::const_iterator involvedModule = Module::mVariablesInAssumptionToCheck.begin();
                     involvedModule != Module::mVariablesInAssumptionToCheck.end(); ++involvedModule )
                {
                    smtlibFile << "(declare-fun " << *involvedModule << " () Bool)\n";
                }
                smtlibFile << *assum;
            }
            smtlibFile << "(exit)";
            smtlibFile.close();
        }
        #endif
    }

    /**
     * Store subsets as smt2 files in order to check them later.
     * @param
     * @param
     */
    void Module::storeSmallerInfeasibleSubsetsCheck(const std::vector<Formula> & subformulae, const std::string filename) const {
        stringstream _filename;
        _filename << filename << "_" << moduleName(mModuleType) << "_" << mSmallerMusesCheckCounter << ".smt2";
        ofstream smtlibFile;
        smtlibFile.open( _filename.str() );
        for( vector< Formula >::const_iterator subformula = subformulae.begin();
             subformula != subformulae.end(); ++subformula )
        { // for each assumption add a new solver-call by resetting the search state
            smtlibFile << "(reset)\n";
            smtlibFile << "(set-logic QF_NRA)\n";
            smtlibFile << "(set-option :interactive-mode true)\n";
            smtlibFile << "(set-info :smt-lib-version 2.0)\n";
            // add all real-valued variables
            for( GiNaC::symtab::const_iterator var = Formula::mConstraintPool.variables().begin();
                var != Formula::mConstraintPool.variables().end(); ++var )
            {
                smtlibFile << "(declare-fun " << var->first << " () Real)\n";
            }
            string assumption = "";
            assumption += "(set-info :status sat)\n";
            assumption += "(assert (and ";
            assumption += subformula->toString();
            assumption += "))\n";
            assumption += "(get-assertions)\n";
            assumption += "(check-sat)\n";
            smtlibFile << assumption;
        }
        smtlibFile << "(exit)";
        smtlibFile.close();
        ++mSmallerMusesCheckCounter;
    }

     /**
     * Generates all subformulae of the given size
     * @param size the number of constraints
     * @return A set of subformulae
     */
    std::vector<Formula> Module::generateSubformulaeOfInfeasibleSubset(unsigned infeasibleset, unsigned size ) const {
        assert(size < mInfeasibleSubsets[infeasibleset].size());

        //000000....000011111 (size-many ones)
        unsigned bitvector = (1 << size) - 1;
        //000000....100000000
        unsigned limit = (1 << mInfeasibleSubsets[infeasibleset].size());
        unsigned nextbitvector;

        std::vector<Formula> subformulae;
        while(bitvector < limit) {
            Formula formula(AND);
            // compute lexicographical successor of the bitvector
            unsigned int tmp = (bitvector | (bitvector - 1)) + 1;
            nextbitvector = tmp | ((((tmp & -tmp) / (bitvector & -bitvector)) >> 1) - 1);

            // fill formula
            for(auto it = mInfeasibleSubsets[infeasibleset].begin(); it != mInfeasibleSubsets[infeasibleset].end(); ++it) {
                if(bitvector & 1) {
                    formula.addSubformula((*it)->pConstraint());
                }
                bitvector >>= 1;
            }
            // add subformulae
            subformulae.push_back(formula);
            bitvector = nextbitvector;
        }
        return subformulae;
    }
    /**
     *
     * @param _moduleType
     * @return
     */
    const string Module::moduleName( const ModuleType _moduleType )
    {
        return moduleTypeToString(_moduleType);
    }

    /**
     * Prints everything relevant of the solver.
     *
     * @param _out  The output stream where the answer should be printed.
     * @param _initiation   The line initiation.
     */
    void Module::print( ostream& _out, const string _initiation ) const
    {
        _out << _initiation << "********************************************************************************" << endl;
        _out << _initiation << " Solver with stored at " << this << " with name " << moduleName( type() ) << endl;
        _out << _initiation << endl;
        _out << _initiation << " Current solver state" << endl;
        _out << _initiation << endl;
        printReceivedFormula( _out, _initiation + " " );
        _out << _initiation << endl;
        printPassedFormula( _out, _initiation + " " );
        _out << _initiation << endl;
        printInfeasibleSubsets( _out, _initiation + " " );
        _out << _initiation << endl;
        _out << _initiation << "********************************************************************************" << endl;
    }

    /**
     * Prints the vector of the received formula.
     *
     * @param _out          The output stream where the answer should be printed.
     * @param _initiation   The line initiation.
     */
    void Module::printReceivedFormula( ostream& _out, const string _initiation ) const
    {
        _out << _initiation << "Received formula:" << endl;
        for( Formula::const_iterator receivedSubformula = mpReceivedFormula->begin(); receivedSubformula != mpReceivedFormula->end();
                ++receivedSubformula )
        {
            _out << _initiation << "  ";
            _out << setw( 30 ) << (*receivedSubformula)->toString( true );
            stringstream out;
            out << "  [" << *receivedSubformula << "]";
            _out << setw( 15 ) << out.str() << endl;
        }
    }

    /**
     * Prints the vector of passed formula.
     *
     * @param _out          The output stream where the answer should be printed.
     * @param _initiation   The line initiation.
     */
    void Module::printPassedFormula( ostream& _out, const string _initiation ) const
    {
        _out << _initiation << "Passed formula:" << endl;
        for( Formula::const_iterator passedSubformula = mpPassedFormula->begin(); passedSubformula != mpPassedFormula->end(); ++passedSubformula )
        {
            FormulaOrigins::const_iterator formulaOrigins = mPassedformulaOrigins.find( *passedSubformula );
            assert( formulaOrigins != mPassedformulaOrigins.end() );
            _out << _initiation << "  ";
//            if( formulaOrigins == mPassedformulaOrigins.end() ){
//                _out << *passedSubformula << endl; _out << mpPassedFormula->size() << endl;_out << endl;  assert( false ); }
            _out << setw( 30 ) << (*passedSubformula)->toString( true );
            stringstream out;
            out << "  [" << *passedSubformula << "]" << " from " << "(";
            _out << setw( 22 ) << out.str();
            for( vec_set_const_pFormula::const_iterator oSubformulas = formulaOrigins->second.begin(); oSubformulas != formulaOrigins->second.end();
                    ++oSubformulas )
            {
                _out << " {";
                for( set<const Formula*>::const_iterator oSubformula = oSubformulas->begin(); oSubformula != oSubformulas->end(); ++oSubformula )
                {
                    _out << " [" << *oSubformula << "]";
                }
                _out << " }";
            }
            _out << " )" << endl;
        }
    }

    /**
     * Prints the infeasible subsets.
     *
     * @param _out          The output stream where the answer should be printed.
     * @param _initiation   The line initiation.
     */
    void Module::printInfeasibleSubsets( ostream& _out, const string _initiation ) const
    {
        _out << _initiation << "Infeasible subsets:" << endl;
        _out << _initiation << "   {";
        for( vec_set_const_pFormula::const_iterator infSubSet = mInfeasibleSubsets.begin(); infSubSet != mInfeasibleSubsets.end(); ++infSubSet )
        {
            if( infSubSet != mInfeasibleSubsets.begin() )
            {
                _out << endl << _initiation << "    ";
            }
            _out << " {";
            for( set<const Formula*>::const_iterator infSubFormula = infSubSet->begin(); infSubFormula != infSubSet->end(); ++infSubFormula )
            {
                _out << " " << **infSubFormula;
            }
            _out << " }";
        }
        _out << " }" << endl;
    }
}    // namespace smtrat<|MERGE_RESOLUTION|>--- conflicted
+++ resolved
@@ -543,7 +543,6 @@
             #ifdef MODULE_VERBOSE
             cout << "Result:   " << (result == True ? "True" : (result == False ? "False" : "Unknown")) << endl;
             #endif
-<<<<<<< HEAD
             return result;
         }
         else
@@ -562,22 +561,12 @@
 //                cout << (*module)->id() << endl;
                 (*module)->receivedFormulaChecked();
                 #ifdef LOG_THEORY_CALLS
-=======
-            result = (*module)->isConsistent();
-            (*module)->receivedFormulaChecked();
-            #ifdef SMTRAT_ENABLE_VALIDATION
-            if( validationSettings->logTCalls() ) 
-            {
->>>>>>> d9dc8855
                 if( result != Unknown )
                 {
                     addAssumptionToCheck( *mpPassedFormula, result == True, moduleName( (*module)->type() ) );
                 }
-<<<<<<< HEAD
                 #endif
                 ++module;
-=======
->>>>>>> d9dc8855
             }
             #ifdef MODULE_VERBOSE
             cout << "Result:   " << (result == True ? "True" : (result == False ? "False" : "Unknown")) << endl;
