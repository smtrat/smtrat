--- conflicted
+++ resolved
@@ -487,12 +487,6 @@
         #ifdef SMTRAT_MEASURE_MODULE_TIMES
         stopCheckTimer();
         #endif
-<<<<<<< HEAD
-=======
-
-        if( mpManager == NULL ) return Unknown;
-
->>>>>>> 3221437c
         /*
          * Get the backends to be considered from the manager.
          */
@@ -1069,29 +1063,17 @@
         return result;
     }
 
-<<<<<<< HEAD
     double Module::getAddTimerMS() const
-=======
-    unsigned Module::getAddTimerMS() const
->>>>>>> 3221437c
     {
         return mTimerAddTotal.count() / 1000;
     }
 
-<<<<<<< HEAD
     double Module::getCheckTimerMS() const
-=======
-    unsigned Module::getCheckTimerMS() const
->>>>>>> 3221437c
     {
         return mTimerCheckTotal.count() / 1000;
     }
 
-<<<<<<< HEAD
     double Module::getRemoveTimerMS() const
-=======
-    unsigned Module::getRemoveTimerMS() const
->>>>>>> 3221437c
     {
         return mTimerRemoveTotal.count() / 1000;
     }
