--- conflicted
+++ resolved
@@ -360,51 +360,6 @@
         vector<Module*>::iterator tsmodule = mUsedBackends.begin();
         while( tsmodule != mUsedBackends.end() )
         {
-<<<<<<< HEAD
-            /*
-            cout << endl << "isConsistent of " << *tsmodule << " having type " << (**tsmodule).type() << endl;
-            (**tsmodule).print( cout, " ");
-            */
-            Answer result = (**tsmodule).isConsistent();
-            switch( result )
-            {
-                case True:
-                {
-                    /*
-                    cout << "Result:   True" << endl;
-                    */
-                    return True;
-                }
-                case False:
-                {
-                    mInfeasibleSubsets = getInfeasibleSubsets( **tsmodule );
-
-                    /*
-                    cout << "Result:   False" << endl;
-                    (**tsmodule).printInfeasibleSubsets( cout, "          " );
-                    */
-                    return False;
-                }
-                case Unknown:
-                {
-                    /*
-                    cout << "Result:   Unknown" << endl;
-                    */
-                    return Unknown;
-                }
-                default:
-                {
-                    assert( false );
-                    return Unknown;
-                }
-            }
-            ++tsmodule;
-        }
-
-        /*
-        cout << "Result:   Unknown" << endl;
-        */
-=======
 //cout << endl << "isConsistent of " << *tsmodule << " having type " << (**tsmodule).type() << endl;
 //(**tsmodule).print( cout, " ");
             Answer result = (**tsmodule).isConsistent();
@@ -436,7 +391,6 @@
             ++tsmodule;
         }
 //cout << "Result:   Unknown" << endl;
->>>>>>> 90dc66d0
         return Unknown;
     }
 
