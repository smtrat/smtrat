--- conflicted
+++ resolved
@@ -1,121 +1,104 @@
-/*
- * SMT-RAT - Satisfiability-Modulo-Theories Real Algebra Toolbox
- * Copyright (C) 2012 Florian Corzilius, Ulrich Loup, Erika Abraham, Sebastian Junges
- *
- * This file is part of SMT-RAT.
- *
- * SMT-RAT is free software: you can redistribute it and/or modify
- * it under the terms of the GNU General Public License as published by
- * the Free Software Foundation, either version 3 of the License, or
- * (at your option) any later version.
- *
- * SMT-RAT is distributed in the hope that it will be useful,
- * but WITHOUT ANY WARRANTY; without even the implied warranty of
- * MERCHANTABILITY or FITNESS FOR A PARTICULAR PURPOSE.  See the
- * GNU General Public License for more details.
- *
- * You should have received a copy of the GNU General Public License
- * along with SMT-RAT.  If not, see <http://www.gnu.org/licenses/>.
- *
- */
-
-
-/**
- * @file NRATSolver.cpp
- *
- */
-
-#include "NRATSolver.h"
-
-#ifdef USE_GB
-
-#include <ginacra/settings.h>
-
-#endif
-
-namespace smtrat
-{
-    static bool caseOne( Condition _condition )
-    {
-        return PROP_CANNOT_BE_SOLVED_BY_VSMODULE <= _condition;
-    }
-
-    #ifdef USE_GB
-    static bool caseTwo( Condition _condition )
-    {
-        return PROP_CANNOT_BE_SOLVED_BY_GROEBNERMODULE <= _condition;
-    }
-    #endif
-
-    static bool caseThree( Condition _condition )
-    {
-        return PROP_CANNOT_BE_SOLVED_BY_SATMODULE <= _condition;
-    }
-
-    static bool caseFour( Condition _condition )
-    {
-        return PROP_CANNOT_BE_SOLVED_BY_CNFERMODULE <= _condition;
-    }
-
-    static bool caseFive( Condition _condition )
-    {
-        return PROP_CANNOT_BE_SOLVED_BY_PREPROMODULE <= _condition;
-    }
-
-    static bool caseSix( Condition _condition )
-    {
-        return true;
-    }
-    static bool caseSeven ( Condition _condition )
-    {
-        return PROP_CANNOT_BE_SOLVED_BY_SMARTSIMPLIFIER <= _condition;
-    }
-    static bool caseEight ( Condition _condition )
-    {
-        return PROP_CANNOT_BE_SOLVED_BY_FOURIERMOTZKINSIMPLIFIER <= _condition;
-    }
-
-    NRATSolver::NRATSolver( Formula* _inputFormula ):
-        Manager( _inputFormula )
-    {
-        #ifdef USE_GB
-        GiNaCRA::MultivariatePolynomialSettings::InitializeGiNaCRAMultivariateMR();
-<<<<<<< HEAD
-		#endif
-		#ifdef USE_CAD
-		strategy().addModuleType( caseOne, MT_CADModule );
-//        strategy().addModuleType( caseSeven, MT_CADModule );
-		#endif
-		#ifdef USE_GB
-		strategy().addModuleType( caseTwo, MT_VSModule );
-		strategy().addModuleType( caseSeven, MT_GroebnerModule);
-		#else
-		strategy().addModuleType( caseEight, MT_VSModule );
-		#endif
-//		strategy().addModuleType( caseThree, MT_SmartSimplifier );
-		strategy().addModuleType( caseThree, MT_FourierMotzkinSimplifier );
-		strategy().addModuleType( caseFive, MT_SATModule );
-=======
-        #endif
-        #ifdef USE_CAD
-        strategy().addModuleType( caseOne, MT_CADModule );
-        //        strategy().addModuleType( caseThree, MT_CADModule );
-        #endif
-        #ifdef USE_GB
-        strategy().addModuleType( caseTwo, MT_VSModule );
-        strategy().addModuleType( caseThree, MT_GroebnerModule );
-        #else
-        strategy().addModuleType( caseThree, MT_VSModule );
-        #endif
-        //      strategy().addModuleType( caseFour, MT_SATModule );
-        //        strategy().addModuleType( caseSix, MT_CNFerModule );
-        strategy().addModuleType( caseFive, MT_SATModule );
->>>>>>> bd147993
-        strategy().addModuleType( caseFour, MT_PreProModule );
-        strategy().addModuleType( caseSix, MT_CNFerModule );
-    }
-
-    NRATSolver::~NRATSolver(){}
-
-}    // namespace smtrat
-
+/*
+ * SMT-RAT - Satisfiability-Modulo-Theories Real Algebra Toolbox
+ * Copyright (C) 2012 Florian Corzilius, Ulrich Loup, Erika Abraham, Sebastian Junges
+ *
+ * This file is part of SMT-RAT.
+ *
+ * SMT-RAT is free software: you can redistribute it and/or modify
+ * it under the terms of the GNU General Public License as published by
+ * the Free Software Foundation, either version 3 of the License, or
+ * (at your option) any later version.
+ *
+ * SMT-RAT is distributed in the hope that it will be useful,
+ * but WITHOUT ANY WARRANTY; without even the implied warranty of
+ * MERCHANTABILITY or FITNESS FOR A PARTICULAR PURPOSE.  See the
+ * GNU General Public License for more details.
+ *
+ * You should have received a copy of the GNU General Public License
+ * along with SMT-RAT.  If not, see <http://www.gnu.org/licenses/>.
+ *
+ */
+
+
+/**
+ * @file NRATSolver.cpp
+ *
+ */
+
+#include "NRATSolver.h"
+
+#ifdef USE_GB
+
+#include <ginacra/settings.h>
+
+#endif
+
+namespace smtrat
+{
+    static bool caseOne( Condition _condition )
+    {
+        return PROP_CANNOT_BE_SOLVED_BY_VSMODULE <= _condition;
+    }
+
+    #ifdef USE_GB
+    static bool caseTwo( Condition _condition )
+    {
+        return PROP_CANNOT_BE_SOLVED_BY_GROEBNERMODULE <= _condition;
+    }
+    #endif
+
+    static bool caseThree( Condition _condition )
+    {
+        return PROP_CANNOT_BE_SOLVED_BY_SATMODULE <= _condition;
+    }
+
+    static bool caseFour( Condition _condition )
+    {
+        return PROP_CANNOT_BE_SOLVED_BY_CNFERMODULE <= _condition;
+    }
+
+    static bool caseFive( Condition _condition )
+    {
+        return PROP_CANNOT_BE_SOLVED_BY_PREPROMODULE <= _condition;
+    }
+
+    static bool caseSix( Condition _condition )
+    {
+        return true;
+    }
+    static bool caseSeven ( Condition _condition )
+    {
+        return PROP_CANNOT_BE_SOLVED_BY_SMARTSIMPLIFIER <= _condition;
+    }
+    static bool caseEight ( Condition _condition )
+    {
+        return PROP_CANNOT_BE_SOLVED_BY_FOURIERMOTZKINSIMPLIFIER <= _condition;
+    }
+
+    NRATSolver::NRATSolver( Formula* _inputFormula ):
+        Manager( _inputFormula )
+    {
+        #ifdef USE_GB
+        GiNaCRA::MultivariatePolynomialSettings::InitializeGiNaCRAMultivariateMR();
+		#endif
+		#ifdef USE_CAD
+		strategy().addModuleType( caseOne, MT_CADModule );
+//        strategy().addModuleType( caseSeven, MT_CADModule );
+		#endif
+		#ifdef USE_GB
+		strategy().addModuleType( caseTwo, MT_VSModule );
+		strategy().addModuleType( caseSeven, MT_GroebnerModule);
+		#else
+		strategy().addModuleType( caseEight, MT_VSModule );
+		#endif
+//		strategy().addModuleType( caseThree, MT_SmartSimplifier );
+		strategy().addModuleType( caseThree, MT_FourierMotzkinSimplifier );
+		strategy().addModuleType( caseFive, MT_SATModule );
+        strategy().addModuleType( caseFour, MT_PreProModule );
+        strategy().addModuleType( caseSix, MT_CNFerModule );
+    }
+
+    NRATSolver::~NRATSolver(){}
+
+}    // namespace smtrat
+