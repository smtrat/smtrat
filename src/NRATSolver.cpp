<<<<<<< HEAD
/*
 * SMT-RAT - Satisfiability-Modulo-Theories Real Algebra Toolbox
 * Copyright (C) 2012 Florian Corzilius, Ulrich Loup, Erika Abraham, Sebastian Junges
 *
 * This file is part of SMT-RAT.
 *
 * SMT-RAT is free software: you can redistribute it and/or modify
 * it under the terms of the GNU General Public License as published by
 * the Free Software Foundation, either version 3 of the License, or
 * (at your option) any later version.
 *
 * SMT-RAT is distributed in the hope that it will be useful,
 * but WITHOUT ANY WARRANTY; without even the implied warranty of
 * MERCHANTABILITY or FITNESS FOR A PARTICULAR PURPOSE.  See the
 * GNU General Public License for more details.
 *
 * You should have received a copy of the GNU General Public License
 * along with SMT-RAT.  If not, see <http://www.gnu.org/licenses/>.
 *
 */


/**
 * @file NRATSolver.cpp
 *
 */

#include "NRATSolver.h"

namespace smtrat
{
    NRATSolver::NRATSolver( Formula* _inputFormula ):
        Manager( _inputFormula )
    {
        /*
                strategy().addModuleType( PROP_CANNOT_BE_SOLVED_BY_SIMPLIFIERMODULE, MT_VSModule );
                strategy().addModuleType( PROP_TRUE, MT_SimplifierModule );
        */

        //        strategy().addModuleType( PROP_TRUE, MT_SATModule );
        //

        /*
                strategy().addModuleType( PROP_CANNOT_BE_SOLVED_BY_SIMPLIFIERMODULE, MT_VSModule );
                strategy().addModuleType( PROP_CANNOT_BE_SOLVED_BY_SATMODULE, MT_SimplifierModule );
        */
        strategy().addModuleType( PROP_CANNOT_BE_SOLVED_BY_SATMODULE, MT_VSModule );
        strategy().addModuleType( PROP_CANNOT_BE_SOLVED_BY_CNFERMODULE, MT_SATModule );
        strategy().addModuleType( PROP_TRUE, MT_CNFerModule );

        //        strategy().addModuleType( PROP_CANNOT_BE_SOLVED_BY_UNIVARIATECADMODULE, MT_CADModule );

        //        strategy().addModuleType( PROP_CANNOT_BE_SOLVED_BY_UNIVARIATECADMODULE, MT_CADModule );
        //        strategy().addModuleType( PROP_CANNOT_BE_SOLVED_BY_VSMODULE, MT_UnivariateCADModule );
        //        strategy().addModuleType( PROP_CANNOT_BE_SOLVED_BY_VSMODULE, MT_CADModule );
        //        strategy().addModuleType( PROP_CANNOT_BE_SOLVED_BY_GROEBNERMODULE, MT_VSModule );
        //        strategy().addModuleType( PROP_CANNOT_BE_SOLVED_BY_SIMPLIFIERMODULE, MT_VSModule );
        //        strategy().addModuleType( PROP_CANNOT_BE_SOLVED_BY_SIMPLIFIERMODULE, MT_GroebnerModule );
        //        strategy().addModuleType( PROP_TRUE, MT_SimplifierModule );
        //        strategy().addModuleType( PROP_TRUE, MT_CADModule );
    }

    NRATSolver::~NRATSolver(){}

}    // namespace smtrat
=======
/*
 * SMT-RAT - Satisfiability-Modulo-Theories Real Algebra Toolbox
 * Copyright (C) 2012 Florian Corzilius, Ulrich Loup, Erika Abraham, Sebastian Junges
 *
 * This file is part of SMT-RAT.
 *
 * SMT-RAT is free software: you can redistribute it and/or modify
 * it under the terms of the GNU General Public License as published by
 * the Free Software Foundation, either version 3 of the License, or
 * (at your option) any later version.
 *
 * SMT-RAT is distributed in the hope that it will be useful,
 * but WITHOUT ANY WARRANTY; without even the implied warranty of
 * MERCHANTABILITY or FITNESS FOR A PARTICULAR PURPOSE.  See the
 * GNU General Public License for more details.
 *
 * You should have received a copy of the GNU General Public License
 * along with SMT-RAT.  If not, see <http://www.gnu.org/licenses/>.
 *
 */


/**
 * @file NRATSolver.cpp
 *
 */

#include "NRATSolver.h"

namespace smtrat
{
    NRATSolver::NRATSolver( Formula* _inputFormula ) : Manager( _inputFormula )
    {
//        strategy().addModuleType( PROP_CANNOT_BE_SOLVED_BY_SIMPLIFIERMODULE, MT_VSModule );
//        strategy().addModuleType( PROP_TRUE, MT_SimplifierModule );

//        strategy().addModuleType( PROP_TRUE, MT_SATModule );
//

/*
        strategy().addModuleType( PROP_CANNOT_BE_SOLVED_BY_SIMPLIFIERMODULE, MT_VSModule );
        strategy().addModuleType( PROP_CANNOT_BE_SOLVED_BY_SATMODULE, MT_SimplifierModule );
*/
        strategy().addModuleType( PROP_CANNOT_BE_SOLVED_BY_VSMODULE, MT_CADModule );
        strategy().addModuleType( PROP_CANNOT_BE_SOLVED_BY_SATMODULE, MT_VSModule );
        strategy().addModuleType( PROP_CANNOT_BE_SOLVED_BY_CNFERMODULE, MT_SATModule );
        strategy().addModuleType( PROP_TRUE, MT_CNFerModule );

        //        strategy().addModuleType( PROP_CANNOT_BE_SOLVED_BY_UNIVARIATECADMODULE, MT_CADModule );

//        strategy().addModuleType( PROP_CANNOT_BE_SOLVED_BY_UNIVARIATECADMODULE, MT_CADModule );
//        strategy().addModuleType( PROP_CANNOT_BE_SOLVED_BY_VSMODULE, MT_UnivariateCADModule );
//        strategy().addModuleType( PROP_CANNOT_BE_SOLVED_BY_VSMODULE, MT_CADModule );
//        strategy().addModuleType( PROP_CANNOT_BE_SOLVED_BY_GROEBNERMODULE, MT_VSModule );
//        strategy().addModuleType( PROP_CANNOT_BE_SOLVED_BY_SIMPLIFIERMODULE, MT_VSModule );
//        strategy().addModuleType( PROP_CANNOT_BE_SOLVED_BY_SIMPLIFIERMODULE, MT_GroebnerModule );
//        strategy().addModuleType( PROP_TRUE, MT_SimplifierModule );
//        strategy().addModuleType( PROP_TRUE, MT_CADModule );
    }

    NRATSolver::~NRATSolver() {}

}    // namespace smtrat
>>>>>>> 90dc66d0
<|MERGE_RESOLUTION|>--- conflicted
+++ resolved
@@ -1,131 +1,64 @@
-<<<<<<< HEAD
-/*
- * SMT-RAT - Satisfiability-Modulo-Theories Real Algebra Toolbox
- * Copyright (C) 2012 Florian Corzilius, Ulrich Loup, Erika Abraham, Sebastian Junges
- *
- * This file is part of SMT-RAT.
- *
- * SMT-RAT is free software: you can redistribute it and/or modify
- * it under the terms of the GNU General Public License as published by
- * the Free Software Foundation, either version 3 of the License, or
- * (at your option) any later version.
- *
- * SMT-RAT is distributed in the hope that it will be useful,
- * but WITHOUT ANY WARRANTY; without even the implied warranty of
- * MERCHANTABILITY or FITNESS FOR A PARTICULAR PURPOSE.  See the
- * GNU General Public License for more details.
- *
- * You should have received a copy of the GNU General Public License
- * along with SMT-RAT.  If not, see <http://www.gnu.org/licenses/>.
- *
- */
-
-
-/**
- * @file NRATSolver.cpp
- *
- */
-
-#include "NRATSolver.h"
-
-namespace smtrat
-{
-    NRATSolver::NRATSolver( Formula* _inputFormula ):
-        Manager( _inputFormula )
-    {
-        /*
-                strategy().addModuleType( PROP_CANNOT_BE_SOLVED_BY_SIMPLIFIERMODULE, MT_VSModule );
-                strategy().addModuleType( PROP_TRUE, MT_SimplifierModule );
-        */
-
-        //        strategy().addModuleType( PROP_TRUE, MT_SATModule );
-        //
-
-        /*
-                strategy().addModuleType( PROP_CANNOT_BE_SOLVED_BY_SIMPLIFIERMODULE, MT_VSModule );
-                strategy().addModuleType( PROP_CANNOT_BE_SOLVED_BY_SATMODULE, MT_SimplifierModule );
-        */
-        strategy().addModuleType( PROP_CANNOT_BE_SOLVED_BY_SATMODULE, MT_VSModule );
-        strategy().addModuleType( PROP_CANNOT_BE_SOLVED_BY_CNFERMODULE, MT_SATModule );
-        strategy().addModuleType( PROP_TRUE, MT_CNFerModule );
-
-        //        strategy().addModuleType( PROP_CANNOT_BE_SOLVED_BY_UNIVARIATECADMODULE, MT_CADModule );
-
-        //        strategy().addModuleType( PROP_CANNOT_BE_SOLVED_BY_UNIVARIATECADMODULE, MT_CADModule );
-        //        strategy().addModuleType( PROP_CANNOT_BE_SOLVED_BY_VSMODULE, MT_UnivariateCADModule );
-        //        strategy().addModuleType( PROP_CANNOT_BE_SOLVED_BY_VSMODULE, MT_CADModule );
-        //        strategy().addModuleType( PROP_CANNOT_BE_SOLVED_BY_GROEBNERMODULE, MT_VSModule );
-        //        strategy().addModuleType( PROP_CANNOT_BE_SOLVED_BY_SIMPLIFIERMODULE, MT_VSModule );
-        //        strategy().addModuleType( PROP_CANNOT_BE_SOLVED_BY_SIMPLIFIERMODULE, MT_GroebnerModule );
-        //        strategy().addModuleType( PROP_TRUE, MT_SimplifierModule );
-        //        strategy().addModuleType( PROP_TRUE, MT_CADModule );
-    }
-
-    NRATSolver::~NRATSolver(){}
-
-}    // namespace smtrat
-=======
-/*
- * SMT-RAT - Satisfiability-Modulo-Theories Real Algebra Toolbox
- * Copyright (C) 2012 Florian Corzilius, Ulrich Loup, Erika Abraham, Sebastian Junges
- *
- * This file is part of SMT-RAT.
- *
- * SMT-RAT is free software: you can redistribute it and/or modify
- * it under the terms of the GNU General Public License as published by
- * the Free Software Foundation, either version 3 of the License, or
- * (at your option) any later version.
- *
- * SMT-RAT is distributed in the hope that it will be useful,
- * but WITHOUT ANY WARRANTY; without even the implied warranty of
- * MERCHANTABILITY or FITNESS FOR A PARTICULAR PURPOSE.  See the
- * GNU General Public License for more details.
- *
- * You should have received a copy of the GNU General Public License
- * along with SMT-RAT.  If not, see <http://www.gnu.org/licenses/>.
- *
- */
-
-
-/**
- * @file NRATSolver.cpp
- *
- */
-
-#include "NRATSolver.h"
-
-namespace smtrat
-{
-    NRATSolver::NRATSolver( Formula* _inputFormula ) : Manager( _inputFormula )
-    {
-//        strategy().addModuleType( PROP_CANNOT_BE_SOLVED_BY_SIMPLIFIERMODULE, MT_VSModule );
-//        strategy().addModuleType( PROP_TRUE, MT_SimplifierModule );
-
-//        strategy().addModuleType( PROP_TRUE, MT_SATModule );
-//
-
-/*
-        strategy().addModuleType( PROP_CANNOT_BE_SOLVED_BY_SIMPLIFIERMODULE, MT_VSModule );
-        strategy().addModuleType( PROP_CANNOT_BE_SOLVED_BY_SATMODULE, MT_SimplifierModule );
-*/
-        strategy().addModuleType( PROP_CANNOT_BE_SOLVED_BY_VSMODULE, MT_CADModule );
-        strategy().addModuleType( PROP_CANNOT_BE_SOLVED_BY_SATMODULE, MT_VSModule );
-        strategy().addModuleType( PROP_CANNOT_BE_SOLVED_BY_CNFERMODULE, MT_SATModule );
-        strategy().addModuleType( PROP_TRUE, MT_CNFerModule );
-
-        //        strategy().addModuleType( PROP_CANNOT_BE_SOLVED_BY_UNIVARIATECADMODULE, MT_CADModule );
-
-//        strategy().addModuleType( PROP_CANNOT_BE_SOLVED_BY_UNIVARIATECADMODULE, MT_CADModule );
-//        strategy().addModuleType( PROP_CANNOT_BE_SOLVED_BY_VSMODULE, MT_UnivariateCADModule );
-//        strategy().addModuleType( PROP_CANNOT_BE_SOLVED_BY_VSMODULE, MT_CADModule );
-//        strategy().addModuleType( PROP_CANNOT_BE_SOLVED_BY_GROEBNERMODULE, MT_VSModule );
-//        strategy().addModuleType( PROP_CANNOT_BE_SOLVED_BY_SIMPLIFIERMODULE, MT_VSModule );
-//        strategy().addModuleType( PROP_CANNOT_BE_SOLVED_BY_SIMPLIFIERMODULE, MT_GroebnerModule );
-//        strategy().addModuleType( PROP_TRUE, MT_SimplifierModule );
-//        strategy().addModuleType( PROP_TRUE, MT_CADModule );
-    }
-
-    NRATSolver::~NRATSolver() {}
-
-}    // namespace smtrat
->>>>>>> 90dc66d0
+
+/*
+ * SMT-RAT - Satisfiability-Modulo-Theories Real Algebra Toolbox
+ * Copyright (C) 2012 Florian Corzilius, Ulrich Loup, Erika Abraham, Sebastian Junges
+ *
+ * This file is part of SMT-RAT.
+ *
+ * SMT-RAT is free software: you can redistribute it and/or modify
+ * it under the terms of the GNU General Public License as published by
+ * the Free Software Foundation, either version 3 of the License, or
+ * (at your option) any later version.
+ *
+ * SMT-RAT is distributed in the hope that it will be useful,
+ * but WITHOUT ANY WARRANTY; without even the implied warranty of
+ * MERCHANTABILITY or FITNESS FOR A PARTICULAR PURPOSE.  See the
+ * GNU General Public License for more details.
+ *
+ * You should have received a copy of the GNU General Public License
+ * along with SMT-RAT.  If not, see <http://www.gnu.org/licenses/>.
+ *
+ */
+
+
+/**
+ * @file NRATSolver.cpp
+ *
+ */
+
+#include "NRATSolver.h"
+
+namespace smtrat
+{
+    NRATSolver::NRATSolver( Formula* _inputFormula ) : Manager( _inputFormula )
+    {
+//        strategy().addModuleType( PROP_CANNOT_BE_SOLVED_BY_SIMPLIFIERMODULE, MT_VSModule );
+//        strategy().addModuleType( PROP_TRUE, MT_SimplifierModule );
+
+//        strategy().addModuleType( PROP_TRUE, MT_SATModule );
+//
+
+/*
+        strategy().addModuleType( PROP_CANNOT_BE_SOLVED_BY_SIMPLIFIERMODULE, MT_VSModule );
+        strategy().addModuleType( PROP_CANNOT_BE_SOLVED_BY_SATMODULE, MT_SimplifierModule );
+*/
+        strategy().addModuleType( PROP_CANNOT_BE_SOLVED_BY_VSMODULE, MT_CADModule );
+        strategy().addModuleType( PROP_CANNOT_BE_SOLVED_BY_SATMODULE, MT_VSModule );
+        strategy().addModuleType( PROP_CANNOT_BE_SOLVED_BY_CNFERMODULE, MT_SATModule );
+        strategy().addModuleType( PROP_TRUE, MT_CNFerModule );
+
+        //        strategy().addModuleType( PROP_CANNOT_BE_SOLVED_BY_UNIVARIATECADMODULE, MT_CADModule );
+
+//        strategy().addModuleType( PROP_CANNOT_BE_SOLVED_BY_UNIVARIATECADMODULE, MT_CADModule );
+//        strategy().addModuleType( PROP_CANNOT_BE_SOLVED_BY_VSMODULE, MT_UnivariateCADModule );
+//        strategy().addModuleType( PROP_CANNOT_BE_SOLVED_BY_VSMODULE, MT_CADModule );
+//        strategy().addModuleType( PROP_CANNOT_BE_SOLVED_BY_GROEBNERMODULE, MT_VSModule );
+//        strategy().addModuleType( PROP_CANNOT_BE_SOLVED_BY_SIMPLIFIERMODULE, MT_VSModule );
+//        strategy().addModuleType( PROP_CANNOT_BE_SOLVED_BY_SIMPLIFIERMODULE, MT_GroebnerModule );
+//        strategy().addModuleType( PROP_TRUE, MT_SimplifierModule );
+//        strategy().addModuleType( PROP_TRUE, MT_CADModule );
+    }
+
+    NRATSolver::~NRATSolver() {}
+
+}    // namespace smtrat