/*
 * **************************************************************************************[Solver.cc]
 * Copyright (c) 2003-2006, Niklas Een, Niklas Sorensson
 * Copyright (c) 2007-2010, Niklas Sorensson
 *
 * Permission is hereby granted, free of charge, to any person obtaining a copy of this software and
 * associated documentation files (the "Software"), to deal in the Software without restriction,
 * including without limitation the rights to use, copy, modify, merge, publish, distribute,
 * sublicense, and/or sell copies of the Software, and to permit persons to whom the Software is
 * furnished to do so, subject to the following conditions:
 *
 * The above copyright notice and this permission notice shall be included in all copies or
 * substantial portions of the Software.
 *
 * THE SOFTWARE IS PROVIDED "AS IS", WITHOUT WARRANTY OF ANY KIND, EXPRESS OR IMPLIED, INCLUDING BUT
 * NOT LIMITED TO THE WARRANTIES OF MERCHANTABILITY, FITNESS FOR A PARTICULAR PURPOSE AND
 * NONINFRINGEMENT. IN NO EVENT SHALL THE AUTHORS OR COPYRIGHT HOLDERS BE LIABLE FOR ANY CLAIM,
 * DAMAGES OR OTHER LIABILITY, WHETHER IN AN ACTION OF CONTRACT, TORT OR OTHERWISE, ARISING FROM, OUT
 * OF OR IN CONNECTION WITH THE SOFTWARE OR THE USE OR OTHER DEALINGS IN THE SOFTWARE.
 */
/**
 * @file SATModule.tpp
 * @author Florian Corzilius <corzilius@cs.rwth-aachen.de>
 * @since 2012-01-18
 * @version 2014-10-02
 */

#include "SATModule.h"
#include <iomanip>

#include <smtrat-mcsat/verifier/Verifier.h>

#ifdef LOGGING
//#define DEBUG_SATMODULE
//#define DEBUG_SATMODULE_THEORY_PROPAGATION
//#define DEBUG_SATMODULE_DECISION_HEURISTIC
//#define DEBUG_SATMODULE_LEMMA_HANDLING
#endif

using namespace Minisat;

namespace smtrat
{
    // Options:
    static const char*  _cat = "CORE";
    static DoubleOption opt_var_decay( _cat, "var-decay", "The variable activity decay factor", 0.95, DoubleRange( 0, false, 1, false ) );
    static DoubleOption opt_clause_decay( _cat, "cla-decay", "The clause activity decay factor", 0.999, DoubleRange( 0, false, 1, false ) );
    static DoubleOption opt_random_var_freq( _cat, "rnd-freq", "The frequency with which the decision heuristic tries to choose a random variable",
                                             0, DoubleRange( 0, true, 1, true ) );
    static DoubleOption opt_random_seed( _cat, "rnd-seed", "Used by the random variable selection", 91648253,
                                         DoubleRange( 0, false, HUGE_VAL, false ) );
    static IntOption    opt_ccmin_mode( _cat, "ccmin-mode", "Controls conflict clause minimization (0=none, 1=basic, 2=deep)", 2, IntRange( 0, 2 ) );
    static IntOption    opt_phase_saving( _cat, "phase-saving", "Controls the level of phase saving (0=none, 1=limited, 2=full)", 2, IntRange( 0, 2 ) );
    static BoolOption   opt_rnd_init_act( _cat, "rnd-init", "Randomize the initial activity", false );
    static BoolOption   opt_luby_restart( _cat, "luby", "Use the Luby restart sequence", true );
    static IntOption    opt_restart_first( _cat, "rfirst", "The base restart interval", 25, IntRange( 1, INT32_MAX ) );
    static DoubleOption opt_restart_inc( _cat, "rinc", "Restart interval increase factor", 3, DoubleRange( 1, false, HUGE_VAL, false ) );
    static DoubleOption opt_garbage_frac( _cat, "gc-frac", "The fraction of wasted memory allowed before a garbage collection is triggered", 0.20,
                                          DoubleRange( 0, false, HUGE_VAL, false ) );

    template<class Settings>
    SATModule<Settings>::SATModule( const ModuleInput* _formula, Conditionals& _foundAnswer, Manager* const _manager ):
        Module( _formula, _foundAnswer, _manager ),
        // Parameters (user settable):
        verbosity( 0 ),
        var_decay( opt_var_decay ),
        clause_decay( opt_clause_decay ),
        random_var_freq( opt_random_var_freq ),
        random_seed( opt_random_seed ),
        luby_restart( opt_luby_restart ),
        ccmin_mode( opt_ccmin_mode ),
        phase_saving( opt_phase_saving ),
        rnd_pol( false ),
        rnd_init_act( opt_rnd_init_act ),
        garbage_frac( opt_garbage_frac ),
        restart_first( opt_restart_first ),
        restart_inc( opt_restart_inc ),
        // Parameters (the rest):
        learntsize_factor( 1 ),
        learntsize_inc( 1.5 ),
        // Parameters (experimental):
        learntsize_adjust_start_confl( 100 ),
        learntsize_adjust_inc( 1.5 ),
        // Statistics: (formerly in 'SolverStats')
        solves( 0 ),
        starts( 0 ),
        decisions( 0 ),
        rnd_decisions( 0 ),
        propagations( 0 ),
        conflicts( 0 ),
        dec_vars( 0 ),
        clauses_literals( 0 ),
        learnts_literals( 0 ),
        max_literals( 0 ),
        tot_literals( 0 ),
        ok( true ),
        cla_inc( 1 ),
        var_inc( 1 ),
        watches( WatcherDeleted( ca ) ),
        qhead( 0 ),
        simpDB_assigns( -1 ),
        simpDB_props( 0 ),
        order_heap( VarOrderLt( activity ) ),
        var_scheduler( *this ),
        progress_estimate( 0 ),
        remove_satisfied( Settings::remove_satisfied ),
        // Resource constraints:
        conflict_budget( -1 ),
        propagation_budget( -1 ),
        asynch_interrupt( false ),
        mChangedPassedFormula( false ),
        mComputeAllSAT( false ),
        mFullAssignmentCheckedForConsistency( false ),
        mOptimumComputed( false ),
        mBusy( false ),
        mExcludedAssignments( false ),
        mCurrentAssignmentConsistent( SAT ),
        mNumberOfFullLazyCalls( 0 ),
        mCurr_Restarts( 0 ),
        mNumberOfTheoryCalls( 0 ),
        mReceivedFormulaPurelyPropositional(true),
        mConstraintLiteralMap(),
        mBooleanVarMap(),
        mMinisatVarMap(),
        mFormulaAssumptionMap(),
        mFormulaCNFInfosMap(),
        mClauseInformation(),
        mLiteralClausesMap(),
        mNumberOfSatisfiedClauses( 0 ),
        mChangedBooleans(),
        mAllActivitiesChanged( false ),
        mChangedActivities(),
        mNewSplittingVars(),
        mPropagatedLemmas(),
        mRelevantVariables(),
        mNonTseitinShadowedOccurrences(),
        mTseitinVarShadows(),
        mTseitinVarFormulaMap(),
        mCurrentTheoryConflicts(),
        mCurrentTheoryConflictTypes(),
        mCurrentTheoryConflictEvaluations(),
        mLevelCounter(),
        mTheoryConflictIdCounter( 0 ),
        mUpperBoundOnMinimal( passedFormulaEnd() ),
        mLiteralsClausesMap(),
        mLiteralsActivOccurrences(),
		//mTheoryVariableStack(),
		//mNextTheoryVariable(mTheoryVariableStack.end()),
		mMCSAT(*this)
    {
		if (Settings::mc_sat) {
			ca.extra_clause_field = true;
		}
        mCurrentTheoryConflicts.reserve(100);
        mCurrentTheoryConflictTypes.reserve(100);
        mTrueVar = newVar();
        uncheckedEnqueue( mkLit( mTrueVar, false ) );
        mBooleanConstraintMap.push( std::make_pair( nullptr, nullptr ) );
        #ifdef SMTRAT_DEVOPTION_Statistics
        stringstream s;
        s << moduleName() << "_" << id();
        mpStatistics = new SATModuleStatistics( s.str() );
        s << "_mcsat";
        mpMCSATStatistics = new mcsat::MCSATStatistics( s.str() );
        #endif
		
		mcsat::initializeVerifier();
    }

    template<class Settings>
    SATModule<Settings>::~SATModule()
    {
		mcsat::clearVerifier();
        while( mBooleanConstraintMap.size() > 0 )
        {
            Abstraction* abstrAToDel = mBooleanConstraintMap.last().first;
            Abstraction* abstrBToDel = mBooleanConstraintMap.last().second;
            mBooleanConstraintMap.pop();
            delete abstrAToDel;
            delete abstrBToDel;
            abstrAToDel = nullptr;
            abstrBToDel = nullptr;
        }
        #ifdef SMTRAT_DEVOPTION_Statistics
        delete mpStatistics;
        #endif
    }
    
    class ScopedBool
    {
        bool& watch;
        bool oldValue;
        
        public:
            
        ScopedBool( bool& watch, bool newValue ): 
            watch(watch), 
            oldValue(watch)
        {
            watch = newValue;
        }
            
        ~ScopedBool()
        {
            watch = oldValue;
        }
    };

    template<class Settings>
    bool SATModule<Settings>::addCore( ModuleInput::const_iterator _subformula )
    {
        if( _subformula->formula().isFalse() )
        {
            mModelComputed = false;
            mOptimumComputed = false;
            mInfeasibleSubsets.emplace_back();
            mInfeasibleSubsets.back().insert( _subformula->formula() );
            return false;
        }
        else if( !_subformula->formula().isTrue() )
        {
            if( !_subformula->formula().isOnlyPropositional() )
                mReceivedFormulaPurelyPropositional = false;
            mModelComputed = false;
            mOptimumComputed = false;
            //TODO Matthias: better solution?
            cancelUntil(0, true);
            adaptPassedFormula();
            if( _subformula->formula().propertyHolds( carl::PROP_IS_A_LITERAL ) )
            {
                assumptions.push( createLiteral( _subformula->formula(), _subformula->formula() ) );
                assert( mFormulaAssumptionMap.find( _subformula->formula() ) == mFormulaAssumptionMap.end() );
                mFormulaAssumptionMap.emplace( _subformula->formula(), assumptions.last() );
            }
            else
            {
                addClauses( _subformula->formula(), NORMAL_CLAUSE, 0, _subformula->formula() );
            }
            if ( isLemmaLevel(NORMAL) && decisionLevel() == 0)
            {
                if (_subformula->formula().propertyHolds(carl::PROP_IS_A_LITERAL) && _subformula->formula().propertyHolds(carl::PROP_CONTAINS_BOOLEAN))
                {
                    // Add literal from unary clause to lemmas
                    carl::Variables vars;
                    _subformula->formula().booleanVars(vars);
                    assert(vars.size() == 1);
                    // Get corresponding Minisat variable
                    BooleanVarMap::const_iterator itVar = mBooleanVarMap.find(*vars.begin());
                    assert(itVar != mBooleanVarMap.end());
                    Minisat::Var var = itVar->second;
                    // Insert new propagated lemma
                    mPropagatedLemmas[var].push_back(_subformula->formula());
                }
            }
        }
        if( !ok )
            updateInfeasibleSubset();
        return ok;
    }

    template<class Settings>
    void SATModule<Settings>::removeCore( ModuleInput::const_iterator _subformula )
    {
        if( _subformula->formula().isFalse() || _subformula->formula().isTrue() )
            return;
        cancelUntil( 0, true );  // can we do better than this?
        if( !mReceivedFormulaPurelyPropositional )
            adaptPassedFormula();
        assert( rPassedFormula().empty() );
        for( int i = 0; i < learnts.size(); ++i )
        {
            assert( learnts[i] != CRef_Undef );
            removeClause( learnts[i] );
        }
        learnts.clear();
        mUnorderedClauseLookup.clear();
        ok = true;
        if( _subformula->formula().propertyHolds( carl::PROP_IS_A_LITERAL ) )
        {
            auto iter = mFormulaAssumptionMap.find( _subformula->formula() );
            assert( iter != mFormulaAssumptionMap.end() );
            int i = 0;
            while( assumptions[i] != iter->second ) ++i;
            while( i < assumptions.size() - 1 )
            {
                assumptions[i] = assumptions[i+1];
                ++i;
            }
            assumptions.pop();
            mFormulaAssumptionMap.erase( iter );
            ConstraintLiteralsMap::iterator constraintLiteralPair = mConstraintLiteralMap.find( _subformula->formula() );
            if( constraintLiteralPair != mConstraintLiteralMap.end() )
                removeLiteralOrigin( constraintLiteralPair->second.front(), _subformula->formula() );
        }
        else
        {
            auto cnfInfoIter = mFormulaCNFInfosMap.find( _subformula->formula().removeNegations() );
            assert( cnfInfoIter != mFormulaCNFInfosMap.end() );
            updateCNFInfoCounter( cnfInfoIter, _subformula->formula(), false );
            if( cnfInfoIter->second.mClauses.empty() )
            {
                mFormulaCNFInfosMap.erase( cnfInfoIter );
            }
            std::vector<FormulaT> constraints;
            _subformula->formula().getConstraints( constraints );
            for( const FormulaT& constraint : constraints )
            {
                ConstraintLiteralsMap::iterator constraintLiteralPair = mConstraintLiteralMap.find( constraint );
                if( constraintLiteralPair != mConstraintLiteralMap.end() )
                    removeLiteralOrigin( constraintLiteralPair->second.front(), _subformula->formula() );
                constraintLiteralPair = mConstraintLiteralMap.find( constraint.negated() );
                if( constraintLiteralPair != mConstraintLiteralMap.end() )
                    removeLiteralOrigin( constraintLiteralPair->second.front(), _subformula->formula() );
            }
        }
    }
    
    template<class Settings>
    void SATModule<Settings>::removeLiteralOrigin( Lit _litToRemove, const FormulaT& _origin )
    {
        int abstractionVar = var(_litToRemove);
        auto& abstrPair = mBooleanConstraintMap[abstractionVar];
        assert( abstrPair.first != nullptr && abstrPair.second != nullptr );
        Abstraction& abstr = sign(_litToRemove) ? *abstrPair.second : *abstrPair.first;
        if( abstr.origins != nullptr )
        {
            auto& origs = *abstr.origins;
            auto iter = origs.begin();
            while( iter != origs.end() )
            {
                if( *iter == _origin || (iter->getType() == carl::FormulaType::AND && iter->contains( _origin )) )
                {
                    if (iter != --origs.end())
                    {
                        *iter = origs.back();
                        origs.pop_back();
                    }
                    else
                    {
                        origs.pop_back();
                        break;
                    }
                }
                else
                {
                    ++iter;
                }
            }
            if( origs.empty() )
            {
                abstr.origins = nullptr;
            }
        }
    }

    template<class Settings>
    double SATModule<Settings>::luby( double y, int x )
    {
        // Find the finite subsequence that contains index 'x', and the
        // size of that subsequence:
        int size, seq;
        for( size = 1, seq = 0; size < x + 1; seq++, size = 2 * size + 1 );

        while( size - 1 != x )
        {
            size = (size - 1) >> 1;
            seq--;
            x = x % size;
        }

        return pow( y, seq );
    }
    
    template<class Settings>
    Answer SATModule<Settings>::checkCore()
    {
        //for( const auto& f : rReceivedFormula() )
        //    std::cout << "   " << f.formula() << std::endl;
//        std::cout << ((FormulaT) rReceivedFormula()) << std::endl;
        #ifdef SMTRAT_DEVOPTION_Statistics
        mpStatistics->rNrTotalVariablesBefore() = (size_t) nVars();
        mpStatistics->rNrClauses() = (size_t) nClauses();
        #endif
        ScopedBool scopedBool( mBusy, true );
        budgetOff();
//        assumptions.clear();
        Module::init();
        processLemmas();
		
		if (Settings::mc_sat) {
            assert(Settings::use_new_var_scheduler);
			#ifdef DEBUG_SATMODULE
			cout << "### Processing clause" << endl;
			print(cout, "###");
			#endif
			mMCSAT.initVariables(mBooleanConstraintMap);
            for (const auto& v : mMCSAT.theoryVarAbstractions()) {
                var_scheduler.insert(v);
            }
			assert(mMCSAT.level() == 0);
            var_scheduler.rebuildTheoryVars(mBooleanConstraintMap);
		}
        ++solves;
        // compared to original minisat we add the number of clauses with size 1 (nAssigns()) and learnts, we got after init()
        max_learnts = (nAssigns() + nClauses() + nLearnts() ) * learntsize_factor;
        learntsize_adjust_confl = learntsize_adjust_start_confl;
        learntsize_adjust_cnt = (int)learntsize_adjust_confl;

        if( !ok )
        {
            assert( !mInfeasibleSubsets.empty() );
            #ifdef SMTRAT_DEVOPTION_Statistics
            collectStats();
            #endif
            mBusy = false;
            return UNSAT;
        }
        mReceivedFormulaPurelyPropositional = rReceivedFormula().isOnlyPropositional();
        if( mReceivedFormulaPurelyPropositional )
        {
            mAllActivitiesChanged = false;
            mChangedBooleans.clear();
            mChangedActivities.clear();
        }
        else if( Settings::initiate_activities )
        {
            double highestActivity = 0;
            for( int pos = 0; pos < activity.size(); ++pos )
            {
                double& act = activity[pos];
                act = 1;
                if( Settings::check_active_literal_occurrences )
                {
                    const auto& litActOccs = mLiteralsActivOccurrences[(size_t)pos];
                    act = (double)litActOccs.first + (double)litActOccs.second;
                }
                if( mBooleanConstraintMap[pos].first != nullptr )
                {
                    act /= (double)mBooleanConstraintMap[pos].first->reabstraction.complexity();
                }
                else
                {
                    auto tvfIter = mTseitinVarFormulaMap.find( pos );
                    if( tvfIter != mTseitinVarFormulaMap.end() )
                        act /= (double)tvfIter->second.complexity();
                }
                if( act > highestActivity )
                    highestActivity = act;
            }
            if( highestActivity > 1 )
            {
                for( int pos = 0; pos < activity.size(); ++pos )
                {
                    activity[pos] /= highestActivity;
                }
            }
            if (Settings::use_new_var_scheduler) {
                var_scheduler.rebuildActivities();
            } else {
                rebuildOrderHeap();
            }
        }
        Minisat::lbool result = l_Undef;
        mUpperBoundOnMinimal = passedFormulaEnd();
        while( true )
        {
            if( Settings::use_restarts )
            {
                mCurr_Restarts = 0;
                int current_restarts = -1;
                while( current_restarts < mCurr_Restarts )
                {
                    current_restarts = mCurr_Restarts;
                    double rest_base = luby_restart ? luby( restart_inc, mCurr_Restarts ) : pow( restart_inc, mCurr_Restarts );
                    result = search( (int)rest_base * restart_first );
                    // if( !withinBudget() ) break;
                }
            }
            else
                result = search();
            
            if (isLemmaLevel(LemmaLevel::ADVANCED))
            {
                assert(result == l_True);
                computeAdvancedLemmas();
            }
            if( !Settings::stop_search_after_first_unknown )
            {
                unknown_excludes.clear();
                mExcludedAssignments = false;
            }
            // ##### Stop here if not in optimization mode!
            if( !mMinimizingCheck )
                break;
            std::vector<CRef> excludedAssignments;
            if( result == l_Undef )
                break;
            else if( result == l_False )
            {
                if( mUpperBoundOnMinimal != rPassedFormula().end() )
                {
                    cleanUpAfterOptimizing( excludedAssignments );
                    result = l_True;
                }
                break;
            }
            else
            {
                assert( result == l_True );
                runBackends( true, mFullCheck, true );
                updateModel();
                auto modelIter = mModel.find( objective() );
                assert( modelIter != mModel.end() );
                const ModelValue& mv = modelIter->second;
                if( mv.isMinusInfinity() )
                {
                    cleanUpAfterOptimizing( excludedAssignments );
                    break;
                }
                assert( mv.isRational() ); // @todo: how do we handle the other model value types?
                // Add a new upper bound on the yet computed minimum
                removeUpperBoundOnMinimal();
                FormulaT newUpperBoundOnMinimal( objectiveFunction() - mv.asRational(), carl::Relation::LESS );
                addConstraintToInform_( newUpperBoundOnMinimal );
                mUpperBoundOnMinimal = addSubformulaToPassedFormula( newUpperBoundOnMinimal, newUpperBoundOnMinimal ).first;
                // Exclude the last theory call with a clause.
                vec<Lit> excludeClause;
                for( int k = 0; k < mBooleanConstraintMap.size(); ++k )
                {
                    if( assigns[k] != l_Undef )
                    {
                        if( mBooleanConstraintMap[k].first != nullptr )
                        {
                            assert( mBooleanConstraintMap[k].second != nullptr );
                            const Abstraction& abstr = assigns[k] == l_False ? *mBooleanConstraintMap[k].second : *mBooleanConstraintMap[k].first;
                            if( !abstr.reabstraction.isTrue() && abstr.consistencyRelevant && (abstr.reabstraction.getType() == carl::FormulaType::UEQ || abstr.reabstraction.getType() == carl::FormulaType::BITVECTOR || abstr.reabstraction.constraint().isConsistent() != 1))
                            {
                                excludeClause.push( mkLit( k, assigns[k] != l_False ) ); 
                            }
                        }
                    }
                }
                addClause( excludeClause, PERMANENT_CLAUSE );
                CRef confl = storeLemmas();
                if( confl != CRef_Undef )
                    excludedAssignments.push_back( confl );
                if( !ok || decisionLevel() <= assumptions.size() )
                {
                    cleanUpAfterOptimizing( excludedAssignments );
                    break;
                }
                if( confl != CRef_Undef )
                    handleConflict( confl );
            }
        }
        
        #ifdef SMTRAT_DEVOPTION_Statistics
        collectStats();
        #endif
        if( result == l_True )
        {
            return SAT;
        }
        else if( result == l_False )
        {
			SMTRAT_LOG_DEBUG("smtrat.sat", "ok = false");
            ok = false;
            updateInfeasibleSubset();
            return UNSAT;
        }
        return UNKNOWN;
    }
    
    template<class Settings>
    Minisat::lbool SATModule<Settings>::checkFormula()
    {
        if( Settings::use_restarts )
        {
            mCurr_Restarts = 0;
            int current_restarts = -1;
            Minisat::lbool result = l_Undef;
            while( current_restarts < mCurr_Restarts )
            {
                current_restarts = mCurr_Restarts;
                double rest_base = luby_restart ? luby( restart_inc, mCurr_Restarts ) : pow( restart_inc, mCurr_Restarts );
                result = search( (int)rest_base * restart_first );
                // if( !withinBudget() ) break;
            }
            return result;
        }
        else
        {
            return search();
        }
    }

    template<class Settings>
    void SATModule<Settings>::computeAdvancedLemmas()
    {
#ifdef DEBUG_SATMODULE
        printCurrentAssignment();
#endif
        SMTRAT_LOG_TRACE("smtrat.sat", "Find all dependent variables");
        clearLemmas();
        int assumptionSizeStart = assumptions.size();
        // Initialize set of all variables which are not tested yet for positive assignment
        std::set<Minisat::Var> testVarsPositive;
        Minisat::Var testCandidate;
        if (getInformationRelevantFormulas().empty())
        {
            // If non are selected, all variables are relevant
            for (BooleanVarMap::const_iterator iterVar = mBooleanVarMap.begin(); iterVar != mBooleanVarMap.end(); ++iterVar)
            {
                testVarsPositive.insert(iterVar->second);
            }
        }
        else
        {
            for (std::set<FormulaT>::const_iterator iterVar = getInformationRelevantFormulas().begin(); iterVar != getInformationRelevantFormulas().end(); ++iterVar)
            {
                testVarsPositive.insert(mBooleanVarMap.at(iterVar->boolean()));
            }
        }

        Minisat::lbool result = l_Undef;
        while (!testVarsPositive.empty())
        {
            for (int pos = 0; pos < assigns.size(); ++pos)
            {
                if (assigns[pos] == l_True)
                {
                    testVarsPositive.erase(pos);
                }
            }

            // Reset the state until level 0
            cancelUntil(0, true);
            mPropagatedLemmas.clear();

            if (testVarsPositive.empty())
            {
                break;
            }

            // Set new positive assignment
            // TODO matthias: ignore other variables as "Oxxxx"
            testCandidate = *testVarsPositive.begin();
            SMTRAT_LOG_DEBUG("smtrat.sat", "Test candidate: " << mMinisatVarMap.find(testCandidate)->second);
            Lit nextLit = mkLit(testCandidate, false);
            assert(assumptions.size() <= assumptionSizeStart + 1);
            assumptions.shrink(assumptions.size() - assumptionSizeStart);
            assumptions.push(nextLit);

            // Check again
            result = checkFormula();
            if (result == l_False)
            {
                auto mvIter = mMinisatVarMap.find((int)testCandidate);
                assert( mvIter != mMinisatVarMap.end() );
                SMTRAT_LOG_DEBUG("smtrat.sat", "Unsat with variable: " << mvIter->second);
                testVarsPositive.erase(testCandidate);
                //Construct lemma via infeasible subset
                updateInfeasibleSubset();
                FormulaT infeasibleSubset = FormulaT(carl::FormulaType::AND, infeasibleSubsets()[0]);
                FormulaT lemma = FormulaT(carl::FormulaType::IMPLIES, infeasibleSubset, mvIter->second.negated());
                SMTRAT_LOG_DEBUG("smtrat.sat", "Add propagated lemma: " << lemma);
                addLemma(lemma);
            }
            else if (result == l_True)
            {
                SMTRAT_LOG_DEBUG("smtrat.sat", "Sat with variable: " << mMinisatVarMap.find(testCandidate)->second);
#ifdef DEBUG_SATMODULE
                printCurrentAssignment();
#endif
            }
            else
            {
                SMTRAT_LOG_TRACE("smtrat.sat", "UNKNOWN with variable: " << mMinisatVarMap.find(testCandidate)->second);
            }
        }
        //Clear
        assumptions.shrink(assumptions.size() - assumptionSizeStart);
    }

    template<class Settings>
    void SATModule<Settings>::updateModel() const
    {
        if( !mModelComputed && !mOptimumComputed )
        {
            clearModel();
            if( solverState() != UNSAT || mMinimizingCheck )
            {
                for( BooleanVarMap::const_iterator bVar = mBooleanVarMap.begin(); bVar != mBooleanVarMap.end(); ++bVar )
                {
                    ModelValue assignment = assigns[bVar->second] == l_True;
                    mModel.insert(std::make_pair(bVar->first, assignment));
                }
                Module::getBackendsModel();
                if( Settings::check_if_all_clauses_are_satisfied && trail.size() < assigns.size() )
                {
                    getDefaultModel( mModel, (FormulaT)rReceivedFormula(), false );
                }
                if (Settings::mc_sat) {
                    mModel.update(mMCSAT.model());
                }
            }
        }
    }

    template<class Settings>
    void SATModule<Settings>::updateModel( Model& model, bool only_relevant_variables ) const
    {
        model.clear();
        if( solverState() == SAT )
        {
            if ( only_relevant_variables )
            {
                // Set assignment for all relevant variables (might be partial assignment)
                for ( size_t i = 0; i < mRelevantVariables.size(); ++i )
                {
                    int index = mRelevantVariables[ i ];
                    ModelValue assignment = assigns[ index ] == l_True;
                    auto mvIter = mMinisatVarMap.find(index);
                    assert( mvIter != mMinisatVarMap.end() );
                    carl::Variable var = mvIter->second.boolean();
                    model.insert( std::make_pair( var, assignment ) );
                }
            }
            else
            {
                // Set assignment for all defined variables (might be partial assignment)
                for (BooleanVarMap::const_iterator bVar = mBooleanVarMap.begin(); bVar != mBooleanVarMap.end(); ++bVar)
                {
                    ModelValue assignment = assigns[bVar->second] == l_True;
                    model.insert(std::make_pair(bVar->first, assignment));
                }
            }
            Module::getBackendsModel();
            if (Settings::check_if_all_clauses_are_satisfied && trail.size() < assigns.size())
            {
                getDefaultModel(model, (FormulaT)rReceivedFormula(), false);
            }
        }
    }

    template<class Settings>
    void SATModule<Settings>::updateAllModels()
    {
        SMTRAT_LOG_TRACE("smtrat.sat", "Update all models");
        mComputeAllSAT = true;
        clearModels();
        int sizeLearntsStart = learnts.size();
        if( solverState() == SAT )
        {
            // Compute all satisfying assignments
            SMTRAT_LOG_TRACE("smtrat.sat", "Compute more assignments");

            // Construct list of all relevant variables
            mRelevantVariables.clear();
            if (getInformationRelevantFormulas().empty())
            {
                // If non are selected, all variables are relevant
                for ( BooleanVarMap::const_iterator iterVar = mBooleanVarMap.begin(); iterVar != mBooleanVarMap.end(); ++ iterVar)
                {
                    mRelevantVariables.push_back( iterVar->second );
                }
            }
            else
            {
                for ( std::set<FormulaT>::const_iterator iterVar = getInformationRelevantFormulas().begin(); iterVar != getInformationRelevantFormulas().end(); ++iterVar )
                {
                    mRelevantVariables.push_back( mBooleanVarMap.at( iterVar->boolean() ) );
                }
            }
            assert( mRelevantVariables.size() > 0);
            #ifdef DEBUG_SATMODULE
            std::cout << "Relevant variables: ";
            for ( std::size_t i = 0; i < mRelevantVariables.size(); ++i )
            {
                auto mvIter = mMinisatVarMap.find(mRelevantVariables[ i ]);
                assert( mvIter != mMinisatVarMap.end() );
                std::cout << mRelevantVariables[ i ] << " (" << mvIter->second << "), ";
            }
            std::cout << std::endl;
            #endif

            Minisat::lbool result = l_False;
            Model model;
            do
            {
                // Compute assignment
                #ifdef DEBUG_SATMODULE
                printCurrentAssignment();
                #endif
                updateModel( model, true );
                mAllModels.push_back( model );
                SMTRAT_LOG_TRACE("smtrat.sat", "Model: " << model);
                // Exclude assignment
                vec<Lit> excludeClause;
                int index;
                for ( size_t i = 0; i < mRelevantVariables.size(); ++i )
                {
                    index = mRelevantVariables[ i ];
                    // Add negated literal
                    Lit lit = mkLit( index, assigns[ index ] == l_True);
                    excludeClause.push( lit );
                }
                #ifdef DEBUG_SATMODULE
                std::cout << "Added exclude: " << std::endl;
                printClause( excludeClause );
                #endif
                CRef clause;
                if( addClause( excludeClause, PERMANENT_CLAUSE ) )
                    clause = learnts.last();
                else if( excludeClause.size() == 1)
                    break; // already unsat
                else
                    assert( false );
                if( !ok || decisionLevel() <= assumptions.size() )
                {
                    break;
                }
                handleConflict( clause );

                // Check again
                result = checkFormula();
            } while( result == l_True );
            SMTRAT_LOG_TRACE("smtrat.sat", ( result == l_False ? "UnSAT" : "Undef" ));
        }
        // Remove clauses for excluded assignments
        clearLearnts( sizeLearntsStart );
        mComputeAllSAT = false;
        cancelUntil(0, true);
    }
    
    template<class Settings>
    void SATModule<Settings>::updateInfeasibleSubset()
    {
        assert( isLemmaLevel(LemmaLevel::ADVANCED) || !ok );
        mInfeasibleSubsets.clear();
        // Set the infeasible subset to the set of all clauses.
        FormulaSetT infeasibleSubset;
//        if( mpReceivedFormula->isConstraintConjunction() )
//        {
//            getInfeasibleSubsets();
//        }
//        else
//        {
            // Just add all sub formulas.
            // TODO: compute a better infeasible subset
            for( auto subformula = rReceivedFormula().begin(); subformula != rReceivedFormula().end(); ++subformula )
            {
                infeasibleSubset.insert( subformula->formula() );
            }
//        }
        mInfeasibleSubsets.push_back( std::move(infeasibleSubset) );
    }
    
    template<class Settings>
    void SATModule<Settings>::cleanUpAfterOptimizing( const std::vector<CRef>& _excludedAssignments )
    {
        mModelComputed = true; // fix the last found model
        mOptimumComputed = true;
        removeUpperBoundOnMinimal();
        mUpperBoundOnMinimal = passedFormulaEnd();
        // Remove the added clauses for the exclusion of Boolean assignments.
        for( CRef cl : _excludedAssignments )
        {
            removeClause( cl );
        }
    }
    
    template<class Settings>
    void SATModule<Settings>::removeUpperBoundOnMinimal()
    {
        if( mUpperBoundOnMinimal != passedFormulaEnd() )
        {
            FormulaT bound = mUpperBoundOnMinimal->formula();
            eraseSubformulaFromPassedFormula( mUpperBoundOnMinimal, true );
        }
    }
    
    template<class Settings>
    void SATModule<Settings>::addBooleanAssignments( EvalRationalMap& _rationalAssignment ) const
    {
        for( BooleanVarMap::const_iterator bVar = mBooleanVarMap.begin(); bVar != mBooleanVarMap.end(); ++bVar )
        {
            if( assigns[bVar->second] == l_True )
            {
                assert( _rationalAssignment.find( bVar->first ) == _rationalAssignment.end() );
                _rationalAssignment.insert( std::pair< const carl::Variable, Rational >( bVar->first, 1 ) );
            }
            else if( assigns[bVar->second] == l_False )
            {
                assert( _rationalAssignment.find( bVar->first ) == _rationalAssignment.end() );
                _rationalAssignment.insert( std::pair< const carl::Variable, Rational >( bVar->first, 0 ) );
            }
        }
    }
    
    template<class Settings>
    void SATModule<Settings>::updateCNFInfoCounter( typename FormulaCNFInfosMap::iterator _iter, const FormulaT& _origin, bool _increment )
    {
        assert( _iter != mFormulaCNFInfosMap.end() );
        if( _increment )
            ++_iter->second.mCounter;
        else
            --_iter->second.mCounter;
        for( std::size_t pos = 0; pos < _iter->second.mClauses.size(); )
        {
            Minisat::CRef cr = _iter->second.mClauses[pos];
            assert( cr != CRef_Undef );
            auto ciIter = mClauseInformation.find( cr );
            assert( ciIter != mClauseInformation.end() );
            if( _increment )
            {
                ciIter->second.addOrigin( _origin );
                ++pos;
            }
            else
            {
                ciIter->second.removeOrigin( _origin );
                // if the counter becomes zero, remove the clause
                if( _iter->second.mCounter == 0 )
                {
                    // remove this clause and each information we stored for it
                    assert( ciIter->second.mOrigins.size() == 0 );
                    vec<CRef>& cls = ciIter->second.mStoredInSatisfied ? satisfiedClauses : clauses;
                    if( ciIter->second.mPosition < cls.size() - 1 )
                    {
                        cls[ciIter->second.mPosition] = cls.last();
                        auto ciIterB = mClauseInformation.find( cls[ciIter->second.mPosition] );
                        assert( ciIterB != mClauseInformation.end() );
                        ciIterB->second.mPosition = ciIter->second.mPosition;
                        cls.pop();
                    }
                    else
                    {
                        cls.pop();
                    }
                    mClauseInformation.erase( ciIter );
                    if( Settings::check_if_all_clauses_are_satisfied )
                    {
                        const Clause& c = ca[cr];
                        for( int i = 0; i < c.size(); ++i )
                            mLiteralClausesMap[Minisat::toInt(c[i])].erase( cr );
                    }
                    removeClause( cr );
                    if( pos < _iter->second.mClauses.size() - 1 )
                        _iter->second.mClauses[pos] = _iter->second.mClauses.back();
                    _iter->second.mClauses.pop_back();
                }
                else
                    ++pos;
            }
        }
        // Invoke this procedure recursively on all sub-formulas, which again contain sub-formulas
        if( _iter->first.isNary() )
        {
            for( const FormulaT& formula : _iter->first.subformulas() )
            {
                if( formula.isNary() )
                {
                    auto cnfInfoIter = mFormulaCNFInfosMap.find( formula.removeNegations() );
                    if( cnfInfoIter != mFormulaCNFInfosMap.end() )
                    {
                        updateCNFInfoCounter( cnfInfoIter, _origin, _increment );
                        if( !_increment && cnfInfoIter->second.mClauses.empty() )
                        {
                            mFormulaCNFInfosMap.erase( cnfInfoIter );
                        }
                    }
                }
            }
        }
    }
    
    template<class Settings>
    Lit SATModule<Settings>::addClauses( const FormulaT& _formula, unsigned _type, unsigned _depth, const FormulaT& _original )
    {
		SMTRAT_LOG_DEBUG("smtrat.sat", "Adding formula " << _formula);
        assert( _type < 4 );
        bool everythingDecisionRelevant = !Settings::formula_guided_decision_heuristic;
        unsigned nextDepth = _depth+1;
        switch( _formula.getType() )
        {
            case carl::FormulaType::TRUE:
            case carl::FormulaType::FALSE:
                assert( false );
                break;
            case carl::FormulaType::BOOL:
            case carl::FormulaType::UEQ:
            case carl::FormulaType::CONSTRAINT:
			case carl::FormulaType::VARCOMPARE:
			case carl::FormulaType::VARASSIGN:
            case carl::FormulaType::BITVECTOR:
                return createLiteral( _formula, _original, everythingDecisionRelevant || _depth <= 1 );
            case carl::FormulaType::NOT:
            {
				SMTRAT_LOG_TRACE("smtrat.sat", "Adding a negation: " << _formula);
                Lit l = lit_Undef; 
                if( _formula.isLiteral() )
                {
                    l = createLiteral( _formula, _original, everythingDecisionRelevant || _depth <= 1 );
					SMTRAT_LOG_TRACE("smtrat.sat", "It is a literal: " << l);
                }
                else {
                    l = neg( addClauses( _formula.subformula(), _type, nextDepth, _original ) );
					SMTRAT_LOG_TRACE("smtrat.sat", "It is not a literal, but now: " << l);
				}
                if( _depth == 0 )
                {
					SMTRAT_LOG_DEBUG("smtrat.sat", "Depth is zero");
					vec<Lit> c;
					c.push(l);
					addClause(c, LEMMA_CLAUSE);
                    //assumptions.push( l );
                    //assert( mFormulaAssumptionMap.find( _formula ) == mFormulaAssumptionMap.end() );
                    //mFormulaAssumptionMap.emplace( _formula, assumptions.last() );
                    return lit_Undef;
                }
                return l;
            }
            default:
            {
                auto cnfInfoIter = mFormulaCNFInfosMap.end();
                if( _type == NORMAL_CLAUSE )
                {
                    cnfInfoIter = mFormulaCNFInfosMap.find( _formula );
                    if( cnfInfoIter != mFormulaCNFInfosMap.end() )
                    {
                        updateCNFInfoCounter( cnfInfoIter, _original, true );
						SMTRAT_LOG_DEBUG("smtrat.sat", "Recovered literal for " << _original << ": " << cnfInfoIter->second.mLiteral);
						Lit l = cnfInfoIter->second.mLiteral;
						// If it was not assumed yet
						if (!mAssumedTseitinVariable.test(std::size_t(var(l)))) {
							SMTRAT_LOG_DEBUG("smtrat.sat", _original << " is not assumed yet");
							// If we have a top-level clause right now and it is already used somewhere else
							// Or there already was a top-level clause but it is not assumed yet
							if (
								(_depth == 0 && cnfInfoIter->second.mCounter > 1) ||
								mNonassumedTseitinVariable.test(std::size_t(var(l)))
							) {
								SMTRAT_LOG_DEBUG("smtrat.sat", _original << " should be assumed, adding it to assumptions");
								/*
								* If this literal is a tseitin variable, it may belong to a top-level clause.
								* In this case, it is not eagerly added to the assumptions but only lazily when it is actually reused.
								* This is the case now. We backtrack to DL0 (+ assumptions.size()) and add it to the assumptions now.
								* This can only happen if a formula is added with some boolean structure, as only then the tseitin variable will be used.
								* Examples are addCore() or a lemma from a backend, in these cases it is safe to reset.
								* In particular this can not happen for infeasible subsets or conflict clauses, where a reset might not be safe.
								*/
								cancelUntil(assumptions.size());
								assumptions.push(l);
								assert(mFormulaAssumptionMap.find(_formula) == mFormulaAssumptionMap.end());
								mFormulaAssumptionMap.emplace(_formula, assumptions.last());
								mNonassumedTseitinVariable.reset(std::size_t(var(l)));
								mAssumedTseitinVariable.set(std::size_t(var(l)));
							}
						}
                        return l;
                    }
                    cnfInfoIter = mFormulaCNFInfosMap.emplace( _formula, CNFInfos() ).first;
                }
                vec<Lit> lits;
                FormulaT tsVar = carl::FormulaPool<Poly>::getInstance().createTseitinVar( _formula );
                Lit tsLit = createLiteral( tsVar, _original, everythingDecisionRelevant || _depth <= 1 );
                if( _type == NORMAL_CLAUSE )
                    cnfInfoIter->second.mLiteral = tsLit;
                switch( _formula.getType() )
                {
                case carl::FormulaType::ITE:
                {
                    Lit condLit = addClauses( _formula.condition(), _type, nextDepth, _original );
                    Lit negCondLit = _formula.condition().isLiteral() ? addClauses( _formula.condition().negated(), _type, nextDepth, _original ) : neg( condLit );
                    Lit thenLit = addClauses( _formula.firstCase(), _type, nextDepth, _original );
                    Lit elseLit = addClauses( _formula.secondCase(), _type, nextDepth, _original );
                    if( _depth == 0 )
                    {
                        // (or -cond then)
                        lits.push( negCondLit ); lits.push( thenLit ); addClause_( lits, _type, _original, cnfInfoIter );
                        // (or cond else)
                        lits.clear(); lits.push( condLit ); lits.push( elseLit ); addClause_( lits, _type, _original, cnfInfoIter );
                        return lit_Undef;
                    }
                    Lit negThenLit = _formula.firstCase().isLiteral() ? addClauses( _formula.firstCase().negated(), _type, nextDepth, _original ) : neg( thenLit );
                    Lit negElseLit = _formula.secondCase().isLiteral() ? addClauses( _formula.secondCase().negated(), _type, nextDepth, _original ) : neg( elseLit );
                    if( !mReceivedFormulaPurelyPropositional && Settings::initiate_activities )
                    {
                        mTseitinVarFormulaMap.emplace( (int)var(tsLit), _formula );
                    }
                    if( !mReceivedFormulaPurelyPropositional && Settings::formula_guided_decision_heuristic )
                    {
                        mTseitinVarShadows.emplace( (signed)var(tsLit), std::vector<signed>{ (signed)var(condLit), (signed)var(thenLit), (signed)var(elseLit)} ); 
                    }
                    // (or ts -cond -then)
                    lits.push( tsLit ); lits.push( negCondLit ); lits.push( negThenLit ); addClause_( lits, _type, _original, cnfInfoIter );
                    // (or ts cond -else)
                    lits.clear(); lits.push( tsLit ); lits.push( condLit ); lits.push( negElseLit ); addClause_( lits, _type, _original, cnfInfoIter );
                    // (or -ts -cond then)
                    lits.clear(); lits.push( neg( tsLit ) ); lits.push( negCondLit ); lits.push( thenLit ); addClause_( lits, _type, _original, cnfInfoIter );
                    // (or -ts cond else)
                    lits.clear(); lits.push( neg( tsLit ) ); lits.push( condLit ); lits.push( elseLit ); addClause_( lits, _type, _original, cnfInfoIter );
                    
                    return tsLit;
                }
                case carl::FormulaType::IMPLIES:
                {
                    Lit premLit = addClauses( _formula.premise(), _type, nextDepth, _original );
                    Lit negPremLit = _formula.premise().isLiteral() ? addClauses( _formula.premise().negated(), _type, nextDepth, _original ) : neg( premLit );
                    Lit conLit = addClauses( _formula.conclusion(), _type, nextDepth, _original );
                    if( _depth == 0 )
                    {
                        // (or -premise conclusion)
                        lits.push( neg( premLit ) ); lits.push( conLit ); addClause_( lits, _type, _original, cnfInfoIter );
                        return lit_Undef;
                    }
                    Lit negConLit = _formula.conclusion().isLiteral() ? addClauses( _formula.conclusion().negated(), _type, nextDepth, _original ) : neg( conLit );
                    if( !mReceivedFormulaPurelyPropositional && Settings::initiate_activities )
                    {
                        mTseitinVarFormulaMap.emplace( (int)var(tsLit), _formula );
                    }
                    if( !mReceivedFormulaPurelyPropositional && Settings::formula_guided_decision_heuristic )
                    {
                        mTseitinVarShadows.emplace( (signed)var(tsLit), std::vector<signed>{ (signed)var(premLit), (signed)var(conLit)} ); 
                    }
                    // (or -ts -prem con)
                    lits.push( neg( tsLit ) ); lits.push( negPremLit ); lits.push( conLit ); addClause_( lits, _type, _original, cnfInfoIter );
                    // (or ts prem)
                    lits.clear(); lits.push( tsLit ); lits.push( premLit ); addClause_( lits, _type, _original, cnfInfoIter );
                    // (or ts -con)
                    lits.clear(); lits.push( tsLit ); lits.push( negConLit ); addClause_( lits, _type, _original, cnfInfoIter );
                    return tsLit;
                }
                case carl::FormulaType::OR:
                {
                    for( const auto& sf : _formula.subformulas() )
                        lits.push( addClauses( sf, _type, nextDepth, _original ) );
                    if( _depth == 0 )
                    {
						/*
						 * This is a top-level clause. The full tseitin encoding would be:
						 *     ts and (or -ts a1 ... an) and (or ts -a1) ... (or ts -an)
						 * However ts will become an assumption and thus -ts can be skipped and (or ts -ak) is satisfied anyway.
						 * We therefore only add (or a1 .. an).
						 * However if the formula is reused in a nested formula somewhere else, we need ts to be forced to true.
						 * To avoid work (and because always doing that induces problems when adding infeasible subsets) we do this lazily.
						 * We add ts to mNonassumedTseitinVariable and only add it to the assumptions when it is actually reused in another formula.
						 */
						if (_type == NORMAL_CLAUSE) {
							SMTRAT_LOG_DEBUG("smtrat.sat", "top-level clause has new tseitin literal " << tsLit << ", marking it as non-assumed");
							assert(!mAssumedTseitinVariable.test(std::size_t(var(tsLit))));
							assert(cnfInfoIter->second.mCounter == 1);
							mNonassumedTseitinVariable.set(std::size_t(var(tsLit)));
						}
	                    addClause_( lits, _type, _original, cnfInfoIter );
						return lit_Undef;
                    }
                    if( !mReceivedFormulaPurelyPropositional && Settings::initiate_activities )
                    {
                        mTseitinVarFormulaMap.emplace( (int)var(tsLit), _formula );
                    }
                    if( !mReceivedFormulaPurelyPropositional && Settings::formula_guided_decision_heuristic )
                    {
                        std::vector<signed> vars;
                        for( int pos = 0; pos < lits.size(); ++pos )
                            vars.push_back( (signed)var(lits[pos]) );
                        mTseitinVarShadows.emplace( (signed)var(tsLit), std::move(vars) ); 
                    }
                    // (or -ts a1 .. an)
                    lits.push( neg( tsLit ) );
                    addClause_( lits, _type, _original, cnfInfoIter );
					// Only add on deeper levels, otherwise ts is an assumption and the clauses are immediately satisfied anyway.
					if (_depth != 0) {
	                    // (or ts -a1) .. (or ts -an)
	                    vec<Lit> litsTmp;
	                    litsTmp.push( tsLit );
	                    int i = 0;
	                    for( const auto& sf : _formula.subformulas() )
	                    {
	                        assert( i < lits.size() );
	                        litsTmp.push( sf.isLiteral() ? addClauses( sf.negated(), _type, nextDepth, _original ) : neg( lits[i] ) );
	                        addClause_( litsTmp, _type, _original, cnfInfoIter );
	                        litsTmp.pop();
	                        ++i;
	                    }
					}
					SMTRAT_LOG_DEBUG("smtrat.sat", "Added formula " << _formula << " -> " << tsLit);
                    return tsLit;
                }
                case carl::FormulaType::AND:
                {
                    assert( _depth != 0 ); // because, this should be split in the module input
                    if( !mReceivedFormulaPurelyPropositional && Settings::initiate_activities )
                    {
                        mTseitinVarFormulaMap.emplace( (int)var(tsLit), _formula );
                    }
                    // (or -ts a1) .. (or -ts an)
                    // (or ts -a1 .. -an)
                    vec<Lit> litsTmp;
                    litsTmp.push( neg( tsLit ) );
                    for( const auto& sf : _formula.subformulas() )
                    {
                        Lit l = addClauses( sf, _type, nextDepth, _original );
                        assert( l != lit_Undef );
                        litsTmp.push( l );
                        addClause_( litsTmp, _type, _original, cnfInfoIter );
                        litsTmp.pop();
                        Lit negL = sf.isLiteral() ? addClauses( sf.negated(), _type, nextDepth, _original ) : neg( l );
                        lits.push( negL );
                    }
                    if( !mReceivedFormulaPurelyPropositional && Settings::formula_guided_decision_heuristic )
                    {
                        std::vector<signed> vars;
                        for( int pos = 0; pos < lits.size(); ++pos )
                            vars.push_back( (signed)var(lits[pos]) );
                        mTseitinVarShadows.emplace( (signed)var(tsLit), std::move(vars) ); 
                    }
                    lits.push( tsLit );
                    addClause_( lits, _type, _original, cnfInfoIter );
                    if( _type == NORMAL_CLAUSE )
                        cnfInfoIter->second.mLiteral = tsLit;
                    return tsLit;
                }
                case carl::FormulaType::IFF: 
                {
                    vec<Lit> tmp;
                    if( _depth == 0 )
                    {
                        auto sfIter = _formula.subformulas().begin();
                        Lit l = addClauses( *sfIter, _type, nextDepth, _original );
                        Lit negL = sfIter->isLiteral() ? addClauses( sfIter->negated(), _type, nextDepth, _original ) : neg( l );
                        ++sfIter;
                        for( ; sfIter != _formula.subformulas().end(); ++sfIter )
                        {
                            Lit k = addClauses( *sfIter, _type, nextDepth, _original );
                            Lit negK = sfIter->isLiteral() ? addClauses( sfIter->negated(), _type, nextDepth, _original ) : neg( k );
                            // (or -l k)
                            tmp.clear(); tmp.push( negL ); tmp.push( k ); addClause_( tmp, _type, _original, cnfInfoIter );
                            // (or l -k)
                            tmp.clear(); tmp.push( l ); tmp.push( negK ); addClause_( tmp, _type, _original, cnfInfoIter );
                            l = k;
                            negL = negK;
                        }
                        return lit_Undef;
                    }
                    for( const auto& sf : _formula.subformulas() )
                    {
                        Lit l = addClauses( sf, _type, nextDepth, _original );
                        Lit negL = sf.isLiteral() ? addClauses( sf.negated(), _type, nextDepth, _original ) : neg( l );
                        lits.push( l );
                        tmp.push( negL );
                    }
                    if( !mReceivedFormulaPurelyPropositional && Settings::initiate_activities )
                    {
                        mTseitinVarFormulaMap.emplace( (int)var(tsLit), _formula );
                    }
                    if( !mReceivedFormulaPurelyPropositional && Settings::formula_guided_decision_heuristic )
                    {
                        std::vector<signed> vars;
                        for( int pos = 0; pos < lits.size(); ++pos )
                            vars.push_back( (signed)var(lits[pos]) );
                        mTseitinVarShadows.emplace( (signed)var(tsLit), std::move(vars) ); 
                    }
                    // (or a1 .. an h)
                    lits.push( tsLit ); addClause_( lits, _type, _original, cnfInfoIter );
                    lits.pop();
                    // (or -a1 .. -an h)
                    tmp.push( tsLit ); addClause_( tmp, _type, _original, cnfInfoIter );
                    // (or -a1 a2 -h) (or a1 -a2 -h) .. (or -a{n-1} an -h) (or a{n-1} -an -h)
                    vec<Lit> tmpB;
                    for( int i = 1; i < lits.size(); ++i )
                    {
                        tmpB.clear(); tmpB.push( tmp[i-1] ); tmpB.push( lits[i] ); tmpB.push( neg( tsLit ) ); addClause_( tmpB, _type, _original, cnfInfoIter );
                        tmpB.clear(); tmpB.push( lits[i-1] ); tmpB.push( tmp[i] ); tmpB.push( neg( tsLit ) ); addClause_( tmpB, _type, _original, cnfInfoIter );
                    }
                    return tsLit;
                }
                case carl::FormulaType::XOR:
                {
                    vec<Lit> negLits;
                    vec<Lit> tmp;
                    for( const auto& sf : _formula.subformulas() )
                    {
                        lits.push( addClauses( sf, _type, nextDepth, _original ) );
                        negLits.push( sf.isLiteral() ? addClauses( sf.negated(), _type, nextDepth, _original ) : neg( lits.last() ) );
                    }
                    if( _type == NORMAL_CLAUSE )
                        cnfInfoIter->second.mLiteral = tsLit;
                    if( _depth == 0 )
                    {
                        addXorClauses( lits, negLits, 0, true, _type, tmp, _original, cnfInfoIter );
                        return lit_Undef;
                    }
                    if( !mReceivedFormulaPurelyPropositional && Settings::initiate_activities )
                    {
                        mTseitinVarFormulaMap.emplace( (int)var(tsLit), _formula );
                    }
                    if( !mReceivedFormulaPurelyPropositional && Settings::formula_guided_decision_heuristic )
                    {
                        std::vector<signed> vars;
                        for( int pos = 0; pos < lits.size(); ++pos )
                            vars.push_back( (signed)var(lits[pos]) );
                        mTseitinVarShadows.emplace( (signed)var(tsLit), std::move(vars) ); 
                    }
                    lits.push( neg( tsLit ) );
                    negLits.push( tsLit );
                    addXorClauses( lits, negLits, 0, true, _type, tmp, _original, cnfInfoIter );
                    return tsLit;
                }
                case carl::FormulaType::EXISTS:
                case carl::FormulaType::FORALL:
                    assert( false );
                    std::cerr << "Formula must be quantifier-free!" << std::endl;
                    break;
                default:
					SMTRAT_LOG_ERROR("smtrat.sat", "Unexpected formula type " << _formula.getType());
					SMTRAT_LOG_ERROR("smtrat.sat", _formula);
                    assert( false );
                }
            }
        }
        return lit_Undef;
    }
    
    template<class Settings>
    void SATModule<Settings>::addXorClauses( const vec<Lit>& _literals, const vec<Lit>& _negLiterals, int _from, bool _numOfNegatedLitsEven, unsigned _type, vec<Lit>& _clause, const FormulaT& _original, typename FormulaCNFInfosMap::iterator _formulaCNFInfoIter )
    {
        if( _from == _literals.size() - 1 )
        {
            _clause.push( _numOfNegatedLitsEven ? _literals[_from] : _negLiterals[_from] );
            addClause_( _clause, _type, _original, _formulaCNFInfoIter );
            _clause.pop();
        }
        else
        {
            _clause.push( _literals[_from] );
            addXorClauses( _literals, _negLiterals, _from+1, _numOfNegatedLitsEven, _type, _clause, _original, _formulaCNFInfoIter );
            _clause.pop();
            _clause.push( _negLiterals[_from] );
            addXorClauses( _literals, _negLiterals, _from+1, !_numOfNegatedLitsEven, _type, _clause, _original, _formulaCNFInfoIter );
            _clause.pop();
        }
    }
    
    template<class Settings>
    Lit SATModule<Settings>::createLiteral( const FormulaT& _formula, const FormulaT& _origin, bool _decisionRelevant )
    {
		//SMTRAT_LOG_DEBUG("smtrat.sat", "Creating literal for " << _formula << " with origin " << _origin << ", decisionRelevant = " << _decisionRelevant);
        assert( _formula.propertyHolds( carl::PROP_IS_A_LITERAL ) );
        FormulaT content = _formula.baseFormula();
		bool negated = (content != _formula);
        if( content.getType() == carl::FormulaType::BOOL )
        {
            Lit l = lit_Undef;
            BooleanVarMap::iterator booleanVarPair = mBooleanVarMap.find(content.boolean());
            if( booleanVarPair != mBooleanVarMap.end() )
            {
                if( _decisionRelevant ) {
                    if (Settings::mc_sat) {
                        setDecisionVar( booleanVarPair->second, _decisionRelevant, content.getType() != carl::FormulaType::VARASSIGN );
                    } else {
                        setDecisionVar( booleanVarPair->second, _decisionRelevant );
                    }
                }
                    
                l = mkLit( booleanVarPair->second, negated );
            }
            else
            {
                Var var = newVar( true, _decisionRelevant, content.activity(), !Settings::mc_sat );
                mBooleanVarMap[content.boolean()] = var;
                mMinisatVarMap.emplace((int)var,content);
                mBooleanConstraintMap.push( std::make_pair( nullptr, nullptr ) );
				if (Settings::mc_sat) {
                    SMTRAT_LOG_DEBUG("smtrat.sat.mcsat", "Adding " << var << " that abstracts " << content << " having type " << content.getType());
                    if (content.getType() != carl::FormulaType::VARASSIGN) {
	                    mMCSAT.addBooleanVariable(var);
                        insertVarOrder(var);
                    }
				}
                l = mkLit( var, negated );
            }
            return l;
        }
        else
        {
			SMTRAT_LOG_TRACE("smtrat.sat", "Looking for constraint " << content);
            assert( supportedConstraintType( content ) );
            double act = fabs( _formula.activity() );
            bool preferredToTSolver = false; //(_formula.content()<0)
			SMTRAT_LOG_TRACE("smtrat.sat", "Looking for " << _formula << " in " << mConstraintLiteralMap);
            auto constraintLiteralPair = mConstraintLiteralMap.find( _formula );
            if( constraintLiteralPair != mConstraintLiteralMap.end() )
            {
				SMTRAT_LOG_TRACE("smtrat.sat", "Constraint " << content << " already exists");
                // Check whether the theory solver wants this literal to assigned as soon as possible.
                int abstractionVar = var(constraintLiteralPair->second.front());
                if( act == numeric_limits<double>::infinity() )
                {
                    activity[abstractionVar] = maxActivity() + 1;
                    polarity[abstractionVar] = false;
                }
                if( _decisionRelevant ) {
                    if (Settings::mc_sat) {
                        setDecisionVar( abstractionVar, _decisionRelevant, content.getType() != carl::FormulaType::VARASSIGN );
                    } else {
                        setDecisionVar( abstractionVar, _decisionRelevant );
                    }
                }
                // add the origin
                auto& abstrPair = mBooleanConstraintMap[abstractionVar];
                assert( abstrPair.first != nullptr && abstrPair.second != nullptr );
                Abstraction& abstr = sign(constraintLiteralPair->second.front()) ? *abstrPair.second : *abstrPair.first;
				if( !_origin.isTrue() || !negated )
                {
                    if( !abstr.consistencyRelevant )
                    {
                        addConstraintToInform_( abstr.reabstraction );
                        if( (sign(constraintLiteralPair->second.front()) && assigns[abstractionVar] == l_False)
                            || (!sign(constraintLiteralPair->second.front()) && assigns[abstractionVar] == l_True) )
                        {
                            if( ++abstr.updateInfo > 0 )
                                mChangedBooleans.push_back( abstractionVar );
                        }
                        abstr.consistencyRelevant = true;
                    }
                    if( !_origin.isTrue() )
                    {
                        if( abstr.origins == nullptr )
                        {
                            abstr.origins = std::shared_ptr<std::vector<FormulaT>>( new std::vector<FormulaT>() );
                        }
                        abstr.origins->push_back( _origin );
                    }
                }
				SMTRAT_LOG_DEBUG("smtrat.sat", _formula << " -> " << constraintLiteralPair->second.front());
                return constraintLiteralPair->second.front();
            }
            else
            {
				SMTRAT_LOG_TRACE("smtrat.sat", "Constraint " << content << " does not exist yet");
                // Add a fresh Boolean variable as an abstraction of the constraint.
                #ifdef SMTRAT_DEVOPTION_Statistics
                if( preferredToTSolver ) mpStatistics->initialTrue();
                #endif
                FormulaT constraint = content;
                FormulaT invertedConstraint = content.negated();
				assert(constraint.getType() != carl::FormulaType::NOT);
				assert(invertedConstraint.getType() != carl::FormulaType::NOT);
				SMTRAT_LOG_TRACE("smtrat.sat", "Adding " << constraint << " / " << invertedConstraint << ", negated? " << negated);

                // Note: insertVarOrder cannot be called inside newVar, as some orderings may depend on the abstracted constraint (ugly hack)
                Var constraintAbstraction = newVar( !preferredToTSolver, _decisionRelevant, act, !Settings::mc_sat );
                // map the abstraction variable to the abstraction information for the constraint and it's negation
                mBooleanConstraintMap.push( std::make_pair( new Abstraction( passedFormulaEnd(), constraint ), new Abstraction( passedFormulaEnd(), invertedConstraint ) ) );
				if (Settings::mc_sat) {
                    SMTRAT_LOG_TRACE("smtrat.sat.mcsat", "Adding " << constraintAbstraction << " that abstracts " << content << " having type " << content.getType());
                    if (content.getType() != carl::FormulaType::VARASSIGN) {
	                    mMCSAT.addBooleanVariable(constraintAbstraction);
                        insertVarOrder(constraintAbstraction);
                    }
				}
                // add the constraint and its negation to the constraints to inform backends about
                if( !_origin.isTrue() )
                {
                    assert( mBooleanConstraintMap.last().first != nullptr && mBooleanConstraintMap.last().second != nullptr );
                    Abstraction& abstr = negated ? *mBooleanConstraintMap.last().second : *mBooleanConstraintMap.last().first;
                    if( abstr.origins == nullptr )
                    {
                        abstr.origins = std::shared_ptr<std::vector<FormulaT>>( new std::vector<FormulaT>() );
                    }
                    if( negated )
                    {
                        abstr.origins->push_back( _origin );
                        abstr.consistencyRelevant = true;
                        addConstraintToInform_( invertedConstraint );
                    }
                    else
                    {
                        abstr.origins->push_back( _origin );
                        abstr.consistencyRelevant = true;
                        addConstraintToInform_( constraint );
                    }
                }
                else
                {
                    assert( mBooleanConstraintMap.last().first != nullptr );
                    mBooleanConstraintMap.last().first->consistencyRelevant = true;
                    addConstraintToInform_( constraint );
					assert( mBooleanConstraintMap.last().second != nullptr );
                    mBooleanConstraintMap.last().second->consistencyRelevant = true;
                    addConstraintToInform_( invertedConstraint );
                }
                // create a literal for the constraint and its negation
				assert(FormulaT( carl::FormulaType::NOT, invertedConstraint ) == constraint);
				assert((negated ? _formula : FormulaT( carl::FormulaType::NOT, constraint )) == invertedConstraint);
                Lit litPositive = mkLit( constraintAbstraction, false );
                std::vector<Lit> litsA;
                litsA.push_back( litPositive );
                mConstraintLiteralMap.insert( std::make_pair( FormulaT( carl::FormulaType::NOT, invertedConstraint ), litsA ) );
                mConstraintLiteralMap.insert( std::make_pair( constraint, std::move( litsA ) ) );
                Lit litNegative = mkLit( constraintAbstraction, true );
                std::vector<Lit> litsB;
                litsB.push_back( litNegative );
                mConstraintLiteralMap.insert( std::make_pair( negated ? _formula : FormulaT( carl::FormulaType::NOT, constraint ), litsB ) );
                mConstraintLiteralMap.insert( std::make_pair( invertedConstraint, std::move( litsB ) ) );
                // we return the abstraction variable as literal, if the negated flag was negative,
                // otherwise we return the abstraction variable's negation 
                Lit res = negated ? litNegative : litPositive;
                return res;
            }
        }
    }
    
    template<class Settings>
    Lit SATModule<Settings>::getLiteral( const FormulaT& _formula ) const
    {
		bool negated = _formula.getType() == carl::FormulaType::NOT;
        const FormulaT& content = negated ? _formula.subformula() : _formula;
        if( content.getType() == carl::FormulaType::BOOL )
        {
            BooleanVarMap::const_iterator booleanVarPair = mBooleanVarMap.find(content.boolean());
            assert( booleanVarPair != mBooleanVarMap.end() );
            return mkLit( booleanVarPair->second, negated );
        }
        assert( supportedConstraintType( content ) );
		SMTRAT_LOG_DEBUG("smtrat.sat.mcsat", "Literals: " << mConstraintLiteralMap);
		ConstraintLiteralsMap::const_iterator constraintLiteralPair = mConstraintLiteralMap.find( content );
        assert( constraintLiteralPair != mConstraintLiteralMap.end() );
        return negated ? neg( constraintLiteralPair->second.front() ) : constraintLiteralPair->second.front();
    }

    template<class Settings>
    void SATModule<Settings>::adaptPassedFormula()
    {
		SMTRAT_LOG_TRACE("smtrat.sat", "...");
        // Adapt the constraints in the passed formula for the just assigned Booleans being abstractions of constraints.
        for( signed posInAssigns : mChangedBooleans )
        {
            assert( mBooleanConstraintMap[posInAssigns].first != nullptr && mBooleanConstraintMap[posInAssigns].second != nullptr );
            adaptPassedFormula( *mBooleanConstraintMap[posInAssigns].first );
            adaptPassedFormula( *mBooleanConstraintMap[posInAssigns].second );
        }
        mChangedBooleans.clear();
        // Update the activities of the constraints in the passed formula according to the activity of the SAT solving process.
        if( mAllActivitiesChanged )
        {
            for( int i = 0; i < mBooleanConstraintMap.size(); ++i )
            {
                if( mBooleanConstraintMap[i].first != nullptr )
                {
                    assert( mBooleanConstraintMap[i].second != nullptr );
                    auto posInPasForm = mBooleanConstraintMap[i].first->position;
                    if( posInPasForm != rPassedFormula().end() )
                        posInPasForm->formula().setActivity(activity[i]);
                    posInPasForm = mBooleanConstraintMap[i].second->position;
                    if( posInPasForm != rPassedFormula().end() )
                        posInPasForm->formula().setActivity(activity[i]);
                }
            }
            mAllActivitiesChanged = false;
        }
        else
        {
            for( signed v : mChangedActivities )
            {
                if( mBooleanConstraintMap[v].first != nullptr )
                {
                     assert( mBooleanConstraintMap[v].second != nullptr );
                    auto posInPasForm = mBooleanConstraintMap[v].first->position;
                    if( posInPasForm != rPassedFormula().end() )
                        posInPasForm->formula().setActivity(activity[v]);
                    posInPasForm = mBooleanConstraintMap[v].second->position;
                    if( posInPasForm != rPassedFormula().end() )
                        posInPasForm->formula().setActivity(activity[v]);
                }
            }
        }
        mChangedActivities.clear();
        if( mChangedPassedFormula )
        {
            mCurrentAssignmentConsistent = SAT;
        }
//        assert( passedFormulaCorrect() );
    }
    
    template<class Settings>
    void SATModule<Settings>::adaptPassedFormula( Abstraction& _abstr )
    {
        if( _abstr.updatedReabstraction || _abstr.updateInfo < 0 )
        {
            SMTRAT_LOG_DEBUG("smtrat.sat", "Removing " << _abstr.reabstraction);
            assert( !_abstr.reabstraction.isTrue() );
            if( _abstr.position != rPassedFormula().end() )
            {
                removeOrigins( _abstr.position, _abstr.origins );
                _abstr.position = passedFormulaEnd();
                mChangedPassedFormula = true;
            }
        }
        if( _abstr.updatedReabstraction || _abstr.updateInfo > 0 )
        {
			SMTRAT_LOG_DEBUG("smtrat.sat", "Adding " << _abstr.reabstraction);
            assert( !_abstr.reabstraction.isTrue() );
            assert( 
				_abstr.reabstraction.getType() == carl::FormulaType::UEQ ||
				_abstr.reabstraction.getType() == carl::FormulaType::BITVECTOR ||
				(_abstr.reabstraction.getType() == carl::FormulaType::CONSTRAINT && _abstr.reabstraction.constraint().isConsistent() == 2) || 
				_abstr.reabstraction.getType() == carl::FormulaType::VARCOMPARE ||
				_abstr.reabstraction.getType() == carl::FormulaType::VARASSIGN
			);
            auto res = addSubformulaToPassedFormula( _abstr.reabstraction, _abstr.origins );
            _abstr.position = res.first;
            _abstr.position->setDeducted( _abstr.isDeduction );
            mChangedPassedFormula = true;
        }
        _abstr.updateInfo = 0;
		_abstr.updatedReabstraction = false;
    }
    
    template<class Settings>
    bool SATModule<Settings>::passedFormulaCorrect() const
    {
        for( int k = 0; k < mBooleanConstraintMap.size(); ++k )
        {
            if( assigns[k] != l_Undef )
            {
                if( mBooleanConstraintMap[k].first != nullptr )
                {
                    assert( mBooleanConstraintMap[k].second != nullptr );
                    const Abstraction& abstr = assigns[k] == l_False ? *mBooleanConstraintMap[k].second : *mBooleanConstraintMap[k].first;
                    if( !abstr.reabstraction.isTrue() && abstr.consistencyRelevant && (abstr.reabstraction.getType() == carl::FormulaType::UEQ || abstr.reabstraction.getType() == carl::FormulaType::BITVECTOR || abstr.reabstraction.constraint().isConsistent() != 1))
                    {
                        if( !rPassedFormula().contains( abstr.reabstraction ) )
                        {
//                            cout << "does not contain  " << abstr.reabstraction << endl;
                            return false;
                        }
                    }
                }
            }
        }
        for( auto subformula = rPassedFormula().begin(); subformula != rPassedFormula().end(); ++subformula )
        {
            if( value( getLiteral( subformula->formula() ) ) != l_True )
            {
//                cout << "should not contain  " << iter->first << endl;
                return false;
            }
        }
        return true;
    }

    template<class Settings>
    Var SATModule<Settings>::newVar( bool sign, bool dvar, double _activity, bool insertIntoHeap )
    {
        int v = nVars();
        watches.init( mkLit( v, false ) );
        watches.init( mkLit( v, true ) );
        assigns.push( l_Undef );
        vardata.push( VarData( CRef_Undef, -1, -1 ) );
        activity.push( _activity == numeric_limits<double>::infinity() ? maxActivity() + 1 : _activity );
        // activity.push( rnd_init_act ? drand( random_seed ) * 0.00001 : 0 );
        seen.push( 0 );
        polarity.push( sign );
        decision.push();
        trail.capacity( v + 1 );
        setDecisionVar( v, dvar, insertIntoHeap );
        if( !mReceivedFormulaPurelyPropositional && Settings::formula_guided_decision_heuristic )
        {
            mNonTseitinShadowedOccurrences.push( dvar ? 1 : 0 );
        }
        if( !mReceivedFormulaPurelyPropositional && Settings::check_active_literal_occurrences )
        {
            mLiteralsClausesMap.emplace_back();
            mLiteralsActivOccurrences.emplace_back();
        }
        return v;
    }

    template<class Settings>
    bool SATModule<Settings>::addClause( const vec<Lit>& _clause, unsigned _type  )
    {
		SMTRAT_LOG_DEBUG("smtrat.sat", "Adding clause " << _clause);
        #ifdef DEBUG_SATMODULE_LEMMA_HANDLING
        std::cout << "add clause ";
        printClause(_clause,true);
        #endif
        assert( _clause.size() != 0 );
        assert(_type < 4);
        add_tmp.clear();
        _clause.copyTo( add_tmp );

        #ifdef SMTRAT_DEVOPTION_Statistics
        if( _type != NORMAL_CLAUSE ) mpStatistics->lemmaLearned();
        #endif
        // Check if clause is satisfied and remove false/duplicate literals:true);
        Minisat::sort( add_tmp );
        
        int falseLiteralsCount = 0;
        // check the clause for tautologies and similar
        // note, that we do not change original clauses, as due to incrementality we
        // want to know the clauses of a formula regardless of the context of other formulas
        if( _type != NORMAL_CLAUSE )
        {
            Lit p;
            int i, j;
            for( i = j = 0, p = lit_Undef; i < add_tmp.size(); ++i )
            {
                // tautologies are ignored
                if( add_tmp[i] == ~p )
                    return true; // clause can be ignored
                // clauses with 0-level true literals are also ignored
                if( value( add_tmp[i] ) == l_True && level( var( add_tmp[i] ) ) == 0 )
                    return true;
                // ignore repeated literals
                if( add_tmp[i] == p )
                    continue;
                // if a liteal is false at 0 level (both sat and user level) we also ignore it
                if( value( add_tmp[i] ) == l_False )
                {
                    if( level( var( add_tmp[i] ) ) == 0 )
                        continue;
                    else
                        ++falseLiteralsCount; // if we decide to keep it, we count it into the false literals
                }
                // this literal is a keeper
                add_tmp[j++] = p = add_tmp[i];
            }
            add_tmp.shrink( i - j );
			SMTRAT_LOG_DEBUG("smtrat.sat", "add_tmp = " << add_tmp);
			SMTRAT_LOG_DEBUG("smtrat.sat", "false literals: " << falseLiteralsCount);
            if( mBusy || decisionLevel() > assumptions.size() )
            {
				//if (_type != CONFLICT_CLAUSE) { //!Settings::mc_sat || 
	                #ifdef DEBUG_SATMODULE_LEMMA_HANDLING
	                std::cout << "add to mLemmas:" << add_tmp << std::endl;
	                #endif
                    SMTRAT_LOG_DEBUG("smtrat.sat", "add_lemma = " << add_tmp);
	                mLemmas.push();
	                add_tmp.copyTo( mLemmas.last() );
	                mLemmasRemovable.push( _type != NORMAL_CLAUSE );
	                return true;
				//}
            }
            // if all false, we're in conflict
            if( add_tmp.size() == falseLiteralsCount )
			{
				SMTRAT_LOG_DEBUG("smtrat.sat", "ok = false");
				mLemmas.push();
				add_tmp.copyTo( mLemmas.last() );
				mLemmasRemovable.push( _type != NORMAL_CLAUSE );
                return false;
			}
        }
        CRef cr = CRef_Undef;
        // if not unit, add the clause
        if( add_tmp.size() > 1 )
        {
            lemma_lt lt( *this );
            Minisat::sort( add_tmp, lt );
            cr = ca.alloc( add_tmp, NORMAL_CLAUSE );
            clauses.push( cr );
            attachClause( cr );
        }
        // check if it propagates
        if( add_tmp.size() == falseLiteralsCount + 1 )
        {
            if( assigns[var(add_tmp[0])] == l_Undef )
            {
                assert( assigns[var(add_tmp[0])] != l_False );
				if (add_tmp.size() == 1) {
					assumptions.push(add_tmp[0]);
				} else {
	                uncheckedEnqueue( add_tmp[0], cr );
	                if (propagateConsistently(false) != CRef_Undef) {
	                    ok = false;
	                }
				}
                return ok;
            }
            else
                return ok;
        }
        return true;
    }

    template<class Settings>
    int SATModule<Settings>::level( const vec< Lit >& _clause ) const
    {
        int result = 0;
        for( int i = 0; i < _clause.size(); ++i )
        {
            if( value( _clause[i] ) != l_Undef )
            {
                int varLevel = level( var( _clause[i] ) );
                if( varLevel > result ) result = varLevel;
            }
        }
        return result;
    }
    
    template<class Settings>
    CRef SATModule<Settings>::storeLemmas()
    {
		// decision level to backtrack to
		int backtrackLevel = decisionLevel();
		SMTRAT_LOG_DEBUG("smtrat.sat", "Storing " << mLemmas.size() << " lemmas");
		
		// First phase:
		// - Sort lemmas (only for analyzing, order may change due to backtracking again...)
		// - Figure out whether one is conflicting
		// - Determine decision level to backtrack to
		// Backtrack
		// Second phase:
		// - Sort lemmas again
		// - Add lemma as clause
		// - If conflicting: use as conflict
		// - If propagating: propagate manually
		
		// In general, we have the following cases for the first two literals:
		// - UU, UT, TT, TF: lemma is neither unit nor conflicting
		// - UF: unit
		// - FF: conflicting
		// TU, FU, FT: Can not occur due to sorting
		
		for (int i = 0; i < mLemmas.size(); i++) {
			auto& lemma = mLemmas[i];
			SMTRAT_LOG_DEBUG("smtrat.sat", "Analyzing lemma " << lemma);
			// if it's an empty lemma, we have a conflict at zero level
			if (lemma.size() == 0) {
				SMTRAT_LOG_DEBUG("smtrat.sat", "-- Lemma is trivial conflict, backtrack immediately");
				backtrackLevel = 0;
				break;
			}
			// Sort to make sure watches are at the front
			SMTRAT_LOG_DEBUG("smtrat.sat", "Sorting lemma   " << lemma);
			Minisat::sort(lemma, lemma_lt(*this));
			SMTRAT_LOG_DEBUG("smtrat.sat", "Resulting lemma " << lemma);
			if (lemma.size() == 1) {
				// Backtrack to DL0 if (a) it is not assigned to true or (b) assigned to true later than DL0
				if (value(lemma[0]) != l_True || level(var(lemma[0])) > 0) {
					SMTRAT_LOG_DEBUG("smtrat.sat", "-- Lemma is singleton, backtrack to DL0");
					backtrackLevel = 0;
					break;
				} else {
					SMTRAT_LOG_DEBUG("smtrat.sat", "-- Lemma is singleton, but was already propagated at DL0");
				}
			} else if (value(lemma[0]) == l_False) {
				// Conflicting
				assert(value(lemma[1]) == l_False);
				// Backtrack to highest DL such that it looks like a regular conflict
				int lvl = min_theory_level(var(lemma[1])); // instead of 0
				SMTRAT_LOG_DEBUG("smtrat.sat", "-- Lemma is conflicting, propagates on DL" << lvl);
				if (lvl < backtrackLevel) {
					backtrackLevel = lvl;
				}
			} else if (value(lemma[0]) == l_Undef && value(lemma[1]) == l_False) {
				// Unit
				int lvl = theory_level(var(lemma[1]));
				SMTRAT_LOG_DEBUG("smtrat.sat", "-- Lemma is propagating on DL" << lvl);
				if (lvl < backtrackLevel) {
					backtrackLevel = lvl;
				}
			}
		}
		SMTRAT_LOG_DEBUG("smtrat.sat", "Backtracking to " << backtrackLevel);
		CARL_CHECKPOINT("nlsat", "backtrack", backtrackLevel);
		cancelUntil(backtrackLevel, true);

		CRef conflict = CRef_Undef;
		for (int i = mLemmas.size()-1; i >= 0; i--) {
			auto lemma = std::move(mLemmas[i]);
			bool removable = mLemmasRemovable[i];
			mLemmas.pop();
			mLemmasRemovable.pop();
			SMTRAT_LOG_DEBUG("smtrat.sat", "Processing lemma " << lemma);
			
			if (Settings::check_for_duplicate_clauses) {
				SMTRAT_LOG_DEBUG("smtrat.sat", "Checking for existing clause " << lemma);
				std::size_t dups = 0;
				for (int i = 0; i < learnts.size(); i++) {
					const auto& corig = ca[learnts[i]];
					if (lemma.size() != corig.size()) continue;
					Minisat::vec<Minisat::Lit> c;
					for (int j = 0; j < corig.size(); j++) {
						c.push(corig[j]);
					}
					Minisat::sort(c, lemma_lt(*this));
					bool different = false;
					for (int j = 0; j < lemma.size(); j++) {
						different = different || (c[j] != lemma[j]);
					}
					if (!different) {
						SMTRAT_LOG_DEBUG("smtrat.sat", lemma << " is a duplicate of " << corig);
						dups++;
					}
				}
				if (dups > 0) {
					SMTRAT_LOG_ERROR("smtrat.sat", "Adding a clause we already have: " << lemma);
				}
				assert(dups == 0);
			}
			
			if (lemma.size() == 0) {
				SMTRAT_LOG_DEBUG("smtrat.sat", "-- Lemma is trivial conflict, ok = false");
				ok = false;
				return CRef_Undef;
			}
			// Resort in case the backtracking changed the order
			Minisat::sort(lemma, lemma_lt(*this));
			SMTRAT_LOG_DEBUG("smtrat.sat", "Sorted -> " << lemma);
			// If lemma is not a single literal, attach it
			CRef lemma_ref = CRef_Undef;
			if (lemma.size() > 1) {
				lemma_ref = ca.alloc(lemma, removable);
				if (removable) {
					learnts.push(lemma_ref);
				} else {
					clauses.push(lemma_ref);
				}
				attachClause(lemma_ref);
				SMTRAT_LOG_DEBUG("smtrat.sat", "-- Added lemma as clause " << lemma_ref);
			}
			#ifdef DEBUG_SATMODULE
			cout << "### Processing clause" << endl;
			print(cout, "###");
			#endif
			if (lemma.size() == 1) {
				// Only a single literal
				assert(decisionLevel() == 0);
				assert(lemma_ref == CRef_Undef);
				if (value(lemma[0]) == l_False) {
					SMTRAT_LOG_DEBUG("smtrat.sat", "-- Lemma is singleton conflict, ok = false");
					ok = false;
					return CRef_Undef;
				} else if (value(lemma[0]) == l_Undef) {
					SMTRAT_LOG_DEBUG("smtrat.sat", "-- Lemma is singleton, add as assumption");
					assumptions.push(lemma[0]);
				} else {
					SMTRAT_LOG_DEBUG("smtrat.sat", "-- Lemma is singleton, but was already propagated at DL0");
				}
			} else if (value(lemma[0]) == l_Undef && value(lemma[1]) == l_False) {
				SMTRAT_LOG_DEBUG("smtrat.sat", "-- Lemma is unit, propagating " << lemma[0]);
				CARL_CHECKPOINT("nlsat", "propagation", lemma_ref, lemma[0]);
				uncheckedEnqueue(lemma[0], lemma_ref);
			} else if (value(lemma[0]) == l_False) {
				SMTRAT_LOG_DEBUG("smtrat.sat", lemma[0] << " is false, hence " << lemma[1] << " should also be false...");
				assert(value(lemma[1]) == l_False);
				SMTRAT_LOG_DEBUG("smtrat.sat", "-- Lemma is conflicting, use as conflict");
				conflict = lemma_ref;
			}
		}
		return conflict;
		
		// Wenn conflicting:
		// 		wenn nur ein lit auf letztem DL: zu vorletztem DL backtracken, einfügen, per hand propagieren
		// 		sonst: zu letztem DL backtracken, einfügen, analyze aufrufen
		// check for propagation and level to backtrack to
//        int i = 0;
//        while( i < mLemmas.size() )
//        {
//            // we need this loop as when we backtrack, due to registration more lemmas could be added
//            for( ; i < mLemmas.size(); ++i )
//            {
//                // The current lemma
//                vec<Lit>& lemma = mLemmas[i];
//				SMTRAT_LOG_DEBUG("smtrat.sat", "Analyzing lemma " << lemma);
//                // if it's an empty lemma, we have a conflict at zero level
//                if( lemma.size() == 0 )
//                {
//                    backtrackLevel = 0;
//                    continue;
//                }
//				for (int i = 0; i < lemma.size(); i++) {
//					valueAndUpdate(lemma[i]);
//				}
//                // sort the lemma to be able to attach
//                sort( lemma, lt );
//                // see if the lemma propagates something
//				SMTRAT_LOG_DEBUG("smtrat.sat", "Model: " << mCurrentTheoryModel);
//				SMTRAT_LOG_DEBUG("smtrat.sat", "Lemma: " << lemma);
//				SMTRAT_LOG_DEBUG("smtrat.sat", "value(lemma[1]) " << value(lemma[1]));
//				SMTRAT_LOG_DEBUG("smtrat.sat", "level(lemma[1]) " << level(var(lemma[1])));
//                if( lemma.size() == 1 || value(lemma[1]) == l_False )
//                {
//                    // this lemma propagates, see which level we need to backtrack to
//                    int currentBacktrackLevel = lemma.size() == 1 ? 0 : level(var(lemma[0]));
//                    // even if the first literal is true, we should propagate it at this level (unless it's set at a lower level)
//                    if( value(lemma[0]) != l_True || level(var(lemma[0])) > currentBacktrackLevel )
//                    {
//						SMTRAT_LOG_DEBUG("smtrat.sat", "Backtracking to " << backtrackLevel);
//                        if( currentBacktrackLevel < backtrackLevel )
//                            backtrackLevel = currentBacktrackLevel;
//                    }
//                }
//            }
//            // pop so that propagation would be current
//			SMTRAT_LOG_DEBUG("smtrat.sat", "Backtracking to " << backtrackLevel);
//            cancelUntil( backtrackLevel, true );
//            #ifdef DEBUG_SATMODULE_LEMMA_HANDLING
//            std::cout << "backtrack to " << backtrackLevel << std::endl;
//            #endif
//        }
//        // last index in the trail
//        int backtrack_index = trail.size();
//        // attach all the clauses and enqueue all the propagations
//        for( int i = 0; i < mLemmas.size(); ++i )
//        {
//            // the current lemma
//            vec<Lit>& lemma = mLemmas[i];
//            if( lemma.size() == 0 )
//            {
//				SMTRAT_LOG_DEBUG("smtrat.sat", "ok = false");
//                ok = false;
//                return CRef_Undef;
//            }
//			for (int i = 0; i < lemma.size(); i++) {
//				valueAndUpdate(lemma[i]);
//			}
//			SMTRAT_LOG_DEBUG("smtrat.sat", "Adding lemma " << lemma);
//            bool removable = mLemmasRemovable[i];
//            // attach it if non-unit
//            CRef lemma_ref = CRef_Undef;
//            if( lemma.size() > 1 )
//            {
//                lemma_ref = ca.alloc( lemma, removable );
//                if( removable )
//                    learnts.push( lemma_ref );
//                else
//                    clauses.push( lemma_ref );
//                attachClause( lemma_ref );
//            }
//            // if the lemma is propagating enqueue its literal (or set the conflict)
//	        #ifdef DEBUG_SATMODULE
//	        cout << "######################################################################" << endl;
//			cout << "###" << endl; printBooleanConstraintMap(cout, "###");
//	        cout << "###" << endl; printClauses( clauses, "Clauses", cout, "### ", 0, false, false );
//	        cout << "###" << endl; printClauses( learnts, "Learnts", cout, "### ", 0, false, false );
//	        cout << "###" << endl; printCurrentAssignment( cout, "### " );
//	        cout << "###" << endl; printDecisions( cout, "### " );
//	        cout << "###" << endl;
//	        #endif
//            if( conflict == CRef_Undef && value(lemma[0]) != l_True )
//            {
//                if( lemma.size() == 1 || (value(lemma[1]) == l_False && trailIndex(var(lemma[1])) < backtrack_index) )
//                {
//                    if( value(lemma[0]) == l_False )
//                    {
//                        // we have a conflict
//                        if( lemma.size() > 1 )
//                        {
//                            #ifdef DEBUG_SATMODULE_LEMMA_HANDLING
//                            std::cout << "lemma is better as conflict" << std::endl;
//                            #endif
//                            conflict = lemma_ref;
//                        } else {
//							SMTRAT_LOG_DEBUG("smtrat.sat", "Unit conflict " << conflict);
//							cancelUntil(0);
//							if (value(lemma[0]) == l_False) {
//								SMTRAT_LOG_DEBUG("smtrat.sat", "ok = false");
//								ok = false;
//								return CRef_Undef;
//							}
//							uncheckedEnqueue(lemma[0]);
//							break;
//						}
//                    }
//                    else
//                    {
//                        uncheckedEnqueue(lemma[0], lemma_ref);
//                    }
//                }
//            }
//        }
//        // clear the lemmas
//        mLemmas.clear();
//        mLemmasRemovable.clear();
//		SMTRAT_LOG_DEBUG("smtrat.sat", "Stored lemmas, returning conflict " << conflict);
//        return conflict;
    }

    template<class Settings>
    void SATModule<Settings>::attachClause( CRef cr )
    {
		SMTRAT_LOG_DEBUG("smtrat.sat.mcsat", "Clause: " << cr);
        Clause& c = ca[cr];
		sat::detail::validateClause(c, mMinisatVarMap, mBooleanConstraintMap, Settings::validate_clauses);
        assert( c.size() > 1 );
        watches[~c[0]].push( Watcher( cr, c[1] ) );
        watches[~c[1]].push( Watcher( cr, c[0] ) );
        if( c.learnt() )
        {
            learnts_literals += (uint64_t)c.size();
        }
        else
            clauses_literals += (uint64_t)c.size();
        if( !mReceivedFormulaPurelyPropositional && Settings::check_active_literal_occurrences )
        {
            bool clauseSatisfied = satisfied(c);
            for( int i = 0; i < c.size(); ++i )
            {
                size_t v = (size_t)var(c[i]);
                if( sign(c[i]) )
                {
                    if( !clauseSatisfied )
                        ++(mLiteralsActivOccurrences[v].second);
                    mLiteralsClausesMap[v].addNegative( cr );
                }
                else
                {
                    if( !clauseSatisfied )
                        ++(mLiteralsActivOccurrences[v].first);
                    mLiteralsClausesMap[v].addPositive( cr );
                }
            }
        }
    }

    template<class Settings>
    void SATModule<Settings>::detachClause( CRef cr, bool strict )
    {
        const Clause& c = ca[cr];
        assert( c.size() > 1 );

        if( strict )
        {
            Minisat::remove( watches[~c[0]], Watcher( cr, c[1] ) );
            Minisat::remove( watches[~c[1]], Watcher( cr, c[0] ) );
        }
        else
        {
            // Lazy detaching: (NOTE! Must clean all watcher lists before garbage collecting this clause)
            watches.smudge( ~c[0] );
            watches.smudge( ~c[1] );
        }

        if( c.learnt() )
            learnts_literals -= (uint64_t)c.size();
        else
            clauses_literals -= (uint64_t)c.size();
        if( !mReceivedFormulaPurelyPropositional && Settings::check_active_literal_occurrences )
        {
            bool clauseSatisfied = satisfied(c);
            for( int i = 0; i < c.size(); ++i )
            {
                size_t v = (size_t)var(c[i]);
                if( sign(c[i]) )
                {
                    if( !clauseSatisfied )
                    {
                        assert( mLiteralsActivOccurrences[v].second > 0 );
                        --(mLiteralsActivOccurrences[v].second);
                    }
                    mLiteralsClausesMap[v].removeNegative( cr );
                }
                else
                {
                    if( !clauseSatisfied )
                    {
                        assert( mLiteralsActivOccurrences[v].first > 0 );
                        --(mLiteralsActivOccurrences[v].first);
                    }
                    mLiteralsClausesMap[v].removePositive( cr );
                }
            }
		}
    }

    template<class Settings>
    void SATModule<Settings>::removeClause( CRef cr )
    {
        Clause& c = ca[cr];
        detachClause( cr );
        // Don't leave pointers to free'd memory!
        if( locked( c ) )
            vardata[var( c[0] )].reason = CRef_Undef;
        c.mark( 1 );
        ca.free( cr );
    }

    template<class Settings>
    bool SATModule<Settings>::satisfied( const Clause& c ) const
    {
        for( int i = 0; i < c.size(); i++ )
        {
            if( value( c[i] ) == l_True )
                return true;
        }
        return false;
    }
    
    template<class Settings>
    void SATModule<Settings>::cancelUntil( int level, bool force )
    {
        if( level < assumptions.size() && !force )
            level = assumptions.size();
        #ifdef DEBUG_SATMODULE
	std::cout << "### cancel until " << level << " (forced: " << force << ")" << std::endl;
        #endif
        if( decisionLevel() > level )
        {
            cancelAssignmentUntil( level );
            qhead = trail_lim[level];
			SMTRAT_LOG_TRACE("smtrat.sat", "Reset qhead to " << qhead << " from " << trail_lim);
            trail.shrink( trail.size() - trail_lim[level] );
            trail_lim.shrink( trail_lim.size() - level );
            ok = true;
        }
    }
	
	template<class Settings>
	void SATModule<Settings>::cancelIncludingLiteral( Minisat::Lit lit ) {
		SMTRAT_LOG_DEBUG("smtrat.sat.mc", "Backtracking until we hit " << lit);
		for (int c = trail.size() - 1; c >= 0; --c) {
			SMTRAT_LOG_DEBUG("smtrat.sat.mc", "Backtracking " << trail[c]);
			if (Settings::mc_sat) {
				mMCSAT.backtrackTo(trail[c]);
			}
            Var x = var( trail[c] );
            resetVariableAssignment( x );
			if (Settings::mc_sat) {
				mMCSAT.undoBooleanAssignment(trail[c]);
			}
            VarData& vd = vardata[x];
            if( vd.mExpPos > 0 )
            {
                removeTheoryPropagation( vd.mExpPos );
                vd.mExpPos = -1;
            }
            vd.reason = CRef_Undef;
            vd.mTrailIndex = -1;
            if( (phase_saving > 1 || (phase_saving == 1)) && c > trail_lim.last() )
                polarity[x] = sign( trail[c] );
            insertVarOrder( x );
			qhead = c;
			Minisat::Lit curlit = trail[c];
			assert(lit != neg(curlit));
			if (trail_lim.last() == c) trail_lim.pop();
			trail.pop();
			if (curlit == lit) break;
        }
		SMTRAT_LOG_DEBUG("smtrat.sat.mc", "Done.");
	}

    template<class Settings>
    void SATModule<Settings>::cancelAssignmentUntil( int level )
    {
        for( int c = trail.size() - 1; c >= trail_lim[level]; --c )
        {
			SMTRAT_LOG_DEBUG("smtrat.sat.mc", "Backtracking " << trail[c]);
			if (Settings::mc_sat) {
				mMCSAT.backtrackTo(trail[c]);
			}
            Var x = var( trail[c] );
            resetVariableAssignment( x );
			if (Settings::mc_sat) {
				mMCSAT.undoBooleanAssignment(trail[c]);
			}
            VarData& vd = vardata[x];
            if( vd.mExpPos > 0 )
            {
                removeTheoryPropagation( vd.mExpPos );
                vd.mExpPos = -1;
            }
            vd.reason = CRef_Undef;
            vd.mTrailIndex = -1;
            if( (phase_saving > 1 || (phase_saving == 1)) && c > trail_lim.last() )
                polarity[x] = sign( trail[c] );
            insertVarOrder( x );
        }
    }
    
    template<class Settings>
    void SATModule<Settings>::resetVariableAssignment( Var _var )
    {
        Minisat::lbool& ass = assigns[_var];
        bool wasAssignedToFalse = ass == l_False;
        if( !mReceivedFormulaPurelyPropositional && mBooleanConstraintMap[_var].first != nullptr )
        {
            Abstraction* abstrptr = wasAssignedToFalse ? mBooleanConstraintMap[_var].second : mBooleanConstraintMap[_var].first;
			assert( abstrptr != nullptr );
			Abstraction& abstr = *abstrptr;
            if( abstr.position != rPassedFormula().end() )
            {
                if( abstr.updateInfo >=0 && --abstr.updateInfo < 0 )
                {
                    mChangedBooleans.push_back( _var );
                }
            }
            else if( abstr.consistencyRelevant )
            {
                abstr.updateInfo = 0;
            }
        }

        if( !mReceivedFormulaPurelyPropositional && Settings::formula_guided_decision_heuristic )
        {
            auto iter = mTseitinVarShadows.find( (signed) _var );
            if( iter != mTseitinVarShadows.end() )
            {
                for( signed var : iter->second )
                {
                    decrementTseitinShadowOccurrences(var);
                }
            }
        }
        ass = l_Undef;
        if( !mReceivedFormulaPurelyPropositional && Settings::check_active_literal_occurrences )
        {
            // Check clauses which are going to be satisfied by this assignment.
            size_t v = (size_t)_var;
            const std::vector<CRef>& satisfiedClauses = wasAssignedToFalse ? mLiteralsClausesMap[v].negatives() : mLiteralsClausesMap[v].positives();
            for( CRef cr : satisfiedClauses )
            {
                const Clause& c = ca[cr];
                // Check if clause is not yet satisfied.
                if( !satisfied(c) )
                {
                    for( int i = 0; i < c.size(); ++i )
                    {
                        size_t v = (size_t)var(c[i]);
                        std::pair<size_t,size_t>& litActOccs = mLiteralsActivOccurrences[v];
                        Var x = var(c[i]);
                        if( litActOccs.first == 0 )
                        {
                            if( litActOccs.second == 0  )
                            {
                                decision[x] = true;
                                insertVarOrder( x );
                            }
                            else
                            {
                                auto pfdIter = std::find( mPropagationFreeDecisions.begin(), mPropagationFreeDecisions.end(), mkLit( x, true ) );
                                if( pfdIter != mPropagationFreeDecisions.end() )
                                {
                                    *pfdIter = mPropagationFreeDecisions.back();
                                    mPropagationFreeDecisions.pop_back();
                                }
                            }
                        }
                        else if( litActOccs.second == 0 )
                        {
                            auto pfdIter = std::find( mPropagationFreeDecisions.begin(), mPropagationFreeDecisions.end(), mkLit( x, false ) );
                            if( pfdIter != mPropagationFreeDecisions.end() )
                            {
                                *pfdIter = mPropagationFreeDecisions.back();
                                mPropagationFreeDecisions.pop_back();
                            }
                        }
                        if( sign(c[i]) )
                        {
                            ++(litActOccs.second);
                        }
                        else
                        {
                            ++(litActOccs.first);
                        }
                    }
                }
            }
        }
        if( Settings::check_if_all_clauses_are_satisfied && !mReceivedFormulaPurelyPropositional && mNumberOfSatisfiedClauses > 0 )
        {
            auto litClausesIter = mLiteralClausesMap.find( (int) _var );
            if( litClausesIter != mLiteralClausesMap.end() )
            {
                for( CRef cl : litClausesIter->second )
                {
                    if( !satisfied( ca[cl] ) )
                    {
                        assert( mNumberOfSatisfiedClauses > 0 );
                        --mNumberOfSatisfiedClauses;
                    }
                }
            }
        }
    }
    
    template<class Settings>
    CRef SATModule<Settings>::propagateConsistently( bool _checkWithTheory )
    {
        CRef confl = CRef_Undef;
        
        ScopedBool scopedBool( mBusy, true );
        
        // add lemmas that we're left behind
        if( mLemmas.size() > 0 )
        {
			SMTRAT_LOG_DEBUG("smtrat.sat", "Storing lemmas");
            confl = storeLemmas();
			SMTRAT_LOG_DEBUG("smtrat.sat", "-> " << confl);
            if( confl != CRef_Undef )
                return confl;
            if( !ok )
                return CRef_Undef;
        }
        // keep running until we have checked everything, we have no conflict and no new literals have been asserted
        do
        {
			SMTRAT_LOG_DEBUG("smtrat.sat", "Propagating");
            // Propagate on the clauses
            confl = propagate();
            // If no conflict, do the theory check
            if( confl == CRef_Undef && _checkWithTheory )
            {
                if (!Settings::mc_sat) {
                    // do the theory check
                    theoryCall();
                    if( mCurrentAssignmentConsistent == ABORTED )
                    {
                        mCurrentAssignmentConsistent = UNKNOWN;
                        return CRef_Undef;
                    }
                    // propagate theory
                    propagateTheory();
    				if( Settings::allow_theory_propagation ) {
    					SMTRAT_LOG_DEBUG("smtrat.sat", "Processing lemmas");
    					processLemmas();
    				}
                    // if there are lemmas (or conflicts) update them
                    if( mLemmas.size() > 0 ) {
    					SMTRAT_LOG_DEBUG("smtrat.sat", "Storing lemmas");
                        confl = storeLemmas();
    					SMTRAT_LOG_DEBUG("smtrat.sat", "-> " << confl);
    				}
                }
            }
            else
            {   
                // even though in conflict, we still need to discharge the lemmas
                if( mLemmas.size() > 0 )
                {
					SMTRAT_LOG_DEBUG("smtrat.sat", "Storing lemmas");
                    // remember the trail size
                    int oldLevel = decisionLevel();
                    // update the lemmas
                    CRef lemmaConflict = storeLemmas();
                    // if we get a conflict, we prefer it since it's earlier in the trail
                    if( lemmaConflict != CRef_Undef )
                        confl = lemmaConflict; // lemma conflict takes precedence, since it's earlier in the trail
                    else if( oldLevel > decisionLevel() )
                        confl = CRef_Undef; // Otherwise, the Boolean conflict is canceled in the case we popped the trail
                }
            }
            if( !ok ) {
				SMTRAT_LOG_DEBUG("smtrat.sat", "Aborting due to !ok");
                return CRef_Undef;
			}
            assert(Settings::mc_sat || mChangedBooleans.empty() || _checkWithTheory );
			
        }
        while (confl == CRef_Undef // We have a conflict -> leave propagation, enter conflict resoltion
			&& (qhead < trail.size() // We did not finish propagation yet
				|| (decisionLevel() >= assumptions.size() 
					&& mCurrentAssignmentConsistent != SAT 
					&& !mChangedBooleans.empty()
					&& !Settings::mc_sat
				)
			) 
		);
		SMTRAT_LOG_TRACE("smtrat.sat", "Returning " << confl);
        return confl;
    }
    
    template<class Settings>
    void SATModule<Settings>::propagateTheory()
    {
        carl::uint pos = mTheoryPropagations.size();
        collectTheoryPropagations();
		while( pos < mTheoryPropagations.size() )
        {
            TheoryPropagation& tp = mTheoryPropagations[pos];
			SMTRAT_LOG_DEBUG("smtrat.sat", "Propagating " << tp.mPremise << " -> " << tp.mConclusion);
            Lit conclLit = createLiteral( tp.mConclusion );
            if( value(conclLit) == l_Undef )
            {
                uncheckedEnqueue( conclLit, CRef_Lazy );
                vardata[var(conclLit)].mExpPos = (int)pos;
                ++pos;
            }
            else
            {
                if( value(conclLit) == l_False )
                {
                    vec<Lit> explanation;
                    for( const auto& subformula : tp.mPremise )
                        explanation.push( neg( getLiteral( subformula ) ) );
                    explanation.push( conclLit );
                    addClause( explanation, LEMMA_CLAUSE );
                }
                if( (std::size_t) pos != mTheoryPropagations.size()-1 )
                    tp = std::move( mTheoryPropagations.back() );
                mTheoryPropagations.pop_back();
            }
        }
    }
    
    template<class Settings>
    CRef SATModule<Settings>::reason( Var x )
    {
        VarData& vd = vardata[x];
        // if we already have a reason, just return it
        if( vd.reason != CRef_Lazy )
            return vd.reason;

        // what's the literal we are trying to explain
        Lit l = mkLit(x, value(x) != l_True);

        // get the explanation
        assert( vd.mExpPos >= 0 && (std::size_t)vd.mExpPos < mTheoryPropagations.size() );
        TheoryPropagation& tp = mTheoryPropagations[(std::size_t)vd.mExpPos];
        vec<Lit> explanation;
        assert( getLiteral( tp.mConclusion ) == l );
        explanation.push( l );
        for( const auto& subformula : tp.mPremise )
            explanation.push( neg( getLiteral( subformula ) ) );
        
        // remove theory propagation
        removeTheoryPropagation( vd.mExpPos );

        // sort the literals by trail index level
        lemma_lt lt(*this);
        Minisat::sort( explanation, lt );
        assert( explanation[0] == l );

        // compute the assertion level for this clause
        int i, j;
        Lit prev = lit_Undef;
        for( i = 0, j = 0; i < explanation.size(); ++i )
        {
            assert( value(explanation[i]) != l_Undef );
            assert( i == 0 || trailIndex(var(explanation[0])) > trailIndex(var(explanation[i])) );

            // always keep the first literal
            if( i == 0 )
            {
                prev = explanation[j++] = explanation[i];
                continue;
            }
            // ignore duplicate literals
            if( explanation[i] == prev )
                continue;
            // ignore zero level literals
            if( level(var(explanation[i])) == 0 )
                continue;
            // keep this literal
            prev = explanation[j++] = explanation[i];
        }
        explanation.shrink(i - j);

        // we need an explanation clause so we add a fake literal
        if( j == 1 )
        {
            // add not TRUE to the clause
            explanation.push( mkLit( mTrueVar, true ) );
        }

        // construct the reason
        CRef real_reason = ca.alloc( explanation, LEMMA_CLAUSE );
        vardata[x] = VarData( real_reason, level(x), trailIndex(x) );
        learnts.push(real_reason);
        attachClause(real_reason);
        return real_reason;
    }
    
    template<class Settings>
    void SATModule<Settings>::removeTheoryPropagation( int _position )
    {
        assert( _position >= 0 );
        assert( (std::size_t)_position < mTheoryPropagations.size() );
        if( (std::size_t) _position != mTheoryPropagations.size()-1 )
        {
            TheoryPropagation& tp = mTheoryPropagations.back();
            VarData& vd = vardata[var(getLiteral( tp.mConclusion ))];
            assert( (std::size_t) vd.mExpPos == mTheoryPropagations.size()-1 );
            vd.mExpPos = _position;
            mTheoryPropagations[(std::size_t)_position] = std::move( tp );
        }
        mTheoryPropagations.pop_back();
    }
    
    template<class Settings>
    void SATModule<Settings>::theoryCall()
    {
        #ifdef DEBUG_SATMODULE
        cout << "### Sat iteration" << endl;
        cout << "######################################################################" << endl;
		cout << "###" << endl; printBooleanConstraintMap(cout, "###");
        cout << "###" << endl; printClauses( clauses, "Clauses", cout, "### ", 0, false, false );
        cout << "###" << endl; printClauses( learnts, "Learnts", cout, "### ", 0, false, false );
        cout << "###" << endl; printCurrentAssignment( cout, "### " );
        cout << "###" << endl; printDecisions( cout, "### " );
        cout << "###" << endl;
        #endif
        if( !mReceivedFormulaPurelyPropositional && decisionLevel() >= assumptions.size() && 
            (!Settings::try_full_lazy_call_first || mNumberOfFullLazyCalls > 0 || trail.size() == assigns.size()) )
        {
            if( Settings::try_full_lazy_call_first && trail.size() == assigns.size() )
                ++mNumberOfFullLazyCalls;
            // Check constraints corresponding to the positively assigned Boolean variables for consistency.
            if( mCurrentAssignmentConsistent != SAT )
            {
                adaptPassedFormula();
            }
            bool finalCheck = fullAssignment();
            if( mChangedPassedFormula || finalCheck )
            {
                #ifdef DEBUG_SATMODULE
                cout << "### Check the constraints: { "; for( auto& subformula : rPassedFormula() ) cout << subformula.formula() << " "; cout << "}" << endl;
                #endif
                mChangedPassedFormula = false;
                mCurrentAssignmentConsistent = runBackends( finalCheck, mFullCheck, false );
                #ifdef DEBUG_SATMODULE
                cout << "### Result: " << mCurrentAssignmentConsistent << "!" << endl;
                #endif
                switch( mCurrentAssignmentConsistent )
                {
                    case SAT:
						break;
                    case UNSAT: learnTheoryConflicts();
                        break;
                    case UNKNOWN:
                        break;
                    default:
                        mCurrentAssignmentConsistent = UNKNOWN;
                        break;
                }
            }
        }
    }
    
    template<class Settings>
    bool SATModule<Settings>::expPositionsCorrect() const
    {
        for( int i = 0; i < vardata.size(); ++i )
        {
            if( vardata[i].reason == CRef_Lazy && vardata[i].mExpPos < 0 )
                return false;
        }
        return true;
    }
    
    template<class Settings>
    void SATModule<Settings>::constructLemmas()
    {
        for( VarLemmaMap::const_iterator iter = mPropagatedLemmas.begin(); iter != mPropagatedLemmas.end(); ++iter )
        {
            // Construct formula
            FormulaT premise( carl::FormulaType::AND, std::move( iter->second ) );
            auto mvIter = mMinisatVarMap.find(iter->first);
            assert( mvIter != mMinisatVarMap.end() );
            if( assigns[ iter->first ] == l_False )
            {
                addLemma( FormulaT( carl::FormulaType::IMPLIES, premise, mvIter->second.negated() ) );
            }
            else
            {
                assert( assigns[ iter->first ] == l_True );
                FormulaT lemma = FormulaT( carl::FormulaType::IMPLIES, premise, mvIter->second );
                addLemma( lemma );
            }
        }
    }

    template<class Settings>
    Minisat::lbool SATModule<Settings>::search( int nof_conflicts )
    {

        assert( ok );
        int conflictC = 0;
        starts++;
        mCurrentAssignmentConsistent = SAT;

        bool maybeInconsistent = false;

        for( ; ; )
        {
			#ifdef DEBUG_SATMODULE
			cout << "######################################################################" << endl;
			cout << "### Next iteration" << endl;
			print(cout, "###");
			#endif
            if( !mComputeAllSAT && anAnswerFound() )
                return l_Undef;

			CRef confl;
			if (Settings::mc_sat) {
				SMTRAT_LOG_DEBUG("smtrat.sat", "MCSAT::BCP()");
				confl = propagateConsistently(false);
			} else {
				// DPLL::BCP()
				SMTRAT_LOG_DEBUG("smtrat.sat", "DPLL::BCP()");
				confl = propagateConsistently();
			}
			SMTRAT_LOG_TRACE("smtrat.sat", "Continuing after propagation, ok = " << ok << ", confl = " << confl);
            if( !ok )
            {
                if( !mReceivedFormulaPurelyPropositional && !Settings::stop_search_after_first_unknown && mExcludedAssignments )
                    return l_Undef;
                return l_False;
            } 

	    // NO CONFLICT
            if( confl == CRef_Undef )
            {
				SMTRAT_LOG_TRACE("smtrat.sat", "No conflict");
                if( Settings::check_if_all_clauses_are_satisfied && !mReceivedFormulaPurelyPropositional )
                {
                    if( decisionLevel() >= assumptions.size() && mNumberOfSatisfiedClauses == (size_t)clauses.size() )
                    {
                        return l_True;
                    }
                }
                if( Settings::use_restarts && nof_conflicts >= 0 && (conflictC >= nof_conflicts) ) // ||!withinBudget()) )
                {
                    #ifdef DEBUG_SATMODULE
                    cout << "###" << endl << "### Restart." << endl << "###" << endl;
                    #endif
                    // Reached bound on number of conflicts:
                    progress_estimate = progressEstimate();
                    cancelUntil( 0 );
                    ++mCurr_Restarts;
                    #ifdef SMTRAT_DEVOPTION_Statistics
                    mpStatistics->restart();
                    #endif
                    return l_Undef;
                }
                if( learnts.size() - nAssigns() >= max_learnts && rReceivedFormula().isOnlyPropositional() )
                {
                     // Reduce the set of learned clauses:
                     reduceDB();
                }

                SMTRAT_LOG_DEBUG("smtrat.sat", "Looking for next literal");
                Lit next = lit_Undef;
                while( decisionLevel() < assumptions.size() )
                {
                    // Perform user provided assumption:
                    Lit p = assumptions[decisionLevel()];
                    if( value( p ) == l_True )
                    {
						SMTRAT_LOG_DEBUG("smtrat.sat", "Assumption " << p << " is already true");
                        // Dummy decision level:
                        newDecisionLevel();
                    }
                    else if( value( p ) == l_False )
                    {
						SMTRAT_LOG_DEBUG("smtrat.sat", "Assumption " << p << " is already false");
                        if( !mReceivedFormulaPurelyPropositional && !Settings::stop_search_after_first_unknown && mExcludedAssignments )
                            return l_Undef;
                        return l_False;
                    }
                    else
                    {
						SMTRAT_LOG_DEBUG("smtrat.sat", "Deciding assumption " << p);
                        next = p;
                        break;
                    }
                }

				/**
				 * Look for literals that are
				 * - fully assigned in the theory
				 * - unassigned in boolean
				 */
				if (Settings::mc_sat && next == lit_Undef) { // TODO more efficient semantic propagations
					SMTRAT_LOG_DEBUG("smtrat.sat", "Looking for semantic propagations...");
					for (std::size_t level = 0; level <= mMCSAT.level(); level++) {
<<<<<<< HEAD
						SMTRAT_LOG_DEBUG("smtrat.sat", "Considering " << mMCSAT.get(level).decidedVariables);
						for (auto v: mMCSAT.get(level).decidedVariables) {
                            assert(bool_value(v) == l_Undef || theoryValue(v) == bool_value(v));
=======
						SMTRAT_LOG_DEBUG("smtrat.sat", "Considering " << mMCSAT.get(level).univariateVariables);
						for (auto v: mMCSAT.get(level).univariateVariables) {
                            // assert(bool_value(v) == l_Undef || theoryValue(v) == bool_value(v));
>>>>>>> a00389fb
							if (bool_value(v) != l_Undef) continue;
							auto tv = theoryValue(v);
							SMTRAT_LOG_DEBUG("smtrat.sat", "Undef, theory value of " << v << " is " << tv);
                            assert(tv != l_Undef);
							SMTRAT_LOG_DEBUG("smtrat.sat", "Propagating " << v << " = " << tv);
							if (tv == l_True) next = mkLit(v, false);
							else if (tv == l_False) next = mkLit(v, true);
							assert(next != lit_Undef);
							break;
						}
						if (next != lit_Undef) break;
					}
				}

                // assert(mMCSAT.trailIsConsistent());

                if (Settings::mc_sat && next == lit_Undef && maybeInconsistent) {
                    SMTRAT_LOG_DEBUG("smtrat.sat", "Checking whether trail is still consistent");
                    auto conflict = mMCSAT.isStillConsistent();
                    if (conflict) {
                        #ifdef DEBUG_SATMODULE
                        cout << "######################################################################" << endl;
                        cout << "### Before handling conflict" << endl;
                        print(cout, "###");
                        #endif
                        SMTRAT_LOG_DEBUG("smtrat.sat", "Conflict: " << *conflict);
                        if (carl::variant_is_type<FormulaT>(*conflict)) {
                            sat::detail::validateClause(boost::get<FormulaT>(*conflict), Settings::validate_clauses);
                        }
                        handleTheoryConflict(*conflict);
                        // TODO maybeInconsistent = false can be moved here?!?
                        continue;
                    }
                    maybeInconsistent = false;
                }

                // If we do not already have a branching literal, we pick one
                if( next == lit_Undef )
                {
                    assert(mMCSAT.trailIsConsistent());

                    // New variable decision:
                    decisions++;
                    #ifdef SMTRAT_DEVOPTION_Statistics
                    mpStatistics->decide();
					#endif
					
					SMTRAT_LOG_DEBUG("smtrat.sat", "Picking a literal for a decision");
					next = pickBranchLit();
                    if (Settings::mc_sat && next != lit_Undef && mMCSAT.isTheoryVar(var(next))) { // theory decision
                        const carl::Variable& tvar = mMCSAT.theoryVar(var(next));
                        assert(!mMCSAT.isAssignedTheoryVariable(tvar));
                        SMTRAT_LOG_DEBUG("smtrat.sat", "Picked " << next << " for a theory decision, assigning...");
                        auto res = mMCSAT.makeTheoryDecision(tvar);
                        if (carl::variant_is_type<FormulasT>(res)) {
                            mCurrentAssignmentConsistent = SAT;
                            const auto& assignments = boost::get<FormulasT>(res);
                            assert(assignments.size() > 0);
                            static_assert(Settings::mcsat_num_insert_assignments > 0);
                            // create assignments
                            for (unsigned int i = 0; i < assignments.size() && i < Settings::mcsat_num_insert_assignments; i++) {
                                // Note that this literal is marked as decision relevant. When reinserted into the heap, it is
                                // converted to the corresponding theory variable representation.
                                auto lit = createLiteral(assignments[i], FormulaT(carl::FormulaType::TRUE), true);
                                mMCSAT.pushTheoryDecision(assignments[i], lit);
                                SMTRAT_LOG_DEBUG("smtrat.sat", "Insert " << lit << " (" << assignments[i] << ") into SAT solver");
                                newDecisionLevel();
                                uncheckedEnqueue(lit);
                            }

                            maybeInconsistent = true;

                            // Allow inconsistency here.
                            //assert(mMCSAT.trailIsConsistent());

                            /*

                            SMTRAT_LOG_DEBUG("smtrat.sat", "Checking whether trail is still consistent with this theory decision");
                            auto conflict = mMCSAT.isStillConsistent();
                            if (conflict) {
                                #ifdef DEBUG_SATMODULE
                                cout << "######################################################################" << endl;
                                cout << "### Before handling conflict" << endl;
                                print(cout, "###");
                                #endif
                                SMTRAT_LOG_DEBUG("smtrat.sat", "Conflict: " << *conflict);
                                if (carl::variant_is_type<FormulaT>(*conflict)) {
                                    sat::detail::validateClause(boost::get<FormulaT>(*conflict), Settings::validate_clauses);
                                }
                                handleTheoryConflict(*conflict);
                            }*/
                            continue;
                        } else {
                            mCurrentAssignmentConsistent = UNSAT;
                            SMTRAT_LOG_DEBUG("smtrat.sat.mcsat", "Conflict while generating theory decision on level " << (mMCSAT.level()+1));
                            insertVarOrder(var(next));
                            SMTRAT_LOG_DEBUG("smtrat.sat", "Conflict: " << boost::get<mcsat::Explanation>(res));
                            handleTheoryConflict(boost::get<mcsat::Explanation>(res));
                            continue;
                        }
                    } else if (Settings::mc_sat && next != lit_Undef) { // Boolean decision
                        SMTRAT_LOG_DEBUG("smtrat.sat", "Picked " << next << " for Boolean decision, checking for theory consistency...");
                        assert(bool_value(next) == l_Undef);
                        // Note that all literals evaluating to some values should already been propagated semantically
                        assert(!((mBooleanConstraintMap.size() > var(next)) && (mBooleanConstraintMap[var(next)].first != nullptr)) || mMCSAT.evaluateLiteral(next) == l_Undef);
                        if (Settings::mcsat_check_feasibility_on_decide) {
                            auto res = mMCSAT.isBooleanDecisionFeasible(next);                        
                            if (!res.first) {
                                if (res.second || !Settings::mcsat_lazy_explanations) {
                                    SMTRAT_LOG_DEBUG("smtrat.sat", "Found conflict " << *res.second);
                                    insertVarOrder(var(next));
                                    handleTheoryConflict(*res.second);
                                    continue;   
                                } else {
                                    SMTRAT_LOG_DEBUG("smtrat.sat", "Decision " << next << " leads to conflict, propagate " << ~next);
                                    uncheckedEnqueue( ~next, CRef_TPropagation );
                                    #ifdef SMTRAT_DEVOPTION_Statistics
                                    mpMCSATStatistics->insertedLazyExplanation();
                                    #endif
                                    continue;
                                }
                            }
                        }
                    }
                    SMTRAT_LOG_DEBUG("smtrat.sat", "Deciding upon " << next);
				}
                if (next == lit_Undef) {
                    assert(mMCSAT.trailIsConsistent());
                    assert(mMCSAT.theoryAssignmentComplete());
                    SMTRAT_LOG_DEBUG("smtrat.sat", "No further theory variable to assign.");
                    mCurrentAssignmentConsistent = SAT;
                }

				SMTRAT_LOG_DEBUG("smtrat.sat", "-> " << next);
                if( next == lit_Undef )
                {
					SMTRAT_LOG_DEBUG("smtrat.sat", "Entering SAT case");
                    if( mReceivedFormulaPurelyPropositional || mCurrentAssignmentConsistent == SAT )
                    {
                        // Model found:
                        return l_True;
                    }
                    else
                    {
						SMTRAT_LOG_DEBUG("smtrat.sat", "Current assignment is unknown");
                        assert( mCurrentAssignmentConsistent == UNKNOWN );
                        if( Settings::stop_search_after_first_unknown )
                            return l_Undef;
                        else
                        {
                            mExcludedAssignments = true;
                            learnt_clause.clear();
                            for( auto subformula = rPassedFormula().begin(); subformula != rPassedFormula().end(); ++subformula )
                                learnt_clause.push( neg( getLiteral( subformula->formula() ) ) );
                            addClause( learnt_clause, LEMMA_CLAUSE );
							SMTRAT_LOG_DEBUG("smtrat.sat", "Storing lemmas");
                            confl = storeLemmas();
                            if( confl != CRef_Undef )
                                unknown_excludes.push( confl );
                        }
                    }
                }
                if( mReceivedFormulaPurelyPropositional || Settings::stop_search_after_first_unknown || next != lit_Undef )
                {
                    // Increase decision level and enqueue 'next'
                    newDecisionLevel();
                    assert( bool_value( next ) == l_Undef );
                    #ifdef DEBUG_SATMODULE
                    std::cout << "### Decide " <<  (sign(next) ? "-" : "" ) << var(next) << std::endl;
                    #endif
					CARL_CHECKPOINT("nlsat", "decision", next);
                    uncheckedEnqueue( next );
                }
            }

	    // CONFLICT
            if( confl != CRef_Undef )
            {
				SMTRAT_LOG_DEBUG("smtrat.sat", "Hit conflicting clause " << confl);
                conflicts++;
                conflictC++;
                
                if( decisionLevel() <= assumptions.size() )
                {
                    if( !mReceivedFormulaPurelyPropositional && !Settings::stop_search_after_first_unknown && mExcludedAssignments ) {
                        SMTRAT_LOG_DEBUG("smtrat.sat", "Return undef due to excluded: " << mExcludedAssignments);
                        return l_Undef;
                    }
                    return l_False;
                }

                // DPLL::resolve_conflict()
                handleConflict( confl );
            }
        }
    }
    
    template<class Settings>
    void SATModule<Settings>::handleConflict( CRef _confl )
    {
        learnt_clause.clear();
        assert( _confl != CRef_Undef );
		SMTRAT_LOG_DEBUG("smtrat.sat", "Conflict clause: " << _confl);

        int backtrack_level;
//        bool conflictClauseNotAsserting = analyze( _confl, learnt_clause, backtrack_level );
        bool newClause = analyze( _confl, learnt_clause, backtrack_level );
		SMTRAT_LOG_DEBUG("smtrat.sat", "Analyze produces new clause? " << newClause);
		if (learnt_clause.size() == 0) std::exit(32);
        assert( learnt_clause.size() > 0 );

        #ifdef DEBUG_SATMODULE
        printClause( learnt_clause, true, cout, "### Asserting clause: " );
        cout << "### Backtrack to level " << backtrack_level << endl;
        cout << "###" << endl;
        #endif
		
		CARL_CHECKPOINT("nlsat", "backtrack", backtrack_level);
       
        if(Settings::mc_sat) {
            // TODO testing necessary
            cancelUntil( backtrack_level, true );
        } else {
            cancelUntil( backtrack_level );
        }
		
		#ifdef DEBUG_SATMODULE
		print(std::cout, "###");
		#endif
		
		if (Settings::mc_sat) {
			//for (int i = 0; i < learnt_clause.size(); i++) {
			//	valueAndUpdate(learnt_clause[i]);
			//}
			Minisat::sort(learnt_clause, lemma_lt(*this));
		}
		
		if (false && Settings::mc_sat) {
			while (true) {
				bool isConflicting = true;
				// Check whether the asserting clause is conflicting in the current decision level.
				SMTRAT_LOG_DEBUG("smtrat.sat.mc", "Current model: " << mMCSAT.model());
				for (int i = 0; i < learnt_clause.size(); i++) {
					auto lit = learnt_clause[i];
					Abstraction* abstrptr = sign(lit) ? mBooleanConstraintMap[var(lit)].second : mBooleanConstraintMap[var(lit)].first;
					assert(abstrptr != nullptr);
					auto res = carl::model::evaluate(abstrptr->reabstraction, mMCSAT.model());
					SMTRAT_LOG_DEBUG("smtrat.sat.mc", "Evaluated " << abstrptr->reabstraction << " to " << res);
					if (!res.isBool() || res.asBool()) {
						isConflicting = false;
						break;
					}
				}
				if (isConflicting) {
					SMTRAT_LOG_DEBUG("smtrat.sat.mc", "Asserting clause is still conflicting, backtracking to " << (decisionLevel() - 1));
					assert(decisionLevel() > 0);
					cancelUntil( decisionLevel() - 1 );
				} else {
					break;
				}
			}
		}

		SMTRAT_LOG_DEBUG("smtrat.sat.mc", "Learning clause " << learnt_clause);
		SMTRAT_LOG_DEBUG("smtrat.sat.mc", "Conflict clause " << _confl);
        #ifdef SMTRAT_DEVOPTION_Validation // this is often an indication that something is wrong with our theory, so we do store our assumptions.
        if( value( learnt_clause[0] ) != l_Undef ) Module::storeAssumptionsToCheck( *mpManager );
        #endif
        assert( value( learnt_clause[0] ) == l_Undef );
        if( learnt_clause.size() == 1 )
        {
			CARL_CHECKPOINT("nlsat", "new-assumption", learnt_clause[0]);
            uncheckedEnqueue( learnt_clause[0] );
        }
        else
        {
			if (newClause) {
	            // learnt clause is the asserting clause.
	            _confl = ca.alloc( learnt_clause, CONFLICT_CLAUSE );
	            learnts.push( _confl );
	            attachClause( _confl );
	            claBumpActivity( ca[_confl] );
			}
			if (Settings::mc_sat) {
				if (value(learnt_clause[1]) == l_False) {
					CARL_CHECKPOINT("nlsat", "propagation", _confl, learnt_clause[0]);
                    SMTRAT_LOG_DEBUG("smtrat.sat.mcsat", "Propagate asserting clause");
					uncheckedEnqueue( learnt_clause[0], _confl );
				} else if (Settings::mcsat_backjump_decide) {
                    SMTRAT_LOG_DEBUG("smtrat.sat.mcsat", "Decide literal as clause is not asserting");
                    assert(assumptions.size() <= backtrack_level);
                    newDecisionLevel();
                    uncheckedEnqueue( learnt_clause[0], _confl );
                }
			} else {
				CARL_CHECKPOINT("nlsat", "propagation", _confl, learnt_clause[0]);
            	uncheckedEnqueue( learnt_clause[0], _confl );
			}
            decrementLearntSizeAdjustCnt();
        }

        varDecayActivity();
        claDecayActivity();
    }
    
    template<class Settings>
    void SATModule<Settings>::decrementLearntSizeAdjustCnt()
    {
        if( --learntsize_adjust_cnt == 0 )
        {
            learntsize_adjust_confl *= learntsize_adjust_inc;
            learntsize_adjust_cnt   = (int)learntsize_adjust_confl;
            max_learnts             *= learntsize_inc;

            if( verbosity >= 1 )
                printf( "| %9d | %7d %8d %8d | %8d %8d %6.0f | %6.3f %% |\n",
                        (int)conflicts,
                        (int)dec_vars - (trail_lim.size() == 0 ? trail.size() : trail_lim[0]),
                        nClauses(),
                        (int)clauses_literals,
                        (int)max_learnts,
                        nLearnts(),
                        (double)learnts_literals / nLearnts(),
                        progressEstimate() * 100 );
        }
    }
    
    template<class Settings>
    bool SATModule<Settings>::fullAssignment()
    {
        Var next = pickSplittingVar();
        if( next != var_Undef )
            return false;
        if (Settings::use_new_var_scheduler) {
            return var_scheduler.empty();
        } else {
            while( !order_heap.empty() && ((next = order_heap[0]) == var_Undef || value( next ) != l_Undef || !decision[next]) )
                order_heap.removeMin();
            return order_heap.empty();
        }
    }
        
    // TODO REFACTOR unused??
    template<class Settings>
    Var SATModule<Settings>::pickSplittingVar()
    {
        Var next = var_Undef;
        while( !mNewSplittingVars.empty() )
        {
            if( value( mNewSplittingVars.back() ) == l_Undef )
            {
                next = mNewSplittingVars.back();
                assert( decision[next] );
                return next;
            }
            mNewSplittingVars.pop_back();
        }
        return next;
    }

    template<class Settings>
    Lit SATModule<Settings>::pickBranchLit()
    {
        Var next = var_Undef;
        // Random decision:
        //        if( drand( random_seed ) < random_var_freq &&!order_heap.empty() )
        //        {
        //            next = order_heap[irand( random_seed, order_heap.size() )];
        //            if( value( next ) == l_Undef && decision[next] )
        //                rnd_decisions++;
        //        }
        // Check first, if a splitting decision has to be made.
        next = pickSplittingVar();
        if( next != var_Undef )
            mNewSplittingVars.pop_back();
        else
        {
            if( !mReceivedFormulaPurelyPropositional && Settings::check_active_literal_occurrences )
            {
                while( next == var_Undef && !mPropagationFreeDecisions.empty() )
                {
                    Lit l = mPropagationFreeDecisions.back();
                    mPropagationFreeDecisions.pop_back();
                    if( assigns[var(l)] == l_Undef )
                        return l;
                }
            }
            if( mReceivedFormulaPurelyPropositional || Settings::theory_conflict_guided_decision_heuristic == TheoryGuidedDecisionHeuristicLevel::DISABLED || mCurrentAssignmentConsistent != SAT )
            {
				SMTRAT_LOG_TRACE("smtrat.sat", "Retrieving next variable from the heap");
                if (Settings::use_new_var_scheduler) {
                    next = var_scheduler.pop();
                    assert(next == var_Undef || (decision[next] && bool_value(next) == l_Undef));
                    assert(!Settings::mc_sat || next == var_Undef || mBooleanConstraintMap[next].first == nullptr || mBooleanConstraintMap[next].first->reabstraction.getType() != carl::FormulaType::VARASSIGN);
                    SMTRAT_LOG_TRACE("smtrat.sat", "Current " << next);
                } else {
                    while( next == var_Undef || bool_value( next ) != l_Undef || !decision[next] )
                    {
                        if( order_heap.empty() )
                        {
                            SMTRAT_LOG_TRACE("smtrat.sat", "Empty.");
                            next = var_Undef;
                            break;
                        }
                        else
                            next = order_heap.removeMin();
                        SMTRAT_LOG_TRACE("smtrat.sat", "Current " << next);
                    }
                }
            }
            else {
                return bestBranchLit();
            }
        }
		SMTRAT_LOG_DEBUG("smtrat.sat", "Got " << next);
        return next == var_Undef ? lit_Undef : mkLit( next, polarity[next] );
        //return next == var_Undef ? lit_Undef : mkLit( next, rnd_pol ? drand( random_seed ) < 0.5 : polarity[next] );
    }
    
    template<class Settings>
    Lit SATModule<Settings>::bestBranchLit()
    {
        #ifdef DEBUG_SATMODULE_1_HEURISTIC
        std::cout << __func__ << std::endl;
        #endif
        Var next = var_Undef;
        vec<Var> varsToRestore;
        #ifdef DEBUG_SATMODULE_DECISION_HEURISTIC
        Model bModel = backendsModel();
        std::cout << "Backend's model: " << std::endl << bModel << std::endl;
        #endif
        while( next == var_Undef || value( next ) != l_Undef || !decision[next] )
        {
            if( order_heap.empty() )
            {
                #ifdef DEBUG_SATMODULE_DECISION_HEURISTIC
                std::cout << "heap empty" << std::endl;
                #endif
                next = var_Undef;
                break;
            }
            else
            {
                next = order_heap.removeMin();
                #ifdef DEBUG_SATMODULE_DECISION_HEURISTIC
                std::cout << "consider variable " << next << std::endl;
                std::cout << "value( next ) == l_Undef: " << (value( next ) == l_Undef) << std::endl;
                std::cout << "decision[next] = " << (decision[next] ? "true" : "false") << std::endl;
                #endif
                if( value( next ) == l_Undef && decision[next] )
                {
                    const auto& abstrPair = mBooleanConstraintMap[next];
                    if( abstrPair.first != nullptr )
                    {
                        assert( abstrPair.second != nullptr );
                        if( Settings::check_active_literal_occurrences )
                        {
//                            const auto& litActOccs = mLiteralsActivOccurrences[(size_t)next];
//                            takeNegation = litActOccs.second > litActOccs.first;
                        }
                        const Abstraction& abstr = *abstrPair.first;
                        #ifdef DEBUG_SATMODULE_DECISION_HEURISTIC
                        std::cout << "corresponds to constraint: " << abstr.reabstraction << std::endl;
                        #endif
                        unsigned consistency = currentlySatisfiedByBackend( abstr.reabstraction );
                        #ifdef DEBUG_SATMODULE_DECISION_HEURISTIC
                        std::cout << "consistency = " << consistency << std::endl;
                        #endif
                        bool skipVariable = false;
                        switch( Settings::theory_conflict_guided_decision_heuristic )
                        {
                            case TheoryGuidedDecisionHeuristicLevel::CONFLICT_FIRST:
                            {
                                switch( consistency )
                                {
                                    case 0:
                                        polarity[next] = false;
                                        break;
                                    case 1:
                                        polarity[next] = true;
                                        break;
                                    default:
                                        skipVariable = true;
                                        break;
                                }
                                break;
                            }
                            case TheoryGuidedDecisionHeuristicLevel::SATISFIED_FIRST:
                            {
                                switch( consistency )
                                {
                                    case 0:
                                        polarity[next] = true;
                                        break;
                                    case 1:
                                        polarity[next] = false;
                                        break;
                                    default:
                                        skipVariable = true;
                                        break;
                                }
                                break;
                            }
                            default:
                                assert( Settings::theory_conflict_guided_decision_heuristic == TheoryGuidedDecisionHeuristicLevel::DISABLED );
                                break;
                        }
                        if( skipVariable )
                        {
                            #ifdef DEBUG_SATMODULE_DECISION_HEURISTIC
                            std::cout << "store variable for restorage" << std::endl;
                            #endif
                            varsToRestore.push(next);
                            next = var_Undef;
                        }
                    }
                }
            }
        }
        for( int pos = 0; pos < varsToRestore.size(); ++pos )
        {
            #ifdef DEBUG_SATMODULE_DECISION_HEURISTIC
            std::cout << "restore to heap: " << varsToRestore[pos] << std::endl;
            #endif
            insertVarOrder( varsToRestore[pos] );
        }
        if( next == var_Undef )
        {
            if( !order_heap.empty() )
            {
                next = order_heap.removeMin();
                assert( value( next ) == l_Undef );
                assert( decision[next] );
            }
        }
        return next == var_Undef ? lit_Undef : mkLit( next, polarity[next] );
    }
    
    template<class Settings>
    bool SATModule<Settings>::analyze( CRef confl, vec<Lit>& out_learnt, int& out_btlevel )
    {
		#ifdef DEBUG_SATMODULE
		cout << "### Analyze" << endl;
		cout << "######################################################################" << endl;
		cout << "###" << endl; printBooleanConstraintMap(cout, "###");
		cout << "###" << endl; printClauses( clauses, "Clauses", cout, "### ", 0, false, false );
		cout << "###" << endl; printClauses( learnts, "Learnts", cout, "### ", 0, false, false );
		cout << "###" << endl; printCurrentAssignment( cout, "### " );
		cout << "###" << endl; printDecisions( cout, "### " );
		cout << "###" << endl << "Assumptions: " << assumptions << endl;
		cout << "###" << endl;
		#endif
		assert( confl != CRef_Undef );
		SMTRAT_LOG_DEBUG("smtrat.sat", "Analyzing conflict " << ca[confl] << " on DL" << decisionLevel());
		sat::detail::validateClause(ca[confl], mMinisatVarMap, mBooleanConstraintMap, Settings::validate_clauses);
        int pathC = 0; // number of literals that must be resolved
        int resolutionSteps = -1;
        Lit p = lit_Undef;

        // Generate conflict clause:
        //
        out_learnt.push();    // (leave room for the asserting literal)
        int index = trail.size() - 1;
		for (int i = 0; i < seen.size(); i++) seen[i] = 0;

        do
        {
			SMTRAT_LOG_DEBUG("smtrat.sat", "out_learnt = " << out_learnt);

            assert( confl != CRef_Undef );    // (otherwise should be UIP)

            bool gotClause = true;
			if (Settings::mc_sat && confl == CRef_TPropagation) {
				SMTRAT_LOG_DEBUG("smtrat.sat", "Found " << p << " to be result of theory propagation.");
                #ifdef SMTRAT_DEVOPTION_Statistics
                mpMCSATStatistics->usedLazyExplanation();
                #endif
				SMTRAT_LOG_DEBUG("smtrat.sat.mcsat", "Current state: " << mMCSAT);
				cancelIncludingLiteral(p); // does not affect decision levels of literals processed later nor decisionLevel()
				auto explanation = mcsat::resolveExplanation(mMCSAT.explainTheoryPropagation(p));
				
				vec<Lit> expClause;
                if (explanation.isNary()) {
                    for (const auto& f: explanation) {
                        expClause.push(createLiteral(f));
                    }
                }
                else {
                    expClause.push(createLiteral(explanation));
                }
				SMTRAT_LOG_DEBUG("smtrat.sat", "Explanation for " << p << ": " << expClause);

                if (expClause.size() > 1) {
                    Minisat::sort(expClause, lemma_lt(*this));
                    confl = ca.alloc(expClause, LEMMA_CLAUSE);
                    SMTRAT_LOG_DEBUG("smtrat.sat", "Explanation for " << p << ": " << ca[confl]);
                    if (Settings::mcsat_learn_lazy_explanations) {
                        clauses.push(confl);
                        attachClause(confl);
                    }
                } else {
                    // we can safely do this as we backtracked using cancelIncludingLiteral
                    SMTRAT_LOG_DEBUG("smtrat.sat", "Literal " << p << " is an assumption");
                    assumptions.push(expClause[0]);
                    SMTRAT_LOG_DEBUG("smtrat.sat", "\tpushing = " << expClause[0] << " to out_learnt");
                    out_learnt.push(expClause[0]);
                    gotClause = false;
                }
			}

            if (gotClause) {
                Clause& c = ca[confl];
                sat::detail::validateClause(c, mMinisatVarMap, mBooleanConstraintMap, Settings::validate_clauses);
                SMTRAT_LOG_DEBUG("smtrat.sat", "c = " << c);
                if( c.learnt() )
                    claBumpActivity( c );

                // assert that c[0] is actually p
                for( int j = (p == lit_Undef) ? 0 : 0; j < c.size(); j++ )
                {
                    Lit q = c[j];
                    if (q == p) continue;
                    auto qlevel = theory_level(var(q));
                    SMTRAT_LOG_DEBUG("smtrat.sat", "\tLooking at literal " << q << " from level " << qlevel);
                    SMTRAT_LOG_DEBUG("smtrat.sat", "\tseen? " << static_cast<bool>(seen[var(q)]));
                    assert(value(q) == l_False);
                    
                    if( !seen[var( q )] && qlevel > 0 )
                    {
                        SMTRAT_LOG_DEBUG("smtrat.sat", "\tNot seen yet, level = " << qlevel);
                        varBumpActivity( var( q ) );
                        seen[var( q )] = 1;
                        //if (Settings::mc_sat && reason(var(q)) == CRef_TPropagation) {
                        //    SMTRAT_LOG_DEBUG("smtrat.sat", "\t"  << q << " is result of theory propagation");
                        //	pathC++;
                        //	SMTRAT_LOG_DEBUG("smtrat.sat", "\tTo process: "  << q << ", pathC = " << pathC);
                        //} else {
                            if (bool_value(q) == l_Undef) {
                                out_learnt.push(q);
                                SMTRAT_LOG_DEBUG("smtrat.sat", "\tq is false by theory assignment, forwarding to out_learnt.");
                            }
                            else if( level(var(q)) == qlevel && qlevel >= decisionLevel() ) {
                                pathC++;
                                SMTRAT_LOG_DEBUG("smtrat.sat", "\tTo process: "  << q << ", pathC = " << pathC);
                            }
                            else {
                                SMTRAT_LOG_DEBUG("smtrat.sat", "\tpushing = " << q << " to out_learnt");
                                out_learnt.push( q );
                            }
                        //}
                    }
                }
                
                if (!Settings::mcsat_learn_lazy_explanations) {
                    ca.free(confl);
                }
            }

            // Select next clause to look at:
            while( !seen[var( trail[index--] )] );
            assert(index + 1 < trail.size());
            p              = trail[index + 1];
            confl          = reason( var( p ) );
            SMTRAT_LOG_DEBUG("smtrat.sat", "Backtracking to " << p << " with reason " << confl);
            seen[var( p )] = 0;
            pathC--;
            SMTRAT_LOG_DEBUG("smtrat.sat", "Still on highest DL, pathC = " << pathC);
            ++resolutionSteps;
        }
        while( pathC > 0 );
	
		if (Settings::mc_sat) {
			bool found = false;
			for (int i = 1; i < out_learnt.size(); i++) {
				if (out_learnt[i] == ~p) found = true;
			}
			if (!found) out_learnt[0] = ~p;
			else {
				out_learnt[0] = out_learnt[out_learnt.size()-1];
				out_learnt.pop();
			}
		} else {
			out_learnt[0] = ~p;
		}
		
		SMTRAT_LOG_DEBUG("smtrat.sat", "Before sorting " << out_learnt);
		if (Settings::mc_sat) {
			Minisat::sort(out_learnt, lemma_lt(*this));
		}
		SMTRAT_LOG_DEBUG("smtrat.sat", "After sorting " << out_learnt);

        // Simplify conflict clause:
        //
        int i, j;
        out_learnt.copyTo( analyze_toclear );
        if( !Settings::mc_sat && ccmin_mode == 2 )
        {
            uint32_t abstract_level = 0;
            for( i = 1; i < out_learnt.size(); i++ )
                abstract_level |= abstractLevel( var( out_learnt[i] ) );    // (maintain an abstraction of levels involved in conflict)

            for( i = j = 1; i < out_learnt.size(); i++ )
                if( reason( var( out_learnt[i] ) ) == CRef_Undef ||!litRedundant( out_learnt[i], abstract_level ) )
                    out_learnt[j++] = out_learnt[i];

        }
        else if( !Settings::mc_sat && ccmin_mode == 1 )
        {
            for( i = j = 1; i < out_learnt.size(); i++ )
            {
                Var x = var( out_learnt[i] );

                if( reason( x ) == CRef_Undef )
                    out_learnt[j++] = out_learnt[i];
                else
                {
                    Clause& c = ca[reason( var( out_learnt[i] ) )];
                    for( int k = 1; k < c.size(); k++ )
                        if( !seen[var( c[k] )] && level( var( c[k] ) ) > 0 )
                        {
                            out_learnt[j++] = out_learnt[i];
                            break;
                        }
                }
            }
        }
        else
            i = j = out_learnt.size();

        max_literals += (uint64_t)out_learnt.size();
        out_learnt.shrink( i - j );
        tot_literals += (uint64_t)out_learnt.size();

        // Find correct backtrack level:
        //
        if( out_learnt.size() == 1 )
            out_btlevel = 0;
        else if (Settings::mc_sat) {
			SMTRAT_LOG_DEBUG("smtrat.sat", "Figuring out level to backtrack to for " << out_learnt);
			std::vector<int> levels;
			for( int i = 0; i < out_learnt.size(); i++ ) {
				// Attention: theory_level gives the latest level that a literal was assigned (first from theory, then by decision)
				// Here, we need the earliest!
                levels.emplace_back(min_theory_level(var(out_learnt[i])));
				SMTRAT_LOG_DEBUG("smtrat.sat", out_learnt[i] << " is assigned at " << levels.back());
			}
			std::sort(levels.rbegin(), levels.rend());
            assert(levels.size() > 0);
            if (!Settings::mcsat_backjump_decide) {
                levels.erase(std::unique(levels.begin(), levels.end()), levels.end());
                if (levels.size() > 1) {
                    out_btlevel = levels[1];
                } else {
                    out_btlevel = levels[0]-1;
                }
            } else {
                if (levels.size() > 1) {
                    if (levels[0] == levels[1]) {
                        // levels[0] is a theory decision deciding more than one literal in the explanation clause
                        out_btlevel = levels[0]-1;
                    } else {
                        levels.erase(std::unique(levels.begin(), levels.end()), levels.end());
                        out_btlevel = levels[1];
                    }
                } else {
                    out_btlevel = levels[0]-1;
                }
            }
			SMTRAT_LOG_DEBUG("smtrat.sat", "-> " << out_btlevel << " (" << out_learnt << ")");
			assert(out_btlevel >= 0);
		} else {
			SMTRAT_LOG_DEBUG("smtrat.sat", "Figuring out level to backtrack to for " << out_learnt);
            int max_i = 0;
			int max_lvl = 0;
            // Find the first literal assigned at the next-highest level:
            for( int i = 1; i < out_learnt.size(); i++ ) {
                assert(reason(var(out_learnt[i])) != CRef_TPropagation);
                int currentLitLevel = theory_level(var(out_learnt[i]));
				SMTRAT_LOG_DEBUG("smtrat.sat", out_learnt[i] << " is assigned at " << currentLitLevel);
                if (currentLitLevel > max_lvl) {
					max_i = i;
					max_lvl = currentLitLevel;
				}
			}
			SMTRAT_LOG_DEBUG("smtrat.sat", out_learnt[max_i] << " is max-level literal at " << max_lvl);
            // Swap-in this literal at index 1:
            Lit p             = out_learnt[max_i];
            out_learnt[max_i] = out_learnt[1];
            out_learnt[1]     = p;
            out_btlevel       = max_lvl;
			SMTRAT_LOG_DEBUG("smtrat.sat", "-> " << out_btlevel << " (" << out_learnt << ")");
        }

        for( int j = 0; j < analyze_toclear.size(); j++ )
            seen[var( analyze_toclear[j] )] = 0;    // ('seen[]' is now cleared)
		SMTRAT_LOG_DEBUG("smtrat.sat", "Performed " << resolutionSteps << " steps");
        return resolutionSteps > 0;
    }

    template<class Settings>
    bool SATModule<Settings>::litRedundant( Lit p, uint32_t abstract_levels )
    {
        analyze_stack.clear();
        analyze_stack.push( p );
        int top = analyze_toclear.size();
        while( analyze_stack.size() > 0 )
        {
            CRef c_reason = reason(var(analyze_stack.last()));
            assert( c_reason != CRef_Undef );
            Clause& c = ca[c_reason];
            int c_size = c.size();
            analyze_stack.pop();

            for( int i = 1; i < c_size; i++ )
            {
                Lit p  = ca[c_reason][i];
                if( !seen[var( p )] && level( var( p ) ) > 0 )
                {
                    if( reason( var( p ) ) != CRef_Undef && (abstractLevel( var( p ) ) & abstract_levels) != 0 )
                    {
                        seen[var( p )] = 1;
                        analyze_stack.push( p );
                        analyze_toclear.push( p );
                    }
                    else
                    {
                        for( int j = top; j < analyze_toclear.size(); j++ )
                            seen[var( analyze_toclear[j] )] = 0;
                        analyze_toclear.shrink( analyze_toclear.size() - top );
                        return false;
                    }
                }
            }
        }

        return true;
    }

    template<class Settings>
    void SATModule<Settings>::uncheckedEnqueue( Lit p, CRef from )
    {
		SMTRAT_LOG_DEBUG("smtrat.sat", "Enqueue " << p << " from " << from);
		assert( bool_value( p ) == l_Undef );
        if( Settings::check_if_all_clauses_are_satisfied && !mReceivedFormulaPurelyPropositional && mNumberOfSatisfiedClauses < (size_t)clauses.size() )
        {
            auto litClausesIter = mLiteralClausesMap.find( Minisat::toInt( p ) );
            if( litClausesIter != mLiteralClausesMap.end() )
            {
                for( CRef cl : litClausesIter->second )
                {
                    if( !satisfied( ca[cl] ) )
                    {
                        assert( mNumberOfSatisfiedClauses < (size_t)clauses.size() );
                        ++mNumberOfSatisfiedClauses;
                    }
                }
            }
        }
        if( !mReceivedFormulaPurelyPropositional && Settings::check_active_literal_occurrences )
        {
            // Check clauses which are going to be satisfied by this assignment.
            size_t v = (size_t)var(p);
            const std::vector<CRef>& nowSatisfiedClauses = sign(p) ? mLiteralsClausesMap[v].negatives() : mLiteralsClausesMap[v].positives();
            for( CRef cr : nowSatisfiedClauses )
            {
                const Clause& c = ca[cr];
                // Check if clause is not yet satisfied.
                if( !satisfied(c) )
                {
                    for( int i = 0; i < c.size(); ++i )
                    {
                        size_t v = (size_t)var(c[i]);
                        std::pair<size_t,size_t>& litActOccs = mLiteralsActivOccurrences[v];
                        if( sign(c[i]) )
                        {
                            assert( litActOccs.second > 0 );
                            --(litActOccs.second);
                        }
                        else
                        {
                            assert( litActOccs.first > 0 );
                            --(litActOccs.first);
                        }
                        if( litActOccs.first == 0 )
                        {
                            if( litActOccs.second == 0 )
                                decision[var(c[i])] = false;
                            else
                                mPropagationFreeDecisions.push_back( mkLit( var(c[i]), true ) );
                        }
                        else
                        {
                            if( litActOccs.second == 0 )
                                mPropagationFreeDecisions.push_back( mkLit( var(c[i]), false ) );
                        }
                    }
                }
            }
        }
        assigns[var( p )] = Minisat::lbool( !sign( p ) );
		if (Settings::mc_sat) {
			mMCSAT.doBooleanAssignment(p);
		}
        if( !mReceivedFormulaPurelyPropositional && mBooleanConstraintMap[var( p )].first != nullptr )
        {
            Abstraction* abstrptr = sign( p ) ? mBooleanConstraintMap[var( p )].second : mBooleanConstraintMap[var( p )].first;
			assert(abstrptr != nullptr);
			Abstraction& abstr = *abstrptr;
			SMTRAT_LOG_DEBUG("smtrat.sat", "Adding literal " << p << ": " << abstr.reabstraction);
			if (abstr.updatedReabstraction) {
				mChangedBooleans.push_back( var( p ) );
			} else {
	            if (!abstr.reabstraction.isTrue() && abstr.consistencyRelevant && (
						abstr.reabstraction.getType() == carl::FormulaType::UEQ ||
						abstr.reabstraction.getType() == carl::FormulaType::BITVECTOR ||
						abstr.reabstraction.getType() == carl::FormulaType::VARCOMPARE ||
						abstr.reabstraction.getType() == carl::FormulaType::VARASSIGN ||
						abstr.reabstraction.constraint().isConsistent() != 1
					)) 
	            {
	                if( ++abstr.updateInfo > 0 )
	                {
	                    unsigned res = currentlySatisfiedByBackend( abstr.reabstraction );
	                    if( res != 1 )
	                    {
	                        mCurrentAssignmentConsistent = UNKNOWN;
	                    }
	                    mChangedBooleans.push_back( var( p ) );
	                }
	            }
			}
            vardata[var( p )] = VarData( from, decisionLevel(), trail.size() );
            trail.push_( p );
        }
        else
        {
            vardata[var( p )] = VarData( from, decisionLevel(), trail.size() );
            trail.push_( p );
        }

        // Save reasons (clauses) implicating a variable value
        if (isLemmaLevel(LemmaLevel::NORMAL) && decisionLevel() == 0 && !mComputeAllSAT)
        {
            if ( from != CRef_Undef) {
                // Find corresponding formula
                auto iter = mClauseInformation.find( from );
                assert( iter != mClauseInformation.end() );
                FormulaT formula = iter->second.mOrigins.back();
                assert( formula.propertyHolds(carl::PROP_IS_A_CLAUSE) && formula.propertyHolds(carl::PROP_CONTAINS_BOOLEAN) );

                // Get lemmas for variable
                // Notice: new pair is inserted if not already contained
                FormulasT* pFormulas = &mPropagatedLemmas[ var(p) ];
                // Insert reason for variable
                pFormulas->push_back( formula );

                // Find formulas for contained variables
                carl::Variables vars;
                formula.booleanVars(vars);
                for ( carl::Variables::const_iterator iter = vars.begin(); iter != vars.end(); ++iter )
                {
                    BooleanVarMap::const_iterator itVar = mBooleanVarMap.find( *iter );
                    assert( itVar != mBooleanVarMap.end() );
                    Minisat::Var var = itVar->second;
                    // Find possible formulas for variable
                    VarLemmaMap::const_iterator itFormulas = mPropagatedLemmas.find( var );
                    if ( itFormulas != mPropagatedLemmas.end() )
                    {
                        // Insert formulas from contained variable into set for current variable
                        pFormulas->insert( pFormulas->end(), itFormulas->second.begin(), itFormulas->second.end() );
                    }
                }
            }
        }
        if( !mReceivedFormulaPurelyPropositional && Settings::formula_guided_decision_heuristic )
        {
            auto iter = mTseitinVarShadows.find( (signed) var(p) );
            if( iter != mTseitinVarShadows.end() )
            {
                for( signed var : iter->second )
                {
                    incrementTseitinShadowOccurrences(var);
                }
            }
        }
    }

    template<class Settings>
    CRef SATModule<Settings>::propagate()
    {
        CRef confl = CRef_Undef;
        int num_props = 0;
        watches.cleanAll();

        while( qhead < trail.size() )
        {
            Lit p = trail[qhead++];    // 'p' is enqueued fact to propagate.
            vec<Watcher>& ws = watches[p];
            Watcher * i, *j, *end;
            num_props++;
			SMTRAT_LOG_DEBUG("smtrat.sat.bcp", "Current literal: " << p);

            for( i = j = (Watcher*)ws, end = i + ws.size(); i != end; )
            {
				SMTRAT_LOG_DEBUG("smtrat.sat.bcp", "Considering clause " << i->cref);
                // Try to avoid inspecting the clause:
                Lit blocker = i->blocker;
                if( value( blocker ) == l_True )
                {
					SMTRAT_LOG_TRACE("smtrat.sat.bcp", "Skipping clause " << i->cref << " due to blocker " << i->blocker);
                    *j++ = *i++;
                    continue;
                }

                // Make sure the false literal is data[1]:
                CRef cr = i->cref;
                Clause& c = ca[cr];
				SMTRAT_LOG_TRACE("smtrat.sat.bcp", "Analyzing clause " << c);
                Lit false_lit = ~p;
                if( c[0] == false_lit )
                    c[0]              = c[1], c[1] = false_lit;
                assert( c[1] == false_lit );
                i++;
				
				SMTRAT_LOG_TRACE("smtrat.sat.bcp", "Clause is now " << c << " after moving the false literal");

                // If 0th watch is true, then clause is already satisfied.
                Lit first = c[0];
                Watcher w = Watcher( cr, first );
                if( first != blocker && value( first ) == l_True )
                {
					SMTRAT_LOG_DEBUG("smtrat.sat.bcp", "Clause " << c << " is satisfied by " << first);
                    *j++ = w;
                    continue;
                }

                // Look for new watch:
                for( int k = 2; k < c.size(); k++ ) {
					if (Settings::mc_sat) {
						if (value(c[k]) == l_Undef && theoryValue(c[k]) == l_False) {
							assert(false);
						}
					}
                    if( value( c[k] ) != l_False )
                    {
                        c[1] = c[k];
                        c[k] = false_lit;
                        watches[~c[1]].push( w );
						SMTRAT_LOG_TRACE("smtrat.sat.bcp", "Clause is now " << c << " after setting " << c[1] << " as new watch");
                        goto NextClause;
                    }
				}
				
				SMTRAT_LOG_TRACE("smtrat.sat.bcp", "Clause is now " << c << " after no new watch was found");

                // Did not find watch -- clause is unit under assignment:
                *j++ = w;
                if( value( first ) == l_False )
                {
					SMTRAT_LOG_DEBUG("smtrat.sat.bcp", "Clause is conflicting " << c);
					CARL_CHECKPOINT("nlsat", "conflict-clause", cr);
                    confl = cr;
                    qhead = trail.size();
                    // Copy the remaining watches:
                    while( i < end )
                        *j++ = *i++;
                }
                else
                {
					SMTRAT_LOG_DEBUG("smtrat.sat.bcp", "Clause is propagating " << c);
					if (Settings::mc_sat && value(first) != l_Undef) {
						assert(value(first) != l_Undef);
					} else {
						CARL_CHECKPOINT("nlsat", "propagation", cr, first);
	                    assert( value( first ) == l_Undef );
	                    uncheckedEnqueue( first, cr );
	                    #ifdef SMTRAT_DEVOPTION_Statistics
	                    mpStatistics->propagate();
	                    #endif
					}
                }

NextClause:
                ;
            }
            ws.shrink( (int) (i - j) );
        }
        propagations += (uint64_t)num_props;
//        simpDB_props -= (uint64_t)num_props;
		SMTRAT_LOG_TRACE("smtrat.sat.bcp", "Returning " << confl);
        return confl;
    }

    struct reduceDB_lt
    {
        ClauseAllocator& ca;

        reduceDB_lt( ClauseAllocator& ca_ ):
            ca( ca_ )
        {}
        bool operator ()( CRef x, CRef y )
        {
            return ca[x].size() > 2 && (ca[y].size() == 2 || ca[x].activity() < ca[y].activity());
        }
    };

    template<class Settings>
    void SATModule<Settings>::reduceDB()
    {
        int    i, j;
        double extra_lim = cla_inc / learnts.size();    // Remove any clause below this activity

        Minisat::sort( learnts, reduceDB_lt( ca ) );
        // Don't delete binary or locked clauses. From the rest, delete clauses from the first half
        // and clauses with activity smaller than 'extra_lim':
        for( i = j = 0; i < learnts.size(); i++ )
        {
            Clause& c = ca[learnts[i]];
            if( c.type() != PERMANENT_CLAUSE && c.size() > 2 && !locked( c ) && (i < learnts.size() / 2 || c.activity() < extra_lim) )
//            if( c.size() > 2 && !locked( c ) && (i < learnts.size() / 2 || c.activity() < extra_lim) )
            {
                removeClause( learnts[i] );
            }
            else
                learnts[j++] = learnts[i];
        }
        learnts.shrink( i - j );
        checkGarbage();
    }
	
    template<class Settings>
    void SATModule<Settings>::clearLearnts( int n )
    {
        for( int i = n; i < learnts.size(); ++i )
        {
            removeClause( learnts[i] );
        }
        learnts.shrink( learnts.size() - n );
    }

    template<class Settings>
    void SATModule<Settings>::removeSatisfied( vec<CRef>& cs )
    {
        int i, j;
        for( i = j = 0; i < cs.size(); i++ )
        {
            Clause& c = ca[cs[i]];
            if( satisfied( c ) )
                removeClause( cs[i] );
            else
                cs[j++] = cs[i];
        }
        cs.shrink( i - j );
    }

    template<class Settings>
    void SATModule<Settings>::rebuildOrderHeap()
    {
        assert(!Settings::use_new_var_scheduler);
        
        vec<Var> vs;
        for( Var v = 0; v < nVars(); v++ )
            if( decision[v] && value( v ) == l_Undef )
                vs.push( v );
        order_heap.build( vs );
    }

    template<class Settings>
    void SATModule<Settings>::simplify()
    {
        assert( decisionLevel() == assumptions.size() );
        #ifdef DEBUG_SATMODULE
        std::cout << __func__ << std::endl;
        #endif
        while( ok )
        {
            if( propagate() != CRef_Undef )
            {
				SMTRAT_LOG_DEBUG("smtrat.sat", "ok = false");
                ok = false;
                return;
            }
            if( nAssigns() == simpDB_assigns )// || (simpDB_props > 0) )
            {
                return;
            }
            // Remove satisfied clauses:
            removeSatisfied( learnts );
            if( remove_satisfied )    // Can be turned off.
                removeSatisfied( clauses );
            // @todo: free somehow splitting variables, which are assigned in decision level 0 (aka assumption.size())
            checkGarbage();
            if (Settings::use_new_var_scheduler) {
                var_scheduler.rebuild();
            } else {
                rebuildOrderHeap();
            }
            simpDB_assigns = nAssigns();
//            simpDB_props   = (int64_t)(clauses_literals + learnts_literals);    // (shouldn't depend on stats really, but it will do for now)
            processLemmas();
        }
    }

    template<class Settings>
    bool SATModule<Settings>::processLemmas()
    {
        bool lemmasLearned = false;
        std::vector<Module*>::const_iterator backend = usedBackends().begin();
        while( backend != usedBackends().end() )
        {
            // Learn the lemmas.
            (*backend)->updateLemmas();
            if( !(mCurrentAssignmentConsistent == SAT && fullAssignment()) )
            {
                for( const auto& lem : (*backend)->lemmas() )
                {
                    if( lem.mLemma.getType() != carl::FormulaType::TRUE )
                    {
						SMTRAT_LOG_DEBUG("smtrat.sat", "Found a lemma: " << lem.mLemma);
                        #ifdef SMTRAT_DEVOPTION_Validation
                        if (Settings().validation.log_lemmata) {
                            addAssumptionToCheck( FormulaT( carl::FormulaType::NOT, lem.mLemma ), false, (*backend)->moduleName() + "_lemma" );
                        }
                        #endif
                        int numOfLearnts = mLemmas.size();
                        /*{
                            std::lock_guard<std::mutex> lock( Module::mOldSplittingVarMutex );
                            std::cout << __func__ << ":" << __LINE__ << ": " << (*backend)->moduleName() << " (" <<(*backend)->id() << ")" << std::endl;
                            std::cout << lem.mLemma << std::endl;
                        }*/
                        addClauses( lem.mLemma, lem.mLemmaType == LemmaType::PERMANENT ? PERMANENT_CLAUSE : LEMMA_CLAUSE );
                        if( numOfLearnts < mLemmas.size() )
                            lemmasLearned = true;
                    }
                }
            }
            (*backend)->clearLemmas();
            ++backend;
        }
        return lemmasLearned;
    }
    
    template<class Settings>
    void SATModule<Settings>::learnTheoryConflicts()
    {
        std::vector<Module*>::const_iterator backend = usedBackends().begin();
        while( backend != usedBackends().end() )
        {
            const std::vector<FormulaSetT>& infSubsets = (*backend)->infeasibleSubsets();
			#ifdef DEBUG_SATMODULE
			for (const auto& iss : infSubsets) {
				SMTRAT_LOG_DEBUG("smtrat.sat", "Infeasible subset: " << iss);
			}
			#endif
            assert( (*backend)->solverState() != UNSAT || !infSubsets.empty() );
            for( auto infsubset = infSubsets.begin(); infsubset != infSubsets.end(); ++infsubset )
            {
                assert( !infsubset->empty() );
                #ifdef SMTRAT_DEVOPTION_Validation
                if (Settings().validation.log_infeasible_subsets) {
                    addAssumptionToCheck( *infsubset, false, (*backend)->moduleName() + "_infeasible_subset" );
                }
                #endif
                // Add the according literals to the conflict clause.
                vec<Lit> explanation;
                bool containsUpperBoundOnMinimal = false;
                for( auto subformula = infsubset->begin(); subformula != infsubset->end(); ++subformula )
                {
                    if( mUpperBoundOnMinimal != passedFormulaEnd() && mUpperBoundOnMinimal->formula() == *subformula )
                    {
                        containsUpperBoundOnMinimal = true;
                        continue;
                    }
                    // add literal to clause
                    explanation.push( neg( getLiteral( *subformula ) ) );
                }
                addClause( explanation, containsUpperBoundOnMinimal ? PERMANENT_CLAUSE : CONFLICT_CLAUSE );
            }
            ++backend;
        }
    }
    
    template<class Settings>
    void SATModule<Settings>::adaptConflictEvaluation( size_t& _clauseEvaluation, Lit _lit, bool _firstLiteral )
    {
        switch( Settings::conflict_clause_evaluation_strategy )
        {
            case CCES::SECOND_LEVEL_MINIMIZER:
            {
                size_t litLevel = (size_t) level( var( _lit ) );
                if( _firstLiteral || litLevel > _clauseEvaluation )
                    _clauseEvaluation = litLevel;
                break;
            }
            case CCES::LITERALS_BLOCKS_DISTANCE:
            {
                if( _firstLiteral )
                {
                    mLevelCounter.clear();
                    _clauseEvaluation = 0;
                }
                if( mLevelCounter.insert( level( var( _lit ) ) ).second )
                    ++_clauseEvaluation;
                break;
            }
            case CCES::SECOND_LEVEL_MINIMIZER_PLUS_LBD:
            {
                size_t litLevel = (size_t) level( var( _lit ) ) * (size_t) decisionLevel();
                if( _firstLiteral )
                {
                    mLevelCounter.clear();
                    mLevelCounter.insert( level( var( _lit ) ) );
                    _clauseEvaluation = litLevel + 1;
                }
                else
                {
                    bool levelAdded = mLevelCounter.insert( level( var( _lit ) ) ).second;
                    if( litLevel > _clauseEvaluation )
                        _clauseEvaluation = litLevel + mLevelCounter.size();
                    else if( levelAdded )
                        ++_clauseEvaluation;
                }
                break;
            }
            default:
            {
                assert( false );
            }
        }
    }

    template<class Settings>
    double SATModule<Settings>::progressEstimate() const
    {
        double progress = 0;
        double F        = 1.0 / nVars();

        for( int i = 0; i <= decisionLevel(); i++ )
        {
            int beg = i == 0 ? 0 : trail_lim[i - 1];
            int end = i == decisionLevel() ? trail.size() : trail_lim[i];
            progress += pow( F, i ) * (end - beg);
        }

        return progress / nVars();
    }

    template<class Settings>
    void SATModule<Settings>::relocAll( ClauseAllocator& to )
    {
        // relocate clauses in mFormulaClausesMap
        for( auto& iter : mFormulaCNFInfosMap )
        {
            std::vector<CRef> tmp;
            for( CRef c : iter.second.mClauses )
            {
                ca.reloc( c, to );
                tmp.insert( tmp.end(), c );
            }
            iter.second.mClauses = std::move( tmp );
        }
        
        carl::FastMap<Minisat::CRef,ClauseInformation> tmp;
        for( auto& ciPair : mClauseInformation )
        {
            CRef c = ciPair.first;
            ca.reloc( c, to );
            tmp.emplace( c, ciPair.second );
        }
        mClauseInformation = std::move( tmp );
        
        if( Settings::check_if_all_clauses_are_satisfied )
        {
            for( auto& lcsPair : mLiteralClausesMap )
            {
                std::unordered_set<CRef>& cls = lcsPair.second;
                std::unordered_set<CRef> tmp;
                for( CRef c : cls )
                {
                    ca.reloc( c, to );
                    tmp.insert( tmp.end(), c );
                }
                cls = std::move(tmp);
            }
        }
        
        if( !mReceivedFormulaPurelyPropositional && Settings::check_active_literal_occurrences )
        {
            for( auto& cls : mLiteralsClausesMap )
            {
                cls.reloc( ca, to );
            }
        }
        
        // All watchers:
        //
        // for (int i = 0; i < watches.size(); i++)
        watches.cleanAll();
        for( int v = 0; v < nVars(); v++ )
            for( int s = 0; s < 2; s++ )
            {
                Lit p = mkLit( v, s );
                // printf(" >>> RELOCING: %s%d\n", sign(p)?"-":"", var(p)+1);
                vec<Watcher>& ws = watches[p];
                for( int j = 0; j < ws.size(); j++ )
                    ca.reloc( ws[j].cref, to );
            }

        // All reasons:
        //
        for( int i = 0; i < trail.size(); i++ )
        {
            Var v = var( trail[i] );

            if( reason( v ) != CRef_Undef && (ca[reason( v )].reloced() || locked( ca[reason( v )] )) )
                ca.reloc( vardata[v].reason, to );
        }

        // All learnt:
        //
        for( int i = 0; i < learnts.size(); i++ )
            ca.reloc( learnts[i], to );

        // All original:
        //
        for( int i = 0; i < clauses.size(); i++ )
            ca.reloc( clauses[i], to );
    }

    template<class Settings>
    void SATModule<Settings>::garbageCollect()
    {
        // Initialize the next region to a size corresponding to the estimated utilization degree. This
        // is not precise but should avoid some unnecessary reallocations for the new region:
        ClauseAllocator to(ca.size() > ca.wasted() ? ca.size() - ca.wasted() : 0 );

        relocAll( to );
        if( verbosity >= 2 )
            printf( "|  Garbage collection:   %12d bytes => %12d bytes             |\n",
                    ca.size() * ClauseAllocator::Unit_Size,
                    to.size() * ClauseAllocator::Unit_Size );
        to.moveTo( ca );
    }

    template<class Settings>
    Var SATModule<Settings>::mapVar( Var x, vec<Var>& map, Var& max )
    {
        if( map.size() <= x || map[x] == -1 )
        {
            map.growTo( x + 1, -1 );
            map[x] = max++;
        }
        return map[x];
    }

    template<class Settings>
    void SATModule<Settings>::print( ostream& _out, const string& _init ) const
    {
		_out << _init << std::endl;
		_out << _init << " ";
        if (Settings::use_new_var_scheduler) {
            var_scheduler.print();
        } else {
            order_heap.print();
        }
		_out << _init << std::endl;
        printBooleanConstraintMap( _out, _init );
		_out << _init << std::endl;
        printClauses( clauses, "Clauses", _out, _init );
		_out << _init << std::endl;
        printClauses( learnts, "Learnts", _out, _init );
		_out << _init << std::endl;
		printCurrentAssignment( _out, _init );
		_out << _init << std::endl;
        printDecisions( _out, _init );
		_out << _init << std::endl;
		_out << _init << " mcsat: " << mMCSAT << endl;
		_out << _init << std::endl;
    }

    template<class Settings>
    void SATModule<Settings>::printConstraintLiteralMap( ostream& _out, const std::string& _init ) const
    {
        _out << _init << " ConstraintLiteralMap" << endl;
        for( ConstraintLiteralsMap::const_iterator clPair = mConstraintLiteralMap.begin(); clPair != mConstraintLiteralMap.end(); ++clPair )
        {
            _out << _init << "    " << clPair->first << "  ->  [";
            for( auto litIter = clPair->second.begin(); litIter != clPair->second.end(); ++litIter )
            {
                _out << " ";
                if( sign( *litIter ) )
                {
                    _out << "-";
                }
                _out << var( *litIter );
            }
            _out << " ]" << endl;
        }
    }
    
    template<class Settings>
    void SATModule<Settings>::printFormulaCNFInfosMap( ostream& _out, const std::string& _init ) const
    {
        _out << _init << " FormulaCNFInfosMap" << endl;
        for( const auto& fcsPair : mFormulaCNFInfosMap )
        {
            _out << _init << "    " << fcsPair.first << std::endl;
            _out << _init << "        Literal: " << fcsPair.second.mLiteral;
            _out << std::endl;
            _out << _init << "        Counter: " << fcsPair.second.mCounter << std::endl;
            _out << _init << "        {";
            for( auto cref : fcsPair.second.mClauses )
                _out << " " << cref;
            _out << " }" << std::endl;
        }
    }
    
    template<class Settings>
    void SATModule<Settings>::printClauseInformation( ostream& _out, const std::string& _init ) const
    {
        _out << _init << " ClauseInformation" << endl;
        for( auto& ciPair : mClauseInformation )
        {
            _out << _init << "    " << ciPair.first << " -> (stored in satisfied: " << (ciPair.second.mStoredInSatisfied ? "yes" : "no") << ", position: " << ciPair.second.mPosition << ")" << std::endl;
        }
    }

    template<class Settings>
    void SATModule<Settings>::printBooleanVarMap( ostream& _out, const std::string& _init ) const
    {
        _out << _init << " BooleanVarMap" << endl;
        for( BooleanVarMap::const_iterator clPair = mBooleanVarMap.begin(); clPair != mBooleanVarMap.end(); ++clPair )
        {
            _out << _init << "    " << clPair->first << "  ->  " << clPair->second;
            auto tvfIter = mTseitinVarFormulaMap.find( (int)clPair->second );
            if( tvfIter != mTseitinVarFormulaMap.end() )
                _out << "   ( " << tvfIter->second << " )";
            _out << endl;
        }
    }

    template<class Settings>
    void SATModule<Settings>::printBooleanConstraintMap( ostream& _out, const std::string& _init ) const
    {
        _out << _init << " BooleanConstraintMap" << endl;
        for( int k = 0; k < mBooleanConstraintMap.size(); ++k )
        {
            if( mBooleanConstraintMap[k].first != nullptr )
            {
                assert( mBooleanConstraintMap[k].second != nullptr );
                _out << _init << "   " << k << "  ->  " << mBooleanConstraintMap[k].first->reabstraction;
                _out << "  (" << setw( 7 ) << activity[k] << ") [" << mBooleanConstraintMap[k].first->updateInfo << "]" << endl;
                _out << _init << "  ~" << k << "  ->  " << mBooleanConstraintMap[k].second->reabstraction;
                _out << "  (" << setw( 7 ) << activity[k] << ") [" << mBooleanConstraintMap[k].second->updateInfo << "]" << endl;
            }
        }
		_out << _init << " Boolean Variables" << endl;
        for( const auto& it: mMinisatVarMap )
        {
            _out << _init << "   " << it.first << "  ->  " << it.second << endl;
        }
    }

    template<class Settings>
    void SATModule<Settings>::printClause( const vec<Lit>& _clause, bool _withAssignment, ostream& _out, const string& _init ) const
    {
        _out << _init;
        for( int pos = 0; pos < _clause.size(); ++pos )
        {
            _out << " " << _clause[pos];
            if( _withAssignment )
                _out << "(" << (value( _clause[pos] ) == l_True ? "true" : (value( _clause[pos] ) == l_False ? "false" : "undef")) << "@" << level( var( _clause[pos] ) ) << ")";
        }
        _out << endl;
    }

    template<class Settings>
    void SATModule<Settings>::printClause( CRef _clause, bool _withAssignment, ostream& _out, const string& _init ) const
    {
        const Clause& c = ca[_clause];
        _out << _init;
        for( int pos = 0; pos < c.size(); ++pos )
        {
            _out << " " << c[pos];
            if( _withAssignment )
            {
                _out << " [" << (value( c[pos] ) == l_True ? "true@" : (value( c[pos] ) == l_False ? "false@" : "undef"));
                if( value( c[pos] ) != l_Undef )
                {
                    _out << level( var( c[pos] ) );
                }
                _out << "]";
            }
        }
        _out << "  [" << ((uint32_t) _clause) << "]" << endl;
    }

    template<class Settings>
    void SATModule<Settings>::printClauses( const vec<CRef>& _clauses, const string _name, ostream& _out, const std::string& _init, int _from, bool _withAssignment, bool _onlyNotSatisfied ) const
    {
        _out << _init << " " << _name << ":" << endl;
        // Handle case when solver is in contradictory state:
        if( !ok )
        {
            _out << _init << "  p cnf 1 2" << endl;
            _out << _init << "  1 0" << endl;
            _out << _init << "  -1 0" << endl;
            return;
        }

        vec<Var> map;
        Var max = 0;

        // Cannot use removeClauses here because it is not safe
        // to deallocate them at this point. Could be improved.
        int cnt = 0;
        for( int i = _from; i < _clauses.size(); i++ )
            if( !satisfied( ca[_clauses[i]] ) )
                cnt++;

        for( int i = _from; i < _clauses.size(); i++ )
            if( !satisfied( ca[_clauses[i]] ) )
            {
                const Clause& c = ca[_clauses[i]];
                for( int j = 0; j < c.size(); j++ )
                    if( value( c[j] ) != l_False )
                        mapVar( var( c[j] ), map, max );
            }

        // Assumptions are added as unit clauses:
        cnt += assumptions.size();

        _out << _init << "  p cnf " << max << " " << cnt << std::endl;

        for( int i = 0; i < assumptions.size(); i++ )
        {
//            assert( isLemmaLevel(LemmaLevel::ADVANCED) || value( assumptions[i] ) != l_False );
            _out << _init << "  " << (sign( assumptions[i] ) ? "-" : "") << var( assumptions[i] ) << std::endl;//(mapVar( var( assumptions[i] ), map, max )) << endl;
        }

        for( int i = _from; i < _clauses.size(); i++ )
        {
            if( !_onlyNotSatisfied || !satisfied(ca[_clauses[i]]) )
            {
                _out << _init << " " << i;
                if( !_onlyNotSatisfied )
                    _out << (satisfied(ca[_clauses[i]]) ? " (ok)" : "     ");
                _out << ": ";
                printClause( _clauses[i], _withAssignment, _out, ""  );
                
            }
        }

        if( verbosity > 0 )
            _out << _init << "  Wrote " << cnt << " clauses with " << max << " variables." << std::endl;
    }

    template<class Settings>
    void SATModule<Settings>::printCurrentAssignment( ostream& _out, const std::string& _init ) const
    {
        _out << _init << " Assignments:  ";
        for( int pos = 0; pos < assigns.size(); ++pos )
        {
            if( pos > 0 )
            {
                _out << _init << "               ";
            }
            _out << setw( 5 ) << pos;
            _out << "  (" << setw( 7 ) << activity[pos] << ") " << " -> ";
            if( assigns[pos] == l_True )
            {
                _out << "l_True";
                // if it is not a Boolean variable
                if( mBooleanConstraintMap[pos].first != nullptr && mBooleanConstraintMap[pos].first->consistencyRelevant )
                    _out << "   ( " << mBooleanConstraintMap[pos].first->reabstraction << " )";
                else
                {
                    auto tvfIter = mTseitinVarFormulaMap.find( pos );
                    if( tvfIter != mTseitinVarFormulaMap.end() )
                        _out << "   ( " << tvfIter->second << " )";
                }
                _out << endl;
            }
            else if( assigns[pos] == l_False )
            {
                _out << "l_False";
                // if it is not a Boolean variable
                if( mBooleanConstraintMap[pos].second != nullptr && mBooleanConstraintMap[pos].second->consistencyRelevant )
                    _out << "   ( " << mBooleanConstraintMap[pos].second->reabstraction << " )";
                else
                {
                    auto tvfIter = mTseitinVarFormulaMap.find( pos );
                    if( tvfIter != mTseitinVarFormulaMap.end() )
                        _out << "   ( " << tvfIter->second.negated() << " )";
                }
                _out << endl;
            }
            else
            {
                _out << "l_Undef" << endl;
            }
        }
    }

    template<class Settings>
    void SATModule<Settings>::printDecisions( ostream& _out, const std::string& _init ) const
    {
        _out << _init << " Decisions:  ";
        int level = 0;
        for( int pos = 0; pos < trail.size(); ++pos )
        {
            if( level < trail_lim.size() )
            {
                if( pos == trail_lim[level] )
                {
                    ++level;
                }
            }
            if( pos > 0 )
            {
                _out << _init << "             ";
            }
            stringstream tmpStream;
            tmpStream << (sign( trail[pos] ) ? "-" : "") << var( trail[pos] );
            _out << setw( 6 ) << tmpStream.str() << " @ " << level;
            // if it is not a Boolean variable
			auto v = var(trail[pos]);
            if (assigns[v] == l_True && mBooleanConstraintMap[v].first != nullptr)
            {
                _out << "   ( " << mBooleanConstraintMap[v].first->reabstraction << " )";
                _out << " [" << mBooleanConstraintMap[v].first->updateInfo << "]";
            }
            else if (assigns[v] == l_False && mBooleanConstraintMap[v].second != nullptr)
            {
                _out << "   ( " << mBooleanConstraintMap[v].second->reabstraction << " )";
                _out << " [" << mBooleanConstraintMap[v].second->updateInfo << "]";
            }
			else {
				_out << "   ( " << static_cast<const void*>(mBooleanConstraintMap[v].first) << " / " << static_cast<const void*>(mBooleanConstraintMap[v].second) << " )";
			}
			assert(vardata[var(trail[pos])].mTrailIndex == pos);
			if (vardata[var(trail[pos])].reason != CRef_Undef) {
				_out << " due to " << vardata[var(trail[pos])].reason;
			}
            _out << endl;
        }
    }

    template<class Settings>
    void SATModule<Settings>::printPropagatedLemmas( ostream& _out, const std::string& _init ) const
    {
        _out << _init << " Propagated lemmas:" << endl;
        for( VarLemmaMap::const_iterator itFormulas = mPropagatedLemmas.begin(); itFormulas != mPropagatedLemmas.end(); ++itFormulas )
        {
            auto mvIter = mMinisatVarMap.find(itFormulas->first);
            assert( mvIter != mMinisatVarMap.end() );
            _out << _init << " " << mvIter->second << " <- { ";
            FormulasT formulas = itFormulas->second;
            for ( FormulasT::iterator iter = formulas.begin(); iter != formulas.end(); ++iter )
            {
                if ( iter != formulas.begin() )
                {
                    _out << ", ";
                }
                _out << *iter;
            }
            _out << " }" << endl;
        }
    }
    
    template<class Settings>
    void SATModule<Settings>::printLiteralsActiveOccurrences( ostream& _out, const std::string& _init ) const
    {
        _out << _init << "Literals' active occurrences:" << std::endl;
        for( std::size_t pos = 0; pos < mLiteralsActivOccurrences.size(); ++pos )
            _out << _init << "   " << pos << " -> " << mLiteralsActivOccurrences[pos] << std::endl;
    }

    template<class Settings>
    void SATModule<Settings>::collectStats()
    {
        #ifdef SMTRAT_DEVOPTION_Statistics
        mpStatistics->rNrTotalVariablesAfter() = (size_t) nVars();
        mpStatistics->rNrClauses() = (size_t) nClauses();
        #endif
    }
}    // namespace smtrat

#include "Instantiation.h"<|MERGE_RESOLUTION|>--- conflicted
+++ resolved
@@ -2768,15 +2768,9 @@
 				if (Settings::mc_sat && next == lit_Undef) { // TODO more efficient semantic propagations
 					SMTRAT_LOG_DEBUG("smtrat.sat", "Looking for semantic propagations...");
 					for (std::size_t level = 0; level <= mMCSAT.level(); level++) {
-<<<<<<< HEAD
 						SMTRAT_LOG_DEBUG("smtrat.sat", "Considering " << mMCSAT.get(level).decidedVariables);
 						for (auto v: mMCSAT.get(level).decidedVariables) {
-                            assert(bool_value(v) == l_Undef || theoryValue(v) == bool_value(v));
-=======
-						SMTRAT_LOG_DEBUG("smtrat.sat", "Considering " << mMCSAT.get(level).univariateVariables);
-						for (auto v: mMCSAT.get(level).univariateVariables) {
                             // assert(bool_value(v) == l_Undef || theoryValue(v) == bool_value(v));
->>>>>>> a00389fb
 							if (bool_value(v) != l_Undef) continue;
 							auto tv = theoryValue(v);
 							SMTRAT_LOG_DEBUG("smtrat.sat", "Undef, theory value of " << v << " is " << tv);
