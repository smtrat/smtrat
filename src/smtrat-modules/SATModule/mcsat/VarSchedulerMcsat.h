#include "../VarScheduler.h"
#include <smtrat-mcsat/smtrat-mcsat.h>
#include <smtrat-mcsat/variableordering/VariableOrdering.h>


namespace smtrat {
    /**
     * Base class for all MCSAT variable scheduler.
     * 
     * Should not be used directly.
     */
    class VarSchedulerMcsatBase : public VarSchedulerBase {

    protected:
        std::function<bool(Minisat::Var)> isTheoryVar;
        std::function<carl::Variable(Minisat::Var)> carlVar;
        std::function<Minisat::Var(carl::Variable)> minisatVar;
        std::function<Model()> currentModel;
        // std::function<const auto&()> booleanConstraintMap;

    public:
        template<typename BaseModule>
        VarSchedulerMcsatBase(BaseModule& baseModule) :
            VarSchedulerBase(baseModule),
            isTheoryVar([&baseModule](Minisat::Var v){ return baseModule.mMCSAT.isTheoryVar(v); }),
            carlVar([&baseModule](Minisat::Var v){ return baseModule.mMCSAT.carlVar(v); }),
            minisatVar([&baseModule](carl::Variable v){ return baseModule.mMCSAT.minisatVar(v); }),
            currentModel([&baseModule](){ return baseModule.mMCSAT.model(); })
            // booleanConstraintMap([&baseModule]() -> const auto& { return baseModule.mBooleanConstraintMap; })
        {}
    };

    /**
     * Schedules theory variables statically.
     * 
     * Should not be used directly.
     */
    template<mcsat::VariableOrdering vot>
    class TheoryVarSchedulerStatic : public VarSchedulerMcsatBase {
        std::vector<Minisat::Var> ordering;
        std::vector<Minisat::Var>::const_iterator nextTheoryVar = ordering.end();
        bool initialized = false;

    public:

        template<typename BaseModule>
        explicit TheoryVarSchedulerStatic( BaseModule& baseModule ) :
            VarSchedulerMcsatBase(baseModule)
        {}

        void insert(Minisat::Var var) {
            if (!initialized) {
                ordering.push_back(var);
            } else {
                assert(*(nextTheoryVar - 1) == var);
                nextTheoryVar--;
            }  
        }

        bool empty() {
            return nextTheoryVar == ordering.end();
        }

        /*
        Minisat::Var top() {
            return *nextTheoryVar;
        }
        */

        Minisat::Lit pop() {
            if (empty()) {
                return Minisat::lit_Undef;
            }
            auto next = *nextTheoryVar;
            nextTheoryVar++;
            return Minisat::mkLit( next, true );
        }

        /*
        bool contains(Minisat::Var var) {
            return std::find(ordering.begin(), ordering.end(), var) != ordering.end();
        }
        */

        void print() const {
            std::cout << "Theory variable ordering: " << ordering << std::endl;
        }

        template<typename Constraints>
        void rebuildTheoryVars(const Constraints& c) {
            assert(!initialized);
            // const auto& c = booleanConstraintMap();
            std::vector<carl::Variable> tordering = mcsat::calculate_variable_order<vot>(c);
            assert(tordering.size() == ordering.size());
            ordering.clear();
            for (const auto& tvar : tordering) {
                ordering.push_back(minisatVar(tvar));
            }
            nextTheoryVar = ordering.begin();
            initialized = true;
        }

        // helper
        /**
         * Level of the next theory variable.
         */
        size_t level() {
            return nextTheoryVar - ordering.begin() + 1;
        }

        /**
         * Returns the level in which the given constraint is univariate
         */
        size_t univariateLevel(Minisat::Var v) {
            if (!isTheoryAbstraction(v)) 
                return 0;
            const auto& reabstraction = reabstractVariable(v);

<<<<<<< HEAD
            carl::carlVariables vars;
            reabstraction.gatherVariables(vars);
            auto arithmeticVars = vars.arithmetic();
            if (arithmeticVars.empty())
                return 0;
            for (std::size_t i = ordering.size(); i > 0; i--) {
                if (arithmeticVars.has(carlVar(ordering[i-1]))) {
=======
            auto vars = carl::arithmetic_variables(reabstraction);
            if (vars.empty())
                return 0;
            for (std::size_t i = ordering.size(); i > 0; i--) {
                if (vars.has(carlVar(ordering[i-1]))) {
>>>>>>> 72bd885d
                    return i;
                }
            }
            return 0;
        }

    };

    /**
     * Variable scheduling that all decides Boolean variables first before
     * deciding any theory variable.
     */
    template<mcsat::VariableOrdering vot>
    class VarSchedulerMcsatBooleanFirst : public VarSchedulerMcsatBase {
        VarSchedulerMinisat boolean_ordering;
        TheoryVarSchedulerStatic<vot> theory_ordering;
        
    public:
        template<typename BaseModule>
        explicit VarSchedulerMcsatBooleanFirst( BaseModule& baseModule ) :
            VarSchedulerMcsatBase(baseModule),
            boolean_ordering( baseModule ),
            theory_ordering( baseModule )
        {}

        void rebuild() {
            boolean_ordering.rebuild();
        }

        void insert(Minisat::Var var) {
            if (isTheoryVar(var)) {
                theory_ordering.insert(var);              
            } else {
                boolean_ordering.insert(var);
            }
        }

        /*
        Minisat::Var top() {
            if (!boolean_ordering.empty()) {
                return boolean_ordering.top();
            } else if (!theory_ordering.empty()) {
                return theory_ordering.top();
            } else {
                return var_Undef;
            }
        }
        */

        Minisat::Lit pop() {
            if (!boolean_ordering.empty()) {
                SMTRAT_LOG_DEBUG("smtrat.sat.mcsat.scheduler", "Picking Boolean var");
                return boolean_ordering.pop();
            } else if (!theory_ordering.empty()) {
                SMTRAT_LOG_DEBUG("smtrat.sat.mcsat.scheduler", "Picking theory var");
                return theory_ordering.pop();
            } else {
                SMTRAT_LOG_DEBUG("smtrat.sat.mcsat.scheduler", "No variable available");
                return Minisat::lit_Undef;
            }
        }

        bool empty() {
            return boolean_ordering.empty() && theory_ordering.empty();
        }

        /*
        bool contains(Minisat::Var var) {
            if (isTheoryVar(var)) {
                return theory_ordering.contains(var);
            } else {
                return boolean_ordering.contains(var);
            }
        }
        */

        void print() const {
            boolean_ordering.print();
            theory_ordering.print();
        }

        // Events called by SATModule

        void increaseActivity(Minisat::Var var) {
            boolean_ordering.increaseActivity(var);
        }

        void decreaseActivity(Minisat::Var var) {
            boolean_ordering.decreaseActivity(var);
        }

        void rebuildActivities() { 
            boolean_ordering.rebuild();
        }

        template<typename Constraints>
        void rebuildTheoryVars(const Constraints& c) {
            theory_ordering.rebuildTheoryVars(c);
        }
    };

    /**
     * Variable scheduling that all decides theory variables first before
     * deciding any Boolean variable.
     */
    // template<mcsat::VariableOrdering vot>
    template<typename TheoryScheduler>
    class VarSchedulerMcsatTheoryFirst : public VarSchedulerMcsatBase {
        VarSchedulerMinisat boolean_ordering;
        // TheoryVarSchedulerStatic<vot> theory_ordering;
        TheoryScheduler theory_ordering;
        
    public:
        template<typename BaseModule>
        explicit VarSchedulerMcsatTheoryFirst( BaseModule& baseModule ) :
            VarSchedulerMcsatBase(baseModule),
            boolean_ordering( baseModule ),
            theory_ordering( baseModule )
        {}

        void rebuild() {
            boolean_ordering.rebuild();
            theory_ordering.rebuild();
        }

        void insert(Minisat::Var var) {
            if (isTheoryVar(var)) {
                theory_ordering.insert(var);              
            } else {
                boolean_ordering.insert(var);
            }
        }

        /*
        Minisat::Var top() {
            if (!theory_ordering.empty()) {
                return theory_ordering.top();
            } else if (!boolean_ordering.empty()) {
                return boolean_ordering.top();
            } else {
                return var_Undef;
            }
        }
        */

        Minisat::Lit pop() {
            if (!theory_ordering.empty()) {
                SMTRAT_LOG_DEBUG("smtrat.sat.mcsat.scheduler", "Picking theory var");
                return theory_ordering.pop();
            } else if (!boolean_ordering.empty()) {
                SMTRAT_LOG_DEBUG("smtrat.sat.mcsat.scheduler", "Picking Boolean var");
                return boolean_ordering.pop();
            } else {
                SMTRAT_LOG_DEBUG("smtrat.sat.mcsat.scheduler", "No variable available");
                return Minisat::lit_Undef;
            }
        }

        bool empty() {
            return boolean_ordering.empty() && theory_ordering.empty();
        }

        /*
        bool contains(Minisat::Var var) {
            if (isTheoryVar(var)) {
                return theory_ordering.contains(var);
            } else {
                return boolean_ordering.contains(var);
            }
        }
        */

        void print() const {
            boolean_ordering.print();
            theory_ordering.print();
        }

        // Events called by SATModule

        void increaseActivity(Minisat::Var var) {
            boolean_ordering.increaseActivity(var);
            theory_ordering.increaseActivity(var);
        }

        void decreaseActivity(Minisat::Var var) {
            boolean_ordering.decreaseActivity(var);
            theory_ordering.decreaseActivity(var);
        }

        void rebuildActivities() { 
            boolean_ordering.rebuild();
            theory_ordering.rebuild();
        }

        template<typename Constraints>
        void rebuildTheoryVars(const Constraints& c) {
            theory_ordering.rebuildTheoryVars(c);
        }
    };

    /**
     * Decides only Constraints univariate in the current theory variable while the
     * theory ordering is static.
     */
    template<int lookahead, mcsat::VariableOrdering vot>
    class VarSchedulerMcsatUnivariateConstraintsOnly : public VarSchedulerMcsatBase {
        VarSchedulerMinisat boolean_ordering;
        TheoryVarSchedulerStatic<vot> theory_ordering;

        bool varCmp(Minisat::Var x, Minisat::Var y) {
            auto x_lvl = theory_ordering.univariateLevel(x);
            auto y_lvl = theory_ordering.univariateLevel(y);
            return x_lvl < y_lvl || (x_lvl == y_lvl && getActivity(x) > getActivity(y));
        }

        bool varDecidable(Minisat::Var x) {
            static_assert(lookahead >= 1);
            return theory_ordering.univariateLevel(x) <= theory_ordering.level() + lookahead;
        }
        
    public:
        template<typename BaseModule>
        explicit VarSchedulerMcsatUnivariateConstraintsOnly( BaseModule& baseModule ) :
            VarSchedulerMcsatBase(baseModule),
            boolean_ordering( baseModule, [this](Minisat::Var x, Minisat::Var y) -> bool { return varCmp(x,y); } ),
            theory_ordering( baseModule )
        {}

        void rebuild() {
            boolean_ordering.rebuild();
        }

        void insert(Minisat::Var var) {
            if (isTheoryVar(var)) {
                theory_ordering.insert(var);              
            } else {
                boolean_ordering.insert(var);
            }
        }

        /*
        Minisat::Var top() {
            if (!boolean_ordering.empty()) {
                if (varDecidable(boolean_ordering.top()))
                    return boolean_ordering.top();
                else
                    assert(!theory_ordering.empty());
            }
            if (!theory_ordering.empty()) {
                return theory_ordering.top();
            }
            return var_Undef;
        }
        */

        Minisat::Lit pop() {
            if (!boolean_ordering.empty()) {
                if (varDecidable(boolean_ordering.top())) {
                    SMTRAT_LOG_DEBUG("smtrat.sat.mcsat.scheduler", "Picking Boolean var");
                    return boolean_ordering.pop();
                } else {
                    SMTRAT_LOG_DEBUG("smtrat.sat.mcsat.scheduler", "Decision of next Boolean variable is deferred");
                    assert(!theory_ordering.empty());
                }
            }
            if (!theory_ordering.empty()) {
                SMTRAT_LOG_DEBUG("smtrat.sat.mcsat.scheduler", "Picking theory var");
                return theory_ordering.pop();
            }
            SMTRAT_LOG_DEBUG("smtrat.sat.mcsat.scheduler", "No variable availabe");
            return Minisat::lit_Undef;
        }

        bool empty() {
            return boolean_ordering.empty() && theory_ordering.empty();
        }

        /*
        bool contains(Minisat::Var var) {
            if (isTheoryVar(var)) {
                return theory_ordering.contains(var);
            } else {
                return boolean_ordering.contains(var);
            }
        }
        */

        void print() const {
            boolean_ordering.print();
            theory_ordering.print();
        }

        // Events called by SATModule

        void increaseActivity(Minisat::Var var) {
            boolean_ordering.increaseActivity(var);
        }

        void decreaseActivity(Minisat::Var var) {
            boolean_ordering.decreaseActivity(var);
        }

        void rebuildActivities() { 
            boolean_ordering.rebuild();
        }

        template<typename Constraints>
        void rebuildTheoryVars(const Constraints& c) {
            theory_ordering.rebuildTheoryVars(c);
            boolean_ordering.rebuild();
        }
    };

    /**
     * Decides only Constraints occuring in clauses that are univariate in the current
     * theory variable while the theory ordering is static.
     * This corresponds to the original NLSAT strategy.
     */
    template<typename TheoryScheduler, bool respectActivities>
    class VarSchedulerMcsatUnivariateClausesOnly : public VarSchedulerMcsatBase {
        private:
            bool univariate(Minisat::CRef cl) {
                const auto& x = mTheoryLevels.back().variable;

                for (int i = 0; i < getClause(cl).size(); i++) {
                    const auto& l = getClause(cl)[i];
                    if (isTheoryAbstraction(Minisat::var(l))) {
                        const auto& reabstraction = reabstractLiteral(l);

                        const auto substituted = carl::model::substitute(reabstraction, currentModel());

<<<<<<< HEAD
                        carl::carlVariables vars;
                        substituted.gatherVariables(vars);
                        auto arithmeticVars = vars.arithmetic();
=======
                        auto vars = carl::arithmetic_variables(substituted);
>>>>>>> 72bd885d

                        auto size = arithmeticVars.size();
                        for (auto iter = mTheoryLevels.begin(); iter != std::prev(mTheoryLevels.end()); iter++) {
<<<<<<< HEAD
                            if (arithmeticVars.has(iter->variable)){
=======
                            if (vars.has(iter->variable)){
>>>>>>> 72bd885d
                                size --;
                            }
                        }

                        if (size == 0)
                            continue;
                        if (size > 1 || !vars.has(x)) {
                            return false;
                        }
                    } else {
                        return false;
                    }
                }
                return true;
            }

            bool decidedByTheory(Minisat::CRef cl) {
                for (int i = 0; i < getClause(cl).size(); i++) {
                    const auto& l = getClause(cl)[i];
                    if (isTheoryAbstraction(Minisat::var(l))) {
                        const auto& eval = carl::model::evaluate(reabstractLiteral(l), currentModel());
                        if (!eval.isBool()) {
                            return false;
                        }
                    } else {
                        return false;
                    }
                }
                return true;
            }

            Minisat::Lit undefLitIn(Minisat::CRef cl) {
                Minisat::Lit res = Minisat::lit_Undef;
                for (int i = 0; i < getClause(cl).size(); i++) {
                    auto lit = getClause(cl)[i];
                    if (getBoolLitValue(lit) == l_Undef) {
                        if (!respectActivities) {
                            return lit;
                        }
                        if (res == Minisat::lit_Undef || getActivity(Minisat::var(res)) < getActivity(Minisat::var(lit))) {
                            res = lit;
                        }
                    }
                }
                return res;
            }

            struct TheoryLevel {
                std::vector<Minisat::CRef> clauses;
                carl::Variable variable;
            };

            std::vector<Minisat::CRef> mUndecidedClauses;
            std::vector<TheoryLevel> mTheoryLevels;

            TheoryScheduler theory_ordering;


            Minisat::Lit pickBooleanVarFromCurrentLevel() {
                assert(mTheoryLevels.back().variable != carl::Variable::NO_VARIABLE);
                Minisat::Lit res = Minisat::lit_Undef;
                for (const auto& cl : mTheoryLevels.back().clauses) {
                    auto lit = undefLitIn(cl);
                    if (lit != Minisat::lit_Undef) {
                        if (!respectActivities) {
                            return lit;
                        }
                        if (res == Minisat::lit_Undef || getActivity(Minisat::var(res)) < getActivity(Minisat::var(lit))) {
                            res = lit;
                        }
                    }
                }
                return res;
            }


            Minisat::Lit pickBooleanVarFromUndecided() {
                assert(mTheoryLevels.back().variable == carl::Variable::NO_VARIABLE);
                Minisat::Lit res = Minisat::lit_Undef;
                for (const auto& cl : mUndecidedClauses) {
                    auto lit = undefLitIn(cl);
                    if (lit != Minisat::lit_Undef) {
                        if (!respectActivities) {
                            return lit;
                        }
                        if (res == Minisat::lit_Undef || getActivity(Minisat::var(res)) < getActivity(Minisat::var(lit))) {
                            res = lit;
                        }
                    }
                }
                return res;
            }


            carl::Variable theoryDecision() {
                // precondition: all clauses in mTheoryLevels.back().clauses should be satisfied (by Boolean/theory)!
                assert(mTheoryLevels.back().variable != carl::Variable::NO_VARIABLE);
                carl::Variable& v = mTheoryLevels.back().variable;
                mTheoryLevels.emplace_back();
                return v;
            }
            

            bool pickNextTheoryVar() {
                assert(mTheoryLevels.back().variable == carl::Variable::NO_VARIABLE);
                for (auto cl = mUndecidedClauses.begin(); cl != mUndecidedClauses.end();) {
                    if (decidedByTheory(*cl)) {
                        mTheoryLevels[mTheoryLevels.size()-2].clauses.push_back(*cl);
                        cl = mUndecidedClauses.erase(cl);
                    } else {
                        cl++;
                    }
                }
                auto lit = theory_ordering.pop();
                if (lit == Minisat::lit_Undef) {
                    return false;
                }
                mTheoryLevels.back().variable = carlVar(Minisat::var(lit));
                for (auto cl = mUndecidedClauses.begin(); cl != mUndecidedClauses.end();) {
                    if (univariate(*cl)) {
                        mTheoryLevels.back().clauses.push_back(*cl);
                        cl = mUndecidedClauses.erase(cl);
                    } else {
                        cl++;
                    }
                }
                return true;
            }

            void popTheoryLevel() {
                assert(mTheoryLevels.size() > 1);

                if (mTheoryLevels.back().variable != carl::Variable::NO_VARIABLE) {
                    auto v = mTheoryLevels.back().variable;
                    theory_ordering.insert(minisatVar(v));
                }

                mUndecidedClauses.insert(mUndecidedClauses.end(), mTheoryLevels.back().clauses.begin(), mTheoryLevels.back().clauses.end());
                mTheoryLevels.pop_back();

                assert(mTheoryLevels.back().variable != carl::Variable::NO_VARIABLE);
            }

        public:

            void attachClause(Minisat::CRef cl) {
                // We only allow attaching clauses of level >= current level
                // which is the case for learned clauses.
                if (univariate(cl)) {
                    mTheoryLevels.back().clauses.push_back(cl);
                } else {
                    assert(!decidedByTheory(cl));
                    mUndecidedClauses.push_back(cl);
                }
            }

            void detachClause(Minisat::CRef cl) {
                mUndecidedClauses.erase(std::remove(mUndecidedClauses.begin(), mUndecidedClauses.end(), cl), mUndecidedClauses.end());
                for (auto& level : mTheoryLevels) {
                    level.clauses.erase(std::remove(level.clauses.begin(), level.clauses.end(), cl), level.clauses.end());
                }
            }

            void relocateClauses(std::function<void(Minisat::CRef&)> relocate) {
                for (auto& level : mTheoryLevels) {
                    for (auto& clause : level.clauses) {
                        relocate(clause);
                    }
                }  
                for (auto& clause : mUndecidedClauses) {
                    relocate(clause);
                }      
            }


        public:
            template<typename BaseModule>
            explicit VarSchedulerMcsatUnivariateClausesOnly( BaseModule& baseModule ) :
                VarSchedulerMcsatBase(baseModule),
                theory_ordering( baseModule )
            {
                mTheoryLevels.emplace_back();
            }

            void rebuild() {
                theory_ordering.rebuild();
            }

            void insert(Minisat::Var var) {
                if (isTheoryVar(var)) {
                    if (mTheoryLevels.back().variable != carl::Variable::NO_VARIABLE || mTheoryLevels.size() > 1) {
                        popTheoryLevel(); 
                        assert(mTheoryLevels.back().variable == carlVar(var));    
                    } else {
                        theory_ordering.insert(var);
                    }
                } else {
                    // do nothing
                }
            }

            Minisat::Lit pop() {
                if (mTheoryLevels.back().variable == carl::Variable::NO_VARIABLE) {
                    if (!pickNextTheoryVar()) {
                        // possibly undef, in this case, no decisions left
                        return pickBooleanVarFromUndecided();
                    }
                }
                auto res = pickBooleanVarFromCurrentLevel();
                if (res != Minisat::lit_Undef) {
                    return res;
                } else {
                    auto x = theoryDecision();
                    return Minisat::mkLit( minisatVar(x), true );
                }
            }

            bool empty() {
                return theory_ordering.empty() && pickBooleanVarFromCurrentLevel() == Minisat::lit_Undef;
            }

            void print() const {
                theory_ordering.print();
                for (const auto& level: mTheoryLevels) {
                    std::cout << "Clauses in " << level.variable << ": " << level.clauses << std::endl;
                }
                std::cout << "Undecided clauses: " << mUndecidedClauses << std::endl;
            }

            // Events called by SATModule

            void increaseActivity(Minisat::Var var) {
                theory_ordering.increaseActivity(var);
            }

            void decreaseActivity(Minisat::Var var) {
                theory_ordering.decreaseActivity(var);
            }

            void rebuildActivities() { 
                theory_ordering.rebuild();
            }

            template<typename Constraints>
            void rebuildTheoryVars(const Constraints& c) {
                assert(mTheoryLevels.size() == 1 && mTheoryLevels.back().variable == carl::Variable::NO_VARIABLE);
                theory_ordering.rebuildTheoryVars(c);
                pickNextTheoryVar();
            }

    };

    /**
     * Activity-based scheduler preferring initially theory variables.
     */
    template<mcsat::VariableOrdering vot>
    class VarSchedulerMcsatActivityPreferTheory : public VarSchedulerMcsatBase {
        bool initialized = false;
        std::vector<Minisat::Var> theory_ordering;
        VarSchedulerMinisat ordering;

        auto compareVars(Minisat::Var x, Minisat::Var y) {
            if (getActivity(x) != getActivity(y)) {
                return getActivity(x) > getActivity(y);
            } else if (isTheoryVar(x) && !isTheoryVar(y)) {
                return true;
            } else if (!isTheoryVar(x) && isTheoryVar(y)) {
                return false;
            } else if (isTheoryVar(x) && isTheoryVar(y)) {
                auto ypos = std::find(theory_ordering.begin(), theory_ordering.end(), y);
                assert(!initialized || ypos != theory_ordering.end());
                return std::find(theory_ordering.begin(), ypos, x) != theory_ordering.end();
            } else { // !isTheoryVar(x) && !isTheoryVar(y)
                return false;
            }
        }

    public:

        template<typename BaseModule>
        explicit VarSchedulerMcsatActivityPreferTheory( BaseModule& baseModule ) :
            VarSchedulerMcsatBase(baseModule),
            ordering( baseModule, [this](Minisat::Var x, Minisat::Var y) -> bool { return compareVars(x, y); } )
        {} 

        void rebuild() {
            ordering.rebuild();
        }

        void insert(Minisat::Var var) {
            ordering.insert(var);
        }

        /*
        Minisat::Var top() {
            return ordering.top();
        }
        */

        Minisat::Lit pop() {
            return ordering.pop();
        }

        bool empty() {
            return ordering.empty();
        }

        /*
        bool contains(Minisat::Var var) {
            return ordering.contains(var);
        }
        */

        void print() const {
            ordering.print();
        }

        // Events called by SATModule

        void increaseActivity(Minisat::Var var) {
            ordering.increaseActivity(var);
        }

        void decreaseActivity(Minisat::Var var) {
            ordering.decreaseActivity(var);
        }

        void rebuildActivities() { 
            ordering.rebuild();
        }

        template<typename Constraints>
        void rebuildTheoryVars(const Constraints& c) {
            assert(!initialized);
            std::vector<carl::Variable> tordering = mcsat::calculate_variable_order<vot>(c);
            theory_ordering.clear();
            for (const auto& tvar : tordering) {
                theory_ordering.push_back(minisatVar(tvar));
            }
            initialized = true;
        }
    };

}<|MERGE_RESOLUTION|>--- conflicted
+++ resolved
@@ -116,21 +116,11 @@
                 return 0;
             const auto& reabstraction = reabstractVariable(v);
 
-<<<<<<< HEAD
-            carl::carlVariables vars;
-            reabstraction.gatherVariables(vars);
-            auto arithmeticVars = vars.arithmetic();
-            if (arithmeticVars.empty())
-                return 0;
-            for (std::size_t i = ordering.size(); i > 0; i--) {
-                if (arithmeticVars.has(carlVar(ordering[i-1]))) {
-=======
             auto vars = carl::arithmetic_variables(reabstraction);
             if (vars.empty())
                 return 0;
             for (std::size_t i = ordering.size(); i > 0; i--) {
                 if (vars.has(carlVar(ordering[i-1]))) {
->>>>>>> 72bd885d
                     return i;
                 }
             }
@@ -462,21 +452,11 @@
 
                         const auto substituted = carl::model::substitute(reabstraction, currentModel());
 
-<<<<<<< HEAD
-                        carl::carlVariables vars;
-                        substituted.gatherVariables(vars);
-                        auto arithmeticVars = vars.arithmetic();
-=======
                         auto vars = carl::arithmetic_variables(substituted);
->>>>>>> 72bd885d
 
                         auto size = arithmeticVars.size();
                         for (auto iter = mTheoryLevels.begin(); iter != std::prev(mTheoryLevels.end()); iter++) {
-<<<<<<< HEAD
-                            if (arithmeticVars.has(iter->variable)){
-=======
                             if (vars.has(iter->variable)){
->>>>>>> 72bd885d
                                 size --;
                             }
                         }
