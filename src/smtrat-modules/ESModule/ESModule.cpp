--- conflicted
+++ resolved
@@ -139,13 +139,6 @@
                                 Poly subPoly;
                                 if( tmp.constraint().getSubstitution( subVar, subPoly, false, objective() ) )
                                 {
-<<<<<<< HEAD
-                                    SMTRAT_LOG_INFO("smtrat.es", "found substitution [" << subVar << " -> " << subPoly << "]");
-                                    assert( mArithSubs.find( subVar ) == mArithSubs.end() );
-                                    addedArithSubs.push_back( mArithSubs.emplace( subVar, subPoly ).first );
-                                    foundSubstitutions.insert( tmp );
-                                    foundNewSubstitution = true;
-=======
 									if (subVar != objective()) {
 										SMTRAT_LOG_INFO("smtrat.es", "found substitution [" << subVar << " -> " << subPoly << "]");
 										assert( mArithSubs.find( subVar ) == mArithSubs.end() );
@@ -153,7 +146,6 @@
 										foundSubstitutions.insert( tmp );
 										foundNewSubstitution = true;
 									}
->>>>>>> 61f66250
                                 }
                                 else
                                 {
