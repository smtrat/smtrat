/*
 *  SMT-RAT - Satisfiability-Modulo-Theories Real Algebra Toolbox
 * Copyright (C) 2012 Florian Corzilius, Ulrich Loup, Erika Abraham, Sebastian Junges
 *
 * This file is part of SMT-RAT.
 *
 * SMT-RAT is free software: you can redistribute it and/or modify
 * it under the terms of the GNU General Public License as published by
 * the Free Software Foundation, either version 3 of the License, or
 * (at your option) any later version.
 *
 * SMT-RAT is distributed in the hope that it will be useful,
 * but WITHOUT ANY WARRANTY; without even the implied warranty of
 * MERCHANTABILITY or FITNESS FOR A PARTICULAR PURPOSE.  See the
 * GNU General Public License for more details.
 *
 * You should have received a copy of the GNU General Public License
 * along with SMT-RAT.  If not, see <http://www.gnu.org/licenses/>.
 *
 */


/**
 * @file Formula.cpp
 *
 * @author Ulrich Loup
 * @author Florian Corzilius
 * @since 2012-02-09
 * @version 2012-02-09
 */

#include "Formula.h"

using namespace std;

namespace smtrat
{

    ConstraintPool Formula::mConstraintPool = ConstraintPool( 10000 );
    const string Formula::mAuxiliaryBooleanNamePrefix = string( "h_b_" );
    unsigned Formula::mAuxiliaryBooleanCounter = 0;
    const string Formula::mAuxiliaryRealNamePrefix = string( "h_r_" );
    unsigned Formula::mAuxiliaryRealCounter = 0;

    Formula::Formula()
    {
       	mType 			= TTRUE;
       	mRealValuedVars = GiNaC::symtab();
        mPropositions 	= Condition();
        mPropositionsUptodate = false;
        mpFather		= NULL;
    	updateID();
    }

    Formula::Formula( const Type _type )
    {
       	mType 			= _type;
        if( _type != TTRUE && _type != FFALSE )
        {
        	mpSubformulas = new list< Formula* >();
        }
        else if( _type == TTRUE )
        {
		   	mType = TTRUE;
        }
        else
        {
		   	mType = FFALSE;
        }
        mPropositions 	= Condition();
        mPropositionsUptodate = false;
       	mpFather		= NULL;
        assert( _type != REALCONSTRAINT && _type!=BOOL );
       	mRealValuedVars = GiNaC::symtab();
    	updateID();
    }

    Formula::Formula( const string& _id )
    {
        mType 			= BOOL;
        mpIdentifier 	= new string( _id );
       	mpFather		= NULL;
       	mRealValuedVars = GiNaC::symtab();
        mPropositions 	= Condition();
        mPropositionsUptodate = false;
    	updateID();
    }

    Formula::Formula( const Constraint* _constraint )
    {
       	mType 			= REALCONSTRAINT;
       	mpFather		= NULL;
        mpConstraint 	= _constraint;
       	mRealValuedVars = GiNaC::symtab();
       	mRealValuedVars.insert( _constraint->variables().begin(), _constraint->variables().end() );
        mPropositions 	= Condition();
        mPropositionsUptodate = false;
    	updateID();
    }

    Formula::Formula( const Formula& _formula )
    {
       	mType 		= _formula.getType();
       	mpFather	= NULL;
        if( _formula.getType() == REALCONSTRAINT )
        {
        	mpConstraint = _formula.pConstraint();
        }
        else if( _formula.getType() != BOOL &&  _formula.getType() != TTRUE &&  _formula.getType() != FFALSE )
        {
        	mpSubformulas = new list< Formula* >();
            for( const_iterator subFormula = _formula.subformulas().begin();
                 subFormula != _formula.subformulas().end();
                 ++subFormula )
            {
                addSubformula( new Formula( **subFormula ) );
            }
        }
        else if( _formula.getType() == BOOL )
        {
        	mpIdentifier = new string( _formula.identifier() );
        }
        mRealValuedVars = GiNaC::symtab( _formula.realValuedVars() );
        mPropositions 	= Condition();
        mPropositionsUptodate = false;
    	updateID();
    }

    Formula::~Formula()
    {
        if( mType == BOOL )
        {
        	delete mpIdentifier;
        }
        else if( mType != REALCONSTRAINT && mType != TTRUE && mType != FFALSE )
        {
        	while( !mpSubformulas->empty() )
        	{
        		Formula* pSubForm = mpSubformulas->back();
        		mpSubformulas->pop_back();
        		delete pSubForm;
        	}
        	delete mpSubformulas;
        }
    }

    Condition Formula::getPropositions()
    {
        if( !mPropositionsUptodate )
        {
            switch( mType )
            {
                case TTRUE:
                {
                    mPropositions |= STRONG_CONDITIONS;
                    break;
                }
                case FFALSE:
                {
                    mPropositions |= STRONG_CONDITIONS;
                    break;
                }
                case BOOL:
                {
                    mPropositions |= STRONG_CONDITIONS;
                    break;
                }
                case REALCONSTRAINT:
                {
                    mPropositions |= STRONG_CONDITIONS;
                    addConstraintPropositions( *mpConstraint );
                    break;
                }
                case NOT:
                {
                    mPropositions |= PROP_IS_A_LITERAL | PROP_VARIABLE_DEGREE_LESS_THAN_THREE;
                    for( list< Formula* >::iterator subFormula = mpSubformulas->begin();
                         subFormula != mpSubformulas->end();
                         ++subFormula )
                    {
                        if( ((*subFormula)->getPropositions() | ~PROP_IS_AN_ATOM) != ~PROP_TRUE )
                        {
                            mPropositions &= ~PROP_IS_IN_NNF;
                        }
                        mPropositions |= ((*subFormula)->getPropositions() & WEAK_CONDITIONS);
                    }
                    break;
                }
                case OR:
                {
                    mPropositions |= PROP_IS_A_CLAUSE | PROP_VARIABLE_DEGREE_LESS_THAN_THREE;
                    for( list< Formula* >::iterator subFormula = mpSubformulas->begin();
                         subFormula != mpSubformulas->end();
                         ++subFormula )
                    {
                        if( ((*subFormula)->getPropositions() | ~PROP_IS_A_LITERAL) != ~PROP_TRUE )
                        {
                            mPropositions &= ~PROP_IS_A_CLAUSE;
                        }
                        mPropositions |= ((*subFormula)->getPropositions() & WEAK_CONDITIONS);
                    }
                    break;
                }
                case AND:
                {
                    mPropositions |= PROP_IS_PURE_CONJUNCTION | PROP_VARIABLE_DEGREE_LESS_THAN_THREE;
                    for( list< Formula* >::iterator subFormula = mpSubformulas->begin();
                         subFormula != mpSubformulas->end();
                         ++subFormula )
                    {
                        if( ((*subFormula)->getPropositions() | ~PROP_IS_A_CLAUSE) != ~PROP_TRUE )
                        {
                            mPropositions &= ~PROP_IS_IN_CNF;
                        }
                        else if( ((*subFormula)->getPropositions() | ~PROP_IS_A_LITERAL) != ~PROP_TRUE )
                        {
                            mPropositions &= ~PROP_IS_PURE_CONJUNCTION;
                            mPropositions |= PROP_IS_IN_CNF;
                        }
                        mPropositions |= ((*subFormula)->getPropositions() & WEAK_CONDITIONS);
                    }
                    break;
                }
                case IMPLIES:
                {
                    mPropositions |= PROP_IS_IN_NNF | PROP_VARIABLE_DEGREE_LESS_THAN_THREE;
                    for( list< Formula* >::iterator subFormula = mpSubformulas->begin();
                         subFormula != mpSubformulas->end();
                         ++subFormula )
                    {
                        mPropositions |= ((*subFormula)->getPropositions() & WEAK_CONDITIONS);
                    }
                    break;
                }
                case IFF:
                {
                    mPropositions |= PROP_IS_IN_NNF | PROP_VARIABLE_DEGREE_LESS_THAN_THREE;
                    for( list< Formula* >::iterator subFormula = mpSubformulas->begin();
                         subFormula != mpSubformulas->end();
                         ++subFormula )
                    {
                        mPropositions |= ((*subFormula)->getPropositions() & WEAK_CONDITIONS);
                    }
                    break;
                }
                case XOR:
                {
                    mPropositions |= PROP_IS_IN_NNF | PROP_VARIABLE_DEGREE_LESS_THAN_THREE;
                    for( list< Formula* >::iterator subFormula = mpSubformulas->begin();
                         subFormula != mpSubformulas->end();
                         ++subFormula )
                    {
                        mPropositions |= ((*subFormula)->getPropositions() & WEAK_CONDITIONS);
                    }
                    break;
                }
                default:
                {
                    cerr << "Undefined operator!" << endl;
                    assert( false );
                }
            }
            mPropositionsUptodate = true;
        }
        return mPropositions;
    }

	unsigned Formula::getMaxID() const
	{
		if( mType == BOOL || mType == REALCONSTRAINT || mType == TTRUE || mType == FFALSE )
		{
			return mId;
		}
		else
		{
			if( mpSubformulas->empty() )
			{
				return mId;
			}
			else
			{
				return mpSubformulas->back()->getMaxID();
			}
		}
	}

	void Formula::setFather( Formula* _father )
	{
		assert( mpFather == NULL );
		mpFather = _father;
	}

	void Formula::updateID()
	{
    	if( mpFather != NULL )
    	{
        	mId	= mpFather->getMaxID() + 1;
        }
        else
        {
        	mId = 1;
        }
	}

	void Formula::addSubformula( Formula* _formula )
	{
		assert( isBooleanCombination() );
        assert( mType != NOT || mpSubformulas->empty() );
		_formula->setFather( this );

		/*
		 * Add the variables of the formula to add to this formula.
		 */
		mRealValuedVars.insert( _formula->realValuedVars().begin(), _formula->realValuedVars().end() );

		/*
		 * Add the formula.
		 */
		mpSubformulas->push_back( _formula );
    	_formula->updateID();

        //Adapt the conditions, if they are up to date. (In this case very cheap)
        if( mPropositionsUptodate )
        {
            if( mType == AND )
            {
                if( (_formula->getPropositions() | ~PROP_IS_A_LITERAL) != ~PROP_TRUE )
                {
                    mPropositions &= ~PROP_IS_PURE_CONJUNCTION;
                }
                else if( (_formula->getPropositions() | ~PROP_IS_A_CLAUSE) != ~PROP_TRUE )
                {
                    mPropositions &= ~PROP_IS_IN_CNF;
                }
            }
            else if( mType == OR )
            {
                if( (_formula->getPropositions() | ~PROP_IS_A_LITERAL) != ~PROP_TRUE )
                {
                    mPropositions &= ~PROP_IS_A_CLAUSE;
                }
            }
            else if( mType == NOT )
            {
                if( (_formula->getPropositions() | ~PROP_IS_AN_ATOM) != ~PROP_TRUE )
                {
                    mPropositions &= ~PROP_IS_IN_NNF;
                }
            }
            mPropositions &= (_formula->getPropositions() | ~STRONG_CONDITIONS);
            mPropositions |= (_formula->getPropositions() & WEAK_CONDITIONS);
            mPropositions &= ~SOLVABLE_CONDITIONS;
        }
	}

	void Formula::addSubformula( const Constraint* _constraint )
	{
		assert( isBooleanCombination() );
        assert( mType != NOT || mpSubformulas->empty() );

		/*
		 * Add the variables of the formula to add to this formula.
		 */
		mRealValuedVars.insert( _constraint->variables().begin(), _constraint->variables().end() );

		/*
		 * Add the formula consisting of this constraint.
		 */
        Formula* form = new Formula( _constraint );
        form->setFather( this );
		mpSubformulas->push_back( form );

        //Adapt the conditions.
        if( mPropositionsUptodate )
        {
            mPropositions &= (form->getPropositions() | ~STRONG_CONDITIONS);
            mPropositions |= (form->getPropositions() & WEAK_CONDITIONS);
            mPropositions &= ~SOLVABLE_CONDITIONS;
        }
	}

	void Formula::pop_back()
	{
		assert( isBooleanCombination() );
		Formula* pSubForm = mpSubformulas->back();
		mpSubformulas->pop_back();
		delete pSubForm;
        mPropositionsUptodate = false;
	}

    void Formula::erase( unsigned _position )
	{
		assert( isBooleanCombination() );
		assert( _position < mpSubformulas->size() );
		std::list< Formula* >::iterator subFormula = mpSubformulas->begin();
		unsigned pos = 0;
		while( subFormula != mpSubformulas->end() )
		{
			if( pos == _position )
			{
				Formula* pSubFormula = *subFormula;
				mpSubformulas->erase( subFormula );
				delete pSubFormula;
                mPropositionsUptodate = false;
                break;
			}
            ++subFormula;
			++pos;
		}
	}

	void Formula::erase( const Formula* _formula )
	{
<<<<<<< HEAD
		assert( isBooleanCombination() );
		std::vector< Formula* >::iterator subFormula = mpSubformulas->begin();
=======
		assert( mType != BOOL && mType != REALCONSTRAINT && mType != TTRUE && mType != FFALSE );
		std::list< Formula* >::iterator subFormula = mpSubformulas->begin();
>>>>>>> ab738e86
		while( subFormula != mpSubformulas->end() )
		{
			if( *subFormula == _formula )
			{
				Formula* pSubFormula = *subFormula;
				mpSubformulas->erase( subFormula );
				delete pSubFormula;
                mPropositionsUptodate = false;
                break;
			}
            ++subFormula;
		}
        assert( false );
	}

	Formula* Formula::pruneBack()
	{
		assert( isBooleanCombination() );
        assert( !mpSubformulas->empty() );
        Formula* result = mpSubformulas->back();
		result->resetFather();
		mpSubformulas->pop_back();
        mPropositionsUptodate = false;
        return result;
	}

    Formula* Formula::prune( unsigned _position )
	{
		assert( isBooleanCombination() );
		assert( _position < mpSubformulas->size() );
		std::list< Formula* >::iterator subFormula = mpSubformulas->begin();
		unsigned pos = 0;
		while( subFormula != mpSubformulas->end() )
		{
			if( pos == _position )
			{
				Formula* pSubFormula = *subFormula;
				mpSubformulas->erase( subFormula );
                mPropositionsUptodate = false;
				return pSubFormula;
                break;
			}
            ++subFormula;
			++pos;
		}
        return NULL;
	}

	void Formula::clear()
	{
		assert( isBooleanCombination() );
		while( !mpSubformulas->empty() )
		{
			Formula* pSubForm = mpSubformulas->back();
			mpSubformulas->pop_back();
			delete pSubForm;
		}
        mPropositionsUptodate = false;
	}

    void Formula::notSolvableBy( ModuleType _moduleType )
    {
        switch( _moduleType )
        {
        case MT_SimplifierModule:
        {
            mPropositions |= PROP_CANNOT_BE_SOLVED_BY_SIMPLIFIERMODULE;
            break;
        }
        case MT_GroebnerModule:
        {
            mPropositions |= PROP_CANNOT_BE_SOLVED_BY_GROEBNERMODULE;
            break;
        }
        case MT_VSModule:
        {
            mPropositions |= PROP_CANNOT_BE_SOLVED_BY_VSMODULE;
            break;
        }
        case MT_UnivariateCADModule:
        {
            mPropositions |= PROP_CANNOT_BE_SOLVED_BY_UNIVARIATECADMODULE;
            break;
        }
        case MT_CADModule:
        {
            mPropositions |= PROP_CANNOT_BE_SOLVED_BY_CADMODULE;
            break;
        }
        case MT_SATModule:
        {
            mPropositions |= PROP_CANNOT_BE_SOLVED_BY_SATMODULE;
            break;
        }
        case MT_LRAModule:
        {
            mPropositions |= PROP_CANNOT_BE_SOLVED_BY_LRAMODULE;
            break;
        }
        case MT_LRAOneModule:
        {
            mPropositions |= PROP_CANNOT_BE_SOLVED_BY_LRAONEMODULE;
            break;
        }
        case MT_LRATwoModule:
        {
            mPropositions |= PROP_CANNOT_BE_SOLVED_BY_LRATWOMODULE;
            break;
        }
        case MT_PreProModule:
        {
            mPropositions |= PROP_CANNOT_BE_SOLVED_BY_PREPROMODULE;
            break;
        }
        case MT_PreProCNFModule:
        {
            mPropositions |= PROP_CANNOT_BE_SOLVED_BY_PREPROCNFMODULE;
            break;
        }
        case MT_CNFerModule:
        {
            mPropositions |= PROP_CANNOT_BE_SOLVED_BY_CNFERMODULE;
            break;
        }
        case MT_SingleVSModule:
        {
            mPropositions |= PROP_CANNOT_BE_SOLVED_BY_SINGLEVSMODULE;
            break;
        }
        default:
        {
        }
        }
    }

    void Formula::addConstraintPropositions( const Constraint& _constraint )
    {
        switch( _constraint.highestDegree() )
        {
        case 0:
        {
            mPropositions |= PROP_CONTAINS_LINEAR_POLYNOMIAL;
            break;
        }
        case 1:
        {
            mPropositions |= PROP_CONTAINS_LINEAR_POLYNOMIAL;
            break;
        }
        case 2:
        {
            mPropositions |= PROP_CONTAINS_NONLINEAR_POLYNOMIAL;
            break;
        }
        case 3:
        {
            mPropositions |= PROP_CONTAINS_NONLINEAR_POLYNOMIAL;
            mPropositions &= ~PROP_VARIABLE_DEGREE_LESS_THAN_THREE;
            break;
        }
        case 4:
        {
            mPropositions |= PROP_CONTAINS_NONLINEAR_POLYNOMIAL;
            mPropositions &= ~PROP_VARIABLE_DEGREE_LESS_THAN_FOUR;
            break;
        }
        case 5:
        {
            mPropositions |= PROP_CONTAINS_NONLINEAR_POLYNOMIAL;
            mPropositions &= ~PROP_VARIABLE_DEGREE_LESS_THAN_FIVE;
            break;
        }
        default:
        {
        }
        }
        switch( _constraint.relation() )
        {
        case CR_EQ:
        {
            mPropositions |= PROP_CONTAINS_EQUATION;
            break;
        }
        case CR_NEQ:
        {
            mPropositions |= PROP_CONTAINS_STRICT_INEQUALITY;
            break;
        }
        case CR_LEQ:
        {
            mPropositions |= PROP_CONTAINS_INEQUALITY;
            break;
        }
        case CR_GEQ:
        {
            mPropositions |= PROP_CONTAINS_INEQUALITY;
            break;
        }
        case CR_LESS:
        {
            mPropositions |= PROP_CONTAINS_STRICT_INEQUALITY;
            break;
        }
        case CR_GREATER:
        {
            mPropositions |= PROP_CONTAINS_STRICT_INEQUALITY;
            break;
        }
        default:
        {
        }
        }
    }

    void Formula::print( ostream& _out, const string _init, bool _onOneLine ) const
    {
    	string oper = "";
    	switch( mType )
    	{
    		case AND:
    		{
    			oper = "and";
    			break;
    		}
    		case OR:
    		{
    			oper = "or";
    			break;
    		}
    		case NOT:
    		{
    			oper = "not";
    			break;
    		}
    		case IFF:
    		{
    			oper = "iff";
    			break;
    		}
    		case XOR:
    		{
    			oper = "xor";
    			break;
    		}
    		case IMPLIES:
    		{
    			oper = "implies";
    			break;
    		}
    		case BOOL:
    		{
    			_out << _init << *mpIdentifier;
    			break;
    		}
    		case REALCONSTRAINT:
    		{
    			_out << _init << mpConstraint->toString();
    			break;
    		}
    		case TTRUE:
    		{
    			_out << _init << "True";
    			break;
    		}
    		case FFALSE:
    		{
    			_out << _init << "False";
    			break;
    		}
    		default:
    		{
    			_out << _init << "Undefined";
    		}
    	}
    	if( !oper.empty()  )
    	{
    		_out << _init << "(" << oper;
			if( _onOneLine )
			{
				_out << " ";
			}
			else
			{
				_out << endl;
			}
    		std::list< Formula* >::const_iterator subFormula = mpSubformulas->begin();
    		while( subFormula != mpSubformulas->end() )
    		{
                assert( (*subFormula)->cpFather() == this );
				if( _onOneLine )
				{
    				(*subFormula)->print( _out, "", _onOneLine );
					_out << " ";
				}
				else
				{
    				(*subFormula)->print( _out, _init + "   ", _onOneLine );
					_out << endl;
				}
    			++subFormula;
    		}
    		_out << _init << ")";
    	}
        if( mpFather == NULL && !_onOneLine )
        {
            _out << endl;
/*
            printPropositions( _out, _init );
*/
        }
    }

    void Formula::printPropositions( ostream& _out, const string _init ) const
    {
        _out << _init << " Propositions are up to date?  " << ( mPropositionsUptodate ? "Yes." : "No." ) << endl;
    	_out << _init << " PROP_IS_IN_NNF                               = ";
    	_out << ( (~PROP_IS_IN_NNF | mPropositions) == ~PROP_TRUE ? "1" : "0" ) << endl;
		_out << _init << " PROP_IS_IN_CNF                               = ";
    	_out << ( (~PROP_IS_IN_CNF | mPropositions) == ~PROP_TRUE ? "1" : "0" ) << endl;
		_out << _init << " PROP_IS_PURE_CONJUNCTION                     = ";
    	_out << ( (~PROP_IS_PURE_CONJUNCTION | mPropositions) == ~PROP_TRUE ? "1" : "0" ) << endl;
		_out << _init << " PROP_IS_A_CLAUSE                             = ";
    	_out << ( (~PROP_IS_A_CLAUSE | mPropositions) == ~PROP_TRUE ? "1" : "0" ) << endl;
		_out << _init << " PROP_IS_A_LITERAL                            = ";
    	_out << ( (~PROP_IS_A_LITERAL | mPropositions) == ~PROP_TRUE ? "1" : "0" ) << endl;
		_out << _init << " PROP_IS_AN_ATOM                              = ";
    	_out << ( (~PROP_IS_AN_ATOM | mPropositions) == ~PROP_TRUE ? "1" : "0" ) << endl;
		_out << _init << " PROP_VARIABLE_DEGREE_LESS_THAN_FIVE          = ";
    	_out << ( (~PROP_VARIABLE_DEGREE_LESS_THAN_FIVE | mPropositions) == ~PROP_TRUE ? "1" : "0" ) << endl;
		_out << _init << " PROP_VARIABLE_DEGREE_LESS_THAN_FOUR          = ";
    	_out << ( (~PROP_VARIABLE_DEGREE_LESS_THAN_FOUR | mPropositions) == ~PROP_TRUE ? "1" : "0" ) << endl;
		_out << _init << " PROP_VARIABLE_DEGREE_LESS_THAN_THREE         = ";
    	_out << ( (~PROP_VARIABLE_DEGREE_LESS_THAN_THREE | mPropositions) == ~PROP_TRUE ? "1" : "0" ) << endl;
		_out << _init << " STRONG_CONDITIONS                            = ";
    	_out << ( (~STRONG_CONDITIONS | mPropositions) == ~PROP_TRUE ? "1" : "0" ) << endl;
		_out << _init << " PROP_CONTAINS_EQUATION                       = ";
    	_out << ( (~PROP_CONTAINS_EQUATION | mPropositions) == ~PROP_TRUE ? "1" : "0" ) << endl;
		_out << _init << " PROP_CONTAINS_INEQUALITY                     = ";
    	_out << ( (~PROP_CONTAINS_INEQUALITY | mPropositions) == ~PROP_TRUE ? "1" : "0" ) << endl;
		_out << _init << " PROP_CONTAINS_STRICT_INEQUALITY              = ";
    	_out << ( (~PROP_CONTAINS_STRICT_INEQUALITY | mPropositions) == ~PROP_TRUE ? "1" : "0" ) << endl;
		_out << _init << " PROP_CONTAINS_LINEAR_POLYNOMIAL              = ";
    	_out << ( (~PROP_CONTAINS_LINEAR_POLYNOMIAL | mPropositions) == ~PROP_TRUE ? "1" : "0" ) << endl;
		_out << _init << " PROP_CONTAINS_NONLINEAR_POLYNOMIAL           = ";
    	_out << ( (~PROP_CONTAINS_NONLINEAR_POLYNOMIAL | mPropositions) == ~PROP_TRUE ? "1" : "0" ) << endl;
		_out << _init << " PROP_CONTAINS_MULTIVARIATE_POLYNOMIAL        = ";
    	_out << ( (~PROP_CONTAINS_MULTIVARIATE_POLYNOMIAL | mPropositions) == ~PROP_TRUE ? "1" : "0" ) << endl;
		_out << _init << " WEAK_CONDITIONS                              = ";
    	_out << ( (~WEAK_CONDITIONS | mPropositions) == ~PROP_TRUE ? "1" : "0" ) << endl;
		_out << _init << " PROP_CANNOT_BE_SOLVED_BY_SIMPLIFIERMODULE    = ";
    	_out << ( (~PROP_CANNOT_BE_SOLVED_BY_SIMPLIFIERMODULE | mPropositions) == ~PROP_TRUE ? "1" : "0" ) << endl;
		_out << _init << " PROP_CANNOT_BE_SOLVED_BY_GROEBNERMODULE      = ";
    	_out << ( (~PROP_CANNOT_BE_SOLVED_BY_GROEBNERMODULE | mPropositions) == ~PROP_TRUE ? "1" : "0" ) << endl;
		_out << _init << " PROP_CANNOT_BE_SOLVED_BY_VSMODULE            = ";
    	_out << ( (~PROP_CANNOT_BE_SOLVED_BY_VSMODULE | mPropositions) == ~PROP_TRUE ? "1" : "0" ) << endl;
		_out << _init << " PROP_CANNOT_BE_SOLVED_BY_UNIVARIATECADMODULE = ";
    	_out << ( (~PROP_CANNOT_BE_SOLVED_BY_UNIVARIATECADMODULE | mPropositions) == ~PROP_TRUE ? "1" : "0" ) << endl;
		_out << _init << " PROP_CANNOT_BE_SOLVED_BY_CADMODULE           = ";
    	_out << ( (~PROP_CANNOT_BE_SOLVED_BY_CADMODULE | mPropositions) == ~PROP_TRUE ? "1" : "0" ) << endl;
		_out << _init << " PROP_CANNOT_BE_SOLVED_BY_SATMODULE           = ";
    	_out << ( (~PROP_CANNOT_BE_SOLVED_BY_SATMODULE | mPropositions) == ~PROP_TRUE ? "1" : "0" ) << endl;
		_out << _init << " PROP_CANNOT_BE_SOLVED_BY_LRAMODULE           = ";
    	_out << ( (~PROP_CANNOT_BE_SOLVED_BY_LRAMODULE | mPropositions) == ~PROP_TRUE ? "1" : "0" ) << endl;
		_out << _init << " PROP_CANNOT_BE_SOLVED_BY_LRAONEMODULE           = ";
    	_out << ( (~PROP_CANNOT_BE_SOLVED_BY_LRAONEMODULE | mPropositions) == ~PROP_TRUE ? "1" : "0" ) << endl;
		_out << _init << " PROP_CANNOT_BE_SOLVED_BY_LRATWOMODULE           = ";
    	_out << ( (~PROP_CANNOT_BE_SOLVED_BY_LRATWOMODULE | mPropositions) == ~PROP_TRUE ? "1" : "0" ) << endl;
		_out << _init << " PROP_CANNOT_BE_SOLVED_BY_PREPROMODULE        = ";
    	_out << ( (~PROP_CANNOT_BE_SOLVED_BY_PREPROMODULE | mPropositions) == ~PROP_TRUE ? "1" : "0" ) << endl;
		_out << _init << " PROP_CANNOT_BE_SOLVED_BY_CNFERMODULE         = ";
    	_out << ( (~PROP_CANNOT_BE_SOLVED_BY_CNFERMODULE | mPropositions) == ~PROP_TRUE ? "1" : "0" ) << endl;
    }

    void Formula::FormulaToConstraints( vector<const Constraint* >& _const) const
    {
        if( mType == REALCONSTRAINT )
        {
            _const.push_back( mpConstraint );
        }
        else if( mType == AND || mType == OR ||  mType == NOT || mType == IFF || mType == XOR || mType == IMPLIES )
        {
           for( const_iterator subFormula = mpSubformulas->begin();
                        subFormula != mpSubformulas->end();
                        ++subFormula )
           {
               (*subFormula)->FormulaToConstraints( _const );
           }
        }
    }
}    // namespace smtrat
<|MERGE_RESOLUTION|>--- conflicted
+++ resolved
@@ -411,13 +411,8 @@
 
 	void Formula::erase( const Formula* _formula )
 	{
-<<<<<<< HEAD
-		assert( isBooleanCombination() );
-		std::vector< Formula* >::iterator subFormula = mpSubformulas->begin();
-=======
 		assert( mType != BOOL && mType != REALCONSTRAINT && mType != TTRUE && mType != FFALSE );
 		std::list< Formula* >::iterator subFormula = mpSubformulas->begin();
->>>>>>> ab738e86
 		while( subFormula != mpSubformulas->end() )
 		{
 			if( *subFormula == _formula )
