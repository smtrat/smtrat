/*
 *  SMT-RAT - Satisfiability-Modulo-Theories Real Algebra Toolbox
 * Copyright (C) 2012 Florian Corzilius, Ulrich Loup, Erika Abraham, Sebastian Junges
 *
 * This file is part of SMT-RAT.
 *
 * SMT-RAT is free software: you can redistribute it and/or modify
 * it under the terms of the GNU General Public License as published by
 * the Free Software Foundation, either version 3 of the License, or
 * (at your option) any later version.
 *
 * SMT-RAT is distributed in the hope that it will be useful,
 * but WITHOUT ANY WARRANTY; without even the implied warranty of
 * MERCHANTABILITY or FITNESS FOR A PARTICULAR PURPOSE.  See the
 * GNU General Public License for more details.
 *
 * You should have received a copy of the GNU General Public License
 * along with SMT-RAT.  If not, see <http://www.gnu.org/licenses/>.
 *
 */


/**
 * @file Formula.cpp
 *
 * @author Ulrich Loup
 * @author Florian Corzilius
 * @since 2012-02-09
 * @version 2012-02-09
 */

#include "Formula.h"

using namespace std;

namespace smtrat
{
    ConstraintPool Formula::mConstraintPool             = ConstraintPool( 10000 );
    const string   Formula::mAuxiliaryBooleanNamePrefix = string( "h_b_" );
    unsigned       Formula::mAuxiliaryBooleanCounter    = 0;
    const string   Formula::mAuxiliaryRealNamePrefix    = string( "h_r_" );
    unsigned       Formula::mAuxiliaryRealCounter       = 0;

    Formula::Formula():
        mActivity( 0 ),
        mType( TTRUE ),
        mRealValuedVars(),
        mpSubformulas( NULL ),
        mpFather( NULL ),
        mPropositions(),
        mPropositionsUptodate( false )
    {}

    Formula::Formula( const Type _type ):
        mActivity( 0 ),
        mType( _type ),
        mRealValuedVars(),
        mpSubformulas( (_type != TTRUE && _type != FFALSE) ? new list<Formula*>() : NULL ),
        mpFather( NULL ),
        mPropositions(),
        mPropositionsUptodate( false )
    {
        assert( _type != REALCONSTRAINT && _type != BOOL );
    }

    Formula::Formula( const string& _id ):
        mActivity( 0 ),
        mType( BOOL ),
        mRealValuedVars(),
        mpIdentifier( new string( _id ) ),
        mpFather( NULL ),
        mPropositions(),
        mPropositionsUptodate( false )
    {}

    Formula::Formula( const Constraint* _constraint ):
        mActivity( 0 ),
        mType( REALCONSTRAINT ),
        mRealValuedVars( _constraint->variables() ),
        mpConstraint( _constraint ),
        mpFather( NULL ),
        mPropositions(),
        mPropositionsUptodate( false )
    {}

    Formula::Formula( const Formula& _formula ):
        mActivity( 0 ),
        mType( _formula.getType() ),
        mRealValuedVars( _formula.realValuedVars() ),
        mpFather( NULL ),
        mPropositions(),
        mPropositionsUptodate( false )
    {
        assert( &_formula != this );

        if( _formula.getType() == REALCONSTRAINT )
        {
            mpConstraint = _formula.pConstraint();
        }
        else if( isBooleanCombination() )
        {
            mpSubformulas = new list<Formula*>();
            for( const_iterator subFormula = _formula.subformulas().begin(); subFormula != _formula.subformulas().end(); ++subFormula )
            {
                addSubformula( new Formula( **subFormula ) );
            }
        }
        else if( _formula.getType() == BOOL )
        {
            mpIdentifier = new string( _formula.identifier() );
        }
    }

    Formula::~Formula()
    {
        if( mType == BOOL )
        {
            delete mpIdentifier;
        }
        else if( mType != REALCONSTRAINT && mType != TTRUE && mType != FFALSE )
        {
            while( !mpSubformulas->empty() )
            {
                Formula* pSubForm = mpSubformulas->back();
                mpSubformulas->pop_back();
                delete pSubForm;
            }
            delete mpSubformulas;
        }
    }

    Condition Formula::getPropositions()
    {
        if( !mPropositionsUptodate )
        {
            switch( mType )
            {
                case TTRUE:
                {
                    mPropositions |= STRONG_CONDITIONS;
                    break;
                }
                case FFALSE:
                {
                    mPropositions |= STRONG_CONDITIONS;
                    break;
                }
                case BOOL:
                {
                    mPropositions |= STRONG_CONDITIONS;
                    break;
                }
                case REALCONSTRAINT:
                {
                    mPropositions |= STRONG_CONDITIONS;
                    addConstraintPropositions( *mpConstraint );
                    break;
                }
                case NOT:
                {
                    mPropositions |= PROP_IS_A_LITERAL | PROP_VARIABLE_DEGREE_LESS_THAN_THREE;
                    for( list<Formula*>::iterator subFormula = mpSubformulas->begin(); subFormula != mpSubformulas->end(); ++subFormula )
                    {
                        if( ((*subFormula)->getPropositions() | ~PROP_IS_AN_ATOM) != ~PROP_TRUE )
                        {
                            mPropositions &= ~PROP_IS_IN_NNF;
                        }
                        mPropositions |= ((*subFormula)->getPropositions() & WEAK_CONDITIONS);
                    }
                    break;
                }
                case OR:
                {
                    mPropositions |= PROP_IS_A_CLAUSE | PROP_VARIABLE_DEGREE_LESS_THAN_THREE;
                    for( list<Formula*>::iterator subFormula = mpSubformulas->begin(); subFormula != mpSubformulas->end(); ++subFormula )
                    {
                        if( ((*subFormula)->getPropositions() | ~PROP_IS_A_LITERAL) != ~PROP_TRUE )
                        {
                            mPropositions &= ~PROP_IS_A_CLAUSE;
                        }
                        mPropositions |= ((*subFormula)->getPropositions() & WEAK_CONDITIONS);
                    }
                    break;
                }
                case AND:
                {
                    mPropositions |= PROP_IS_PURE_CONJUNCTION | PROP_VARIABLE_DEGREE_LESS_THAN_THREE;
                    for( list<Formula*>::iterator subFormula = mpSubformulas->begin(); subFormula != mpSubformulas->end(); ++subFormula )
                    {
                        if( ((*subFormula)->getPropositions() | ~PROP_IS_A_CLAUSE) != ~PROP_TRUE )
                        {
                            mPropositions &= ~PROP_IS_IN_CNF;
                        }
                        else if( ((*subFormula)->getPropositions() | ~PROP_IS_A_LITERAL) != ~PROP_TRUE )
                        {
                            mPropositions &= ~PROP_IS_PURE_CONJUNCTION;
                            mPropositions |= PROP_IS_IN_CNF;
                        }
                        mPropositions |= ((*subFormula)->getPropositions() & WEAK_CONDITIONS);
                    }
                    break;
                }
                case IMPLIES:
                {
                    mPropositions |= PROP_IS_IN_NNF | PROP_VARIABLE_DEGREE_LESS_THAN_THREE;
                    for( list<Formula*>::iterator subFormula = mpSubformulas->begin(); subFormula != mpSubformulas->end(); ++subFormula )
                    {
                        mPropositions |= ((*subFormula)->getPropositions() & WEAK_CONDITIONS);
                    }
                    break;
                }
                case IFF:
                {
                    mPropositions |= PROP_IS_IN_NNF | PROP_VARIABLE_DEGREE_LESS_THAN_THREE;
                    for( list<Formula*>::iterator subFormula = mpSubformulas->begin(); subFormula != mpSubformulas->end(); ++subFormula )
                    {
                        mPropositions |= ((*subFormula)->getPropositions() & WEAK_CONDITIONS);
                    }
                    break;
                }
                case XOR:
                {
                    mPropositions |= PROP_IS_IN_NNF | PROP_VARIABLE_DEGREE_LESS_THAN_THREE;
                    for( list<Formula*>::iterator subFormula = mpSubformulas->begin(); subFormula != mpSubformulas->end(); ++subFormula )
                    {
                        mPropositions |= ((*subFormula)->getPropositions() & WEAK_CONDITIONS);
                    }
                    break;
                }
                default:
                {
                    cerr << "Undefined operator!" << endl;
                    assert( false );
                }
            }
            mPropositionsUptodate = true;
        }
        return mPropositions;
    }

    void Formula::setFather( Formula* _father )
    {
        assert( mpFather == NULL );
        mpFather = _father;
    }

    void Formula::addSubformula( Formula* _formula )
    {
        assert( isBooleanCombination() );
        assert( mType != NOT || mpSubformulas->empty() );
        _formula->setFather( this );

        /*
         * Add the variables of the formula to add to this formula.
         */
        mRealValuedVars.insert( _formula->realValuedVars().begin(), _formula->realValuedVars().end() );

        /*
         * Add the formula.
         */
        mpSubformulas->push_back( _formula );

        //Adapt the conditions, if they are up to date. (In this case very cheap)
        if( mPropositionsUptodate )
        {
            if( mType == AND )
            {
                if( (_formula->getPropositions() | ~PROP_IS_A_LITERAL) != ~PROP_TRUE )
                {
                    mPropositions &= ~PROP_IS_PURE_CONJUNCTION;
                }
                else if( (_formula->getPropositions() | ~PROP_IS_A_CLAUSE) != ~PROP_TRUE )
                {
                    mPropositions &= ~PROP_IS_IN_CNF;
                }
            }
            else if( mType == OR )
            {
                if( (_formula->getPropositions() | ~PROP_IS_A_LITERAL) != ~PROP_TRUE )
                {
                    mPropositions &= ~PROP_IS_A_CLAUSE;
                }
            }
            else if( mType == NOT )
            {
                if( (_formula->getPropositions() | ~PROP_IS_AN_ATOM) != ~PROP_TRUE )
                {
                    mPropositions &= ~PROP_IS_IN_NNF;
                }
            }
            mPropositions &= (_formula->getPropositions() | ~STRONG_CONDITIONS);
            mPropositions |= (_formula->getPropositions() & WEAK_CONDITIONS);
            mPropositions &= ~SOLVABLE_CONDITIONS;
        }
    }

    void Formula::addSubformula( const Constraint* _constraint )
    {
        assert( isBooleanCombination() );
        assert( mType != NOT || mpSubformulas->empty() );

        /*
         * Add the variables of the formula to add to this formula.
         */
        mRealValuedVars.insert( _constraint->variables().begin(), _constraint->variables().end() );

        /*
         * Add the formula consisting of this constraint.
         */
        Formula* form = new Formula( _constraint );
        form->setFather( this );
        mpSubformulas->push_back( form );

        //Adapt the conditions.
        if( mPropositionsUptodate )
        {
            mPropositions &= (form->getPropositions() | ~STRONG_CONDITIONS);
            mPropositions |= (form->getPropositions() & WEAK_CONDITIONS);
            mPropositions &= ~SOLVABLE_CONDITIONS;
        }
    }

    void Formula::pop_back()
    {
        assert( isBooleanCombination() );
        Formula* pSubForm = mpSubformulas->back();
        mpSubformulas->pop_back();
        delete pSubForm;
        mPropositionsUptodate = false;
    }

    void Formula::erase( unsigned _position )
    {
        assert( isBooleanCombination() );
        assert( _position < mpSubformulas->size() );
        iterator subFormula = mpSubformulas->begin();
        unsigned pos = 0;
        while( subFormula != mpSubformulas->end() )
        {
            if( pos == _position )
            {
                break;
            }
            ++subFormula;
            ++pos;
        }
        mpSubformulas->erase( subFormula );
    }

    void Formula::erase( const Formula* _formula )
    {
        assert( isBooleanCombination() );
        iterator subFormula = mpSubformulas->begin();
        while( subFormula != mpSubformulas->end() )
        {
            if( *subFormula == _formula )
            {
                break;
            }
            ++subFormula;
        }
        mpSubformulas->erase( subFormula );
    }

    Formula::iterator Formula::erase( Formula::iterator _subformula )
    {
        assert( isBooleanCombination() );
        assert( _subformula != mpSubformulas->end() );
        Formula* pSubFormula = *_subformula;
        iterator result = mpSubformulas->erase( _subformula );
        delete pSubFormula;
        mPropositionsUptodate = false;
        return result;
    }

    Formula* Formula::pruneBack()
    {
        assert( isBooleanCombination() );
        assert( !mpSubformulas->empty() );
        Formula* result = mpSubformulas->back();
        result->resetFather();
        mpSubformulas->pop_back();
        mPropositionsUptodate = false;
        return result;
    }

    Formula* Formula::prune( unsigned _position )
    {
        assert( isBooleanCombination() );
        assert( _position < mpSubformulas->size() );
        iterator subFormula = mpSubformulas->begin();
        unsigned pos = 0;
        while( subFormula != mpSubformulas->end() )
        {
            if( pos == _position )
            {
                Formula* pSubFormula = *subFormula;
                mpSubformulas->erase( subFormula );
                mPropositionsUptodate = false;
                return pSubFormula;
                break;
            }
            ++subFormula;
            ++pos;
        }
        return NULL;
    }

    Formula::iterator Formula::prune( Formula::iterator _subformula )
    {
        assert( isBooleanCombination() );
        assert( _subformula != mpSubformulas->end() );
        mPropositionsUptodate = false;
        return mpSubformulas->erase( _subformula );
    }

    void Formula::clear()
    {
        assert( isBooleanCombination() );
        while( !mpSubformulas->empty() )
        {
            Formula* pSubForm = mpSubformulas->back();
            mpSubformulas->pop_back();
            delete pSubForm;
        }
        mPropositionsUptodate = false;
    }

    void Formula::notSolvableBy( ModuleType _moduleType )
    {
        switch( _moduleType )
        {
<<<<<<< HEAD
        case MT_SmartSimplifier:
        {
            mPropositions |= PROP_CANNOT_BE_SOLVED_BY_SMARTSIMPLIFIER;
            break;
        }
        case MT_GroebnerModule:
        {
            mPropositions |= PROP_CANNOT_BE_SOLVED_BY_GROEBNERMODULE;
            break;
        }
        case MT_VSModule:
        {
            mPropositions |= PROP_CANNOT_BE_SOLVED_BY_VSMODULE;
            break;
        }
        case MT_UnivariateCADModule:
        {
            mPropositions |= PROP_CANNOT_BE_SOLVED_BY_UNIVARIATECADMODULE;
            break;
        }
        case MT_CADModule:
        {
            mPropositions |= PROP_CANNOT_BE_SOLVED_BY_CADMODULE;
            break;
        }
        case MT_SATModule:
        {
            mPropositions |= PROP_CANNOT_BE_SOLVED_BY_SATMODULE;
            break;
        }
        case MT_LRAModule:
        {
            mPropositions |= PROP_CANNOT_BE_SOLVED_BY_LRAMODULE;
            break;
        }
        case MT_LRAOneModule:
        {
            mPropositions |= PROP_CANNOT_BE_SOLVED_BY_LRAONEMODULE;
            break;
        }
        case MT_LRATwoModule:
        {
            mPropositions |= PROP_CANNOT_BE_SOLVED_BY_LRATWOMODULE;
            break;
        }
        case MT_PreProModule:
        {
            mPropositions |= PROP_CANNOT_BE_SOLVED_BY_PREPROMODULE;
            break;
        }
        case MT_PreProCNFModule:
        {
            mPropositions |= PROP_CANNOT_BE_SOLVED_BY_PREPROCNFMODULE;
            break;
        }
        case MT_CNFerModule:
        {
            mPropositions |= PROP_CANNOT_BE_SOLVED_BY_CNFERMODULE;
            break;
        }
        case MT_SingleVSModule:
        {
            mPropositions |= PROP_CANNOT_BE_SOLVED_BY_SINGLEVSMODULE;
            break;
        }
        case MT_FourierMotzkinSimplifier:
        {
            mPropositions |= PROP_CANNOT_BE_SOLVED_BY_FOURIERMOTZKINSIMPLIFIER;
            break;
        }
        default:
        {
        }
=======
            case MT_SimplifierModule:
            {
                mPropositions |= PROP_CANNOT_BE_SOLVED_BY_SIMPLIFIERMODULE;
                break;
            }
            case MT_GroebnerModule:
            {
                mPropositions |= PROP_CANNOT_BE_SOLVED_BY_GROEBNERMODULE;
                break;
            }
            case MT_VSModule:
            {
                mPropositions |= PROP_CANNOT_BE_SOLVED_BY_VSMODULE;
                break;
            }
            case MT_UnivariateCADModule:
            {
                mPropositions |= PROP_CANNOT_BE_SOLVED_BY_UNIVARIATECADMODULE;
                break;
            }
            case MT_CADModule:
            {
                mPropositions |= PROP_CANNOT_BE_SOLVED_BY_CADMODULE;
                break;
            }
            case MT_SATModule:
            {
                mPropositions |= PROP_CANNOT_BE_SOLVED_BY_SATMODULE;
                break;
            }
            case MT_LRAModule:
            {
                mPropositions |= PROP_CANNOT_BE_SOLVED_BY_LRAMODULE;
                break;
            }
            case MT_LRAOneModule:
            {
                mPropositions |= PROP_CANNOT_BE_SOLVED_BY_LRAONEMODULE;
                break;
            }
            case MT_LRATwoModule:
            {
                mPropositions |= PROP_CANNOT_BE_SOLVED_BY_LRATWOMODULE;
                break;
            }
            case MT_PreProModule:
            {
                mPropositions |= PROP_CANNOT_BE_SOLVED_BY_PREPROMODULE;
                break;
            }
            case MT_PreProCNFModule:
            {
                mPropositions |= PROP_CANNOT_BE_SOLVED_BY_PREPROCNFMODULE;
                break;
            }
            case MT_CNFerModule:
            {
                mPropositions |= PROP_CANNOT_BE_SOLVED_BY_CNFERMODULE;
                break;
            }
            case MT_SingleVSModule:
            {
                mPropositions |= PROP_CANNOT_BE_SOLVED_BY_SINGLEVSMODULE;
                break;
            }
            default:
            {
            }
>>>>>>> bd147993
        }
    }

    void Formula::addConstraintPropositions( const Constraint& _constraint )
    {
        switch( _constraint.highestDegree() )
        {
            case 0:
            {
                mPropositions |= PROP_CONTAINS_LINEAR_POLYNOMIAL;
                break;
            }
            case 1:
            {
                mPropositions |= PROP_CONTAINS_LINEAR_POLYNOMIAL;
                break;
            }
            case 2:
            {
                mPropositions |= PROP_CONTAINS_NONLINEAR_POLYNOMIAL;
                break;
            }
            case 3:
            {
                mPropositions |= PROP_CONTAINS_NONLINEAR_POLYNOMIAL;
                mPropositions &= ~PROP_VARIABLE_DEGREE_LESS_THAN_THREE;
                break;
            }
            case 4:
            {
                mPropositions |= PROP_CONTAINS_NONLINEAR_POLYNOMIAL;
                mPropositions &= ~PROP_VARIABLE_DEGREE_LESS_THAN_FOUR;
                break;
            }
            case 5:
            {
                mPropositions |= PROP_CONTAINS_NONLINEAR_POLYNOMIAL;
                mPropositions &= ~PROP_VARIABLE_DEGREE_LESS_THAN_FIVE;
                break;
            }
            default:
            {
            }
        }
        switch( _constraint.relation() )
        {
            case CR_EQ:
            {
                mPropositions |= PROP_CONTAINS_EQUATION;
                break;
            }
            case CR_NEQ:
            {
                mPropositions |= PROP_CONTAINS_STRICT_INEQUALITY;
                break;
            }
            case CR_LEQ:
            {
                mPropositions |= PROP_CONTAINS_INEQUALITY;
                break;
            }
            case CR_GEQ:
            {
                mPropositions |= PROP_CONTAINS_INEQUALITY;
                break;
            }
            case CR_LESS:
            {
                mPropositions |= PROP_CONTAINS_STRICT_INEQUALITY;
                break;
            }
            case CR_GREATER:
            {
                mPropositions |= PROP_CONTAINS_STRICT_INEQUALITY;
                break;
            }
            default:
            {
            }
        }
    }

    void Formula::print( ostream& _out, const string _init, bool _onOneLine ) const
    {
        string oper = "";
        switch( mType )
        {
            case AND:
            {
                oper = "and";
                break;
            }
            case OR:
            {
                oper = "or";
                break;
            }
            case NOT:
            {
                oper = "not";
                break;
            }
            case IFF:
            {
                oper = "iff";
                break;
            }
            case XOR:
            {
                oper = "xor";
                break;
            }
            case IMPLIES:
            {
                oper = "implies";
                break;
            }
            case BOOL:
            {
                _out << _init << *mpIdentifier;
                break;
            }
            case REALCONSTRAINT:
            {
                _out << _init << mpConstraint->toString();
                break;
            }
            case TTRUE:
            {
                _out << _init << "True";
                break;
            }
            case FFALSE:
            {
                _out << _init << "False";
                break;
            }
            default:
            {
                _out << _init << "Undefined";
            }
        }
        if( !oper.empty() )
        {
            _out << _init << "(" << oper;
            if( _onOneLine )
            {
                _out << " ";
            }
            else
            {
                _out << endl;
            }
            std::list<Formula*>::const_iterator subFormula = mpSubformulas->begin();
            while( subFormula != mpSubformulas->end() )
            {
                assert( (*subFormula)->cpFather() == this );
                if( _onOneLine )
                {
                    (*subFormula)->print( _out, "", _onOneLine );
                    _out << " ";
                }
                else
                {
                    (*subFormula)->print( _out, _init + "   ", _onOneLine );
                    _out << endl;
                }
                ++subFormula;
            }
            _out << _init << ")";
        }
        if( mpFather == NULL &&!_onOneLine )
        {
            _out << endl;

            /*
                        printPropositions( _out, _init );
            */
        }
    }

<<<<<<< HEAD
    void Formula::getConstraints( vector<const Constraint* >& _const) const
=======
    void Formula::printPropositions( ostream& _out, const string _init ) const
    {
        _out << _init << " Propositions are up to date?  " << (mPropositionsUptodate ? "Yes." : "No.") << endl;
        _out << _init << " PROP_IS_IN_NNF                               = ";
        _out << ((~PROP_IS_IN_NNF | mPropositions) == ~PROP_TRUE ? "1" : "0") << endl;
        _out << _init << " PROP_IS_IN_CNF                               = ";
        _out << ((~PROP_IS_IN_CNF | mPropositions) == ~PROP_TRUE ? "1" : "0") << endl;
        _out << _init << " PROP_IS_PURE_CONJUNCTION                     = ";
        _out << ((~PROP_IS_PURE_CONJUNCTION | mPropositions) == ~PROP_TRUE ? "1" : "0") << endl;
        _out << _init << " PROP_IS_A_CLAUSE                             = ";
        _out << ((~PROP_IS_A_CLAUSE | mPropositions) == ~PROP_TRUE ? "1" : "0") << endl;
        _out << _init << " PROP_IS_A_LITERAL                            = ";
        _out << ((~PROP_IS_A_LITERAL | mPropositions) == ~PROP_TRUE ? "1" : "0") << endl;
        _out << _init << " PROP_IS_AN_ATOM                              = ";
        _out << ((~PROP_IS_AN_ATOM | mPropositions) == ~PROP_TRUE ? "1" : "0") << endl;
        _out << _init << " PROP_VARIABLE_DEGREE_LESS_THAN_FIVE          = ";
        _out << ((~PROP_VARIABLE_DEGREE_LESS_THAN_FIVE | mPropositions) == ~PROP_TRUE ? "1" : "0") << endl;
        _out << _init << " PROP_VARIABLE_DEGREE_LESS_THAN_FOUR          = ";
        _out << ((~PROP_VARIABLE_DEGREE_LESS_THAN_FOUR | mPropositions) == ~PROP_TRUE ? "1" : "0") << endl;
        _out << _init << " PROP_VARIABLE_DEGREE_LESS_THAN_THREE         = ";
        _out << ((~PROP_VARIABLE_DEGREE_LESS_THAN_THREE | mPropositions) == ~PROP_TRUE ? "1" : "0") << endl;
        _out << _init << " STRONG_CONDITIONS                            = ";
        _out << ((~STRONG_CONDITIONS | mPropositions) == ~PROP_TRUE ? "1" : "0") << endl;
        _out << _init << " PROP_CONTAINS_EQUATION                       = ";
        _out << ((~PROP_CONTAINS_EQUATION | mPropositions) == ~PROP_TRUE ? "1" : "0") << endl;
        _out << _init << " PROP_CONTAINS_INEQUALITY                     = ";
        _out << ((~PROP_CONTAINS_INEQUALITY | mPropositions) == ~PROP_TRUE ? "1" : "0") << endl;
        _out << _init << " PROP_CONTAINS_STRICT_INEQUALITY              = ";
        _out << ((~PROP_CONTAINS_STRICT_INEQUALITY | mPropositions) == ~PROP_TRUE ? "1" : "0") << endl;
        _out << _init << " PROP_CONTAINS_LINEAR_POLYNOMIAL              = ";
        _out << ((~PROP_CONTAINS_LINEAR_POLYNOMIAL | mPropositions) == ~PROP_TRUE ? "1" : "0") << endl;
        _out << _init << " PROP_CONTAINS_NONLINEAR_POLYNOMIAL           = ";
        _out << ((~PROP_CONTAINS_NONLINEAR_POLYNOMIAL | mPropositions) == ~PROP_TRUE ? "1" : "0") << endl;
        _out << _init << " PROP_CONTAINS_MULTIVARIATE_POLYNOMIAL        = ";
        _out << ((~PROP_CONTAINS_MULTIVARIATE_POLYNOMIAL | mPropositions) == ~PROP_TRUE ? "1" : "0") << endl;
        _out << _init << " WEAK_CONDITIONS                              = ";
        _out << ((~WEAK_CONDITIONS | mPropositions) == ~PROP_TRUE ? "1" : "0") << endl;
        _out << _init << " PROP_CANNOT_BE_SOLVED_BY_SIMPLIFIERMODULE    = ";
        _out << ((~PROP_CANNOT_BE_SOLVED_BY_SIMPLIFIERMODULE | mPropositions) == ~PROP_TRUE ? "1" : "0") << endl;
        _out << _init << " PROP_CANNOT_BE_SOLVED_BY_GROEBNERMODULE      = ";
        _out << ((~PROP_CANNOT_BE_SOLVED_BY_GROEBNERMODULE | mPropositions) == ~PROP_TRUE ? "1" : "0") << endl;
        _out << _init << " PROP_CANNOT_BE_SOLVED_BY_VSMODULE            = ";
        _out << ((~PROP_CANNOT_BE_SOLVED_BY_VSMODULE | mPropositions) == ~PROP_TRUE ? "1" : "0") << endl;
        _out << _init << " PROP_CANNOT_BE_SOLVED_BY_UNIVARIATECADMODULE = ";
        _out << ((~PROP_CANNOT_BE_SOLVED_BY_UNIVARIATECADMODULE | mPropositions) == ~PROP_TRUE ? "1" : "0") << endl;
        _out << _init << " PROP_CANNOT_BE_SOLVED_BY_CADMODULE           = ";
        _out << ((~PROP_CANNOT_BE_SOLVED_BY_CADMODULE | mPropositions) == ~PROP_TRUE ? "1" : "0") << endl;
        _out << _init << " PROP_CANNOT_BE_SOLVED_BY_SATMODULE           = ";
        _out << ((~PROP_CANNOT_BE_SOLVED_BY_SATMODULE | mPropositions) == ~PROP_TRUE ? "1" : "0") << endl;
        _out << _init << " PROP_CANNOT_BE_SOLVED_BY_LRAMODULE           = ";
        _out << ((~PROP_CANNOT_BE_SOLVED_BY_LRAMODULE | mPropositions) == ~PROP_TRUE ? "1" : "0") << endl;
        _out << _init << " PROP_CANNOT_BE_SOLVED_BY_LRAONEMODULE           = ";
        _out << ((~PROP_CANNOT_BE_SOLVED_BY_LRAONEMODULE | mPropositions) == ~PROP_TRUE ? "1" : "0") << endl;
        _out << _init << " PROP_CANNOT_BE_SOLVED_BY_LRATWOMODULE           = ";
        _out << ((~PROP_CANNOT_BE_SOLVED_BY_LRATWOMODULE | mPropositions) == ~PROP_TRUE ? "1" : "0") << endl;
        _out << _init << " PROP_CANNOT_BE_SOLVED_BY_PREPROMODULE        = ";
        _out << ((~PROP_CANNOT_BE_SOLVED_BY_PREPROMODULE | mPropositions) == ~PROP_TRUE ? "1" : "0") << endl;
        _out << _init << " PROP_CANNOT_BE_SOLVED_BY_CNFERMODULE         = ";
        _out << ((~PROP_CANNOT_BE_SOLVED_BY_CNFERMODULE | mPropositions) == ~PROP_TRUE ? "1" : "0") << endl;
    }

    void Formula::getConstraints( vector<const Constraint*>& _const ) const
>>>>>>> bd147993
    {
        if( mType == REALCONSTRAINT )
        {
            _const.push_back( mpConstraint );
        }
        else if( mType == AND || mType == OR || mType == NOT || mType == IFF || mType == XOR || mType == IMPLIES )
        {
            for( const_iterator subFormula = mpSubformulas->begin(); subFormula != mpSubformulas->end(); ++subFormula )
            {
                (*subFormula)->getConstraints( _const );
            }
        }
    }
}    // namespace smtrat
<|MERGE_RESOLUTION|>--- conflicted
+++ resolved
@@ -129,6 +129,10 @@
         }
     }
 
+    /**
+     *
+     * @return
+     */
     Condition Formula::getPropositions()
     {
         if( !mPropositionsUptodate )
@@ -238,12 +242,20 @@
         return mPropositions;
     }
 
+    /**
+     *
+     * @param _father
+     */
     void Formula::setFather( Formula* _father )
     {
         assert( mpFather == NULL );
         mpFather = _father;
     }
 
+    /**
+     *
+     * @param _formula
+     */
     void Formula::addSubformula( Formula* _formula )
     {
         assert( isBooleanCombination() );
@@ -294,6 +306,10 @@
         }
     }
 
+    /**
+     *
+     * @param _constraint
+     */
     void Formula::addSubformula( const Constraint* _constraint )
     {
         assert( isBooleanCombination() );
@@ -320,6 +336,9 @@
         }
     }
 
+    /**
+     *
+     */
     void Formula::pop_back()
     {
         assert( isBooleanCombination() );
@@ -329,6 +348,10 @@
         mPropositionsUptodate = false;
     }
 
+    /**
+     *
+     * @param _position
+     */
     void Formula::erase( unsigned _position )
     {
         assert( isBooleanCombination() );
@@ -347,6 +370,10 @@
         mpSubformulas->erase( subFormula );
     }
 
+    /**
+     *
+     * @param _formula
+     */
     void Formula::erase( const Formula* _formula )
     {
         assert( isBooleanCombination() );
@@ -362,6 +389,11 @@
         mpSubformulas->erase( subFormula );
     }
 
+    /**
+     *
+     * @param _subformula
+     * @return
+     */
     Formula::iterator Formula::erase( Formula::iterator _subformula )
     {
         assert( isBooleanCombination() );
@@ -373,6 +405,10 @@
         return result;
     }
 
+    /**
+     *
+     * @return
+     */
     Formula* Formula::pruneBack()
     {
         assert( isBooleanCombination() );
@@ -384,6 +420,11 @@
         return result;
     }
 
+    /**
+     *
+     * @param _position
+     * @return
+     */
     Formula* Formula::prune( unsigned _position )
     {
         assert( isBooleanCombination() );
@@ -406,6 +447,11 @@
         return NULL;
     }
 
+    /**
+     *
+     * @param _subformula
+     * @return
+     */
     Formula::iterator Formula::prune( Formula::iterator _subformula )
     {
         assert( isBooleanCombination() );
@@ -414,6 +460,9 @@
         return mpSubformulas->erase( _subformula );
     }
 
+    /**
+     *
+     */
     void Formula::clear()
     {
         assert( isBooleanCombination() );
@@ -426,88 +475,17 @@
         mPropositionsUptodate = false;
     }
 
+    /**
+     *
+     * @param _moduleType
+     */
     void Formula::notSolvableBy( ModuleType _moduleType )
     {
         switch( _moduleType )
         {
-<<<<<<< HEAD
-        case MT_SmartSimplifier:
-        {
-            mPropositions |= PROP_CANNOT_BE_SOLVED_BY_SMARTSIMPLIFIER;
-            break;
-        }
-        case MT_GroebnerModule:
-        {
-            mPropositions |= PROP_CANNOT_BE_SOLVED_BY_GROEBNERMODULE;
-            break;
-        }
-        case MT_VSModule:
-        {
-            mPropositions |= PROP_CANNOT_BE_SOLVED_BY_VSMODULE;
-            break;
-        }
-        case MT_UnivariateCADModule:
-        {
-            mPropositions |= PROP_CANNOT_BE_SOLVED_BY_UNIVARIATECADMODULE;
-            break;
-        }
-        case MT_CADModule:
-        {
-            mPropositions |= PROP_CANNOT_BE_SOLVED_BY_CADMODULE;
-            break;
-        }
-        case MT_SATModule:
-        {
-            mPropositions |= PROP_CANNOT_BE_SOLVED_BY_SATMODULE;
-            break;
-        }
-        case MT_LRAModule:
-        {
-            mPropositions |= PROP_CANNOT_BE_SOLVED_BY_LRAMODULE;
-            break;
-        }
-        case MT_LRAOneModule:
-        {
-            mPropositions |= PROP_CANNOT_BE_SOLVED_BY_LRAONEMODULE;
-            break;
-        }
-        case MT_LRATwoModule:
-        {
-            mPropositions |= PROP_CANNOT_BE_SOLVED_BY_LRATWOMODULE;
-            break;
-        }
-        case MT_PreProModule:
-        {
-            mPropositions |= PROP_CANNOT_BE_SOLVED_BY_PREPROMODULE;
-            break;
-        }
-        case MT_PreProCNFModule:
-        {
-            mPropositions |= PROP_CANNOT_BE_SOLVED_BY_PREPROCNFMODULE;
-            break;
-        }
-        case MT_CNFerModule:
-        {
-            mPropositions |= PROP_CANNOT_BE_SOLVED_BY_CNFERMODULE;
-            break;
-        }
-        case MT_SingleVSModule:
-        {
-            mPropositions |= PROP_CANNOT_BE_SOLVED_BY_SINGLEVSMODULE;
-            break;
-        }
-        case MT_FourierMotzkinSimplifier:
-        {
-            mPropositions |= PROP_CANNOT_BE_SOLVED_BY_FOURIERMOTZKINSIMPLIFIER;
-            break;
-        }
-        default:
-        {
-        }
-=======
-            case MT_SimplifierModule:
-            {
-                mPropositions |= PROP_CANNOT_BE_SOLVED_BY_SIMPLIFIERMODULE;
+            case MT_SmartSimplifier:
+            {
+                mPropositions |= PROP_CANNOT_BE_SOLVED_BY_SMARTSIMPLIFIER;
                 break;
             }
             case MT_GroebnerModule:
@@ -570,13 +548,21 @@
                 mPropositions |= PROP_CANNOT_BE_SOLVED_BY_SINGLEVSMODULE;
                 break;
             }
+            case MT_FourierMotzkinSimplifier:
+            {
+                mPropositions |= PROP_CANNOT_BE_SOLVED_BY_FOURIERMOTZKINSIMPLIFIER;
+                break;
+            }
             default:
             {
             }
->>>>>>> bd147993
-        }
-    }
-
+        }
+    }
+
+    /**
+     *
+     * @param _constraint
+     */
     void Formula::addConstraintPropositions( const Constraint& _constraint )
     {
         switch( _constraint.highestDegree() )
@@ -656,6 +642,12 @@
         }
     }
 
+    /**
+     *
+     * @param _out
+     * @param _init
+     * @param _onOneLine
+     */
     void Formula::print( ostream& _out, const string _init, bool _onOneLine ) const
     {
         string oper = "";
@@ -748,79 +740,14 @@
         if( mpFather == NULL &&!_onOneLine )
         {
             _out << endl;
-
-            /*
-                        printPropositions( _out, _init );
-            */
-        }
-    }
-
-<<<<<<< HEAD
-    void Formula::getConstraints( vector<const Constraint* >& _const) const
-=======
-    void Formula::printPropositions( ostream& _out, const string _init ) const
-    {
-        _out << _init << " Propositions are up to date?  " << (mPropositionsUptodate ? "Yes." : "No.") << endl;
-        _out << _init << " PROP_IS_IN_NNF                               = ";
-        _out << ((~PROP_IS_IN_NNF | mPropositions) == ~PROP_TRUE ? "1" : "0") << endl;
-        _out << _init << " PROP_IS_IN_CNF                               = ";
-        _out << ((~PROP_IS_IN_CNF | mPropositions) == ~PROP_TRUE ? "1" : "0") << endl;
-        _out << _init << " PROP_IS_PURE_CONJUNCTION                     = ";
-        _out << ((~PROP_IS_PURE_CONJUNCTION | mPropositions) == ~PROP_TRUE ? "1" : "0") << endl;
-        _out << _init << " PROP_IS_A_CLAUSE                             = ";
-        _out << ((~PROP_IS_A_CLAUSE | mPropositions) == ~PROP_TRUE ? "1" : "0") << endl;
-        _out << _init << " PROP_IS_A_LITERAL                            = ";
-        _out << ((~PROP_IS_A_LITERAL | mPropositions) == ~PROP_TRUE ? "1" : "0") << endl;
-        _out << _init << " PROP_IS_AN_ATOM                              = ";
-        _out << ((~PROP_IS_AN_ATOM | mPropositions) == ~PROP_TRUE ? "1" : "0") << endl;
-        _out << _init << " PROP_VARIABLE_DEGREE_LESS_THAN_FIVE          = ";
-        _out << ((~PROP_VARIABLE_DEGREE_LESS_THAN_FIVE | mPropositions) == ~PROP_TRUE ? "1" : "0") << endl;
-        _out << _init << " PROP_VARIABLE_DEGREE_LESS_THAN_FOUR          = ";
-        _out << ((~PROP_VARIABLE_DEGREE_LESS_THAN_FOUR | mPropositions) == ~PROP_TRUE ? "1" : "0") << endl;
-        _out << _init << " PROP_VARIABLE_DEGREE_LESS_THAN_THREE         = ";
-        _out << ((~PROP_VARIABLE_DEGREE_LESS_THAN_THREE | mPropositions) == ~PROP_TRUE ? "1" : "0") << endl;
-        _out << _init << " STRONG_CONDITIONS                            = ";
-        _out << ((~STRONG_CONDITIONS | mPropositions) == ~PROP_TRUE ? "1" : "0") << endl;
-        _out << _init << " PROP_CONTAINS_EQUATION                       = ";
-        _out << ((~PROP_CONTAINS_EQUATION | mPropositions) == ~PROP_TRUE ? "1" : "0") << endl;
-        _out << _init << " PROP_CONTAINS_INEQUALITY                     = ";
-        _out << ((~PROP_CONTAINS_INEQUALITY | mPropositions) == ~PROP_TRUE ? "1" : "0") << endl;
-        _out << _init << " PROP_CONTAINS_STRICT_INEQUALITY              = ";
-        _out << ((~PROP_CONTAINS_STRICT_INEQUALITY | mPropositions) == ~PROP_TRUE ? "1" : "0") << endl;
-        _out << _init << " PROP_CONTAINS_LINEAR_POLYNOMIAL              = ";
-        _out << ((~PROP_CONTAINS_LINEAR_POLYNOMIAL | mPropositions) == ~PROP_TRUE ? "1" : "0") << endl;
-        _out << _init << " PROP_CONTAINS_NONLINEAR_POLYNOMIAL           = ";
-        _out << ((~PROP_CONTAINS_NONLINEAR_POLYNOMIAL | mPropositions) == ~PROP_TRUE ? "1" : "0") << endl;
-        _out << _init << " PROP_CONTAINS_MULTIVARIATE_POLYNOMIAL        = ";
-        _out << ((~PROP_CONTAINS_MULTIVARIATE_POLYNOMIAL | mPropositions) == ~PROP_TRUE ? "1" : "0") << endl;
-        _out << _init << " WEAK_CONDITIONS                              = ";
-        _out << ((~WEAK_CONDITIONS | mPropositions) == ~PROP_TRUE ? "1" : "0") << endl;
-        _out << _init << " PROP_CANNOT_BE_SOLVED_BY_SIMPLIFIERMODULE    = ";
-        _out << ((~PROP_CANNOT_BE_SOLVED_BY_SIMPLIFIERMODULE | mPropositions) == ~PROP_TRUE ? "1" : "0") << endl;
-        _out << _init << " PROP_CANNOT_BE_SOLVED_BY_GROEBNERMODULE      = ";
-        _out << ((~PROP_CANNOT_BE_SOLVED_BY_GROEBNERMODULE | mPropositions) == ~PROP_TRUE ? "1" : "0") << endl;
-        _out << _init << " PROP_CANNOT_BE_SOLVED_BY_VSMODULE            = ";
-        _out << ((~PROP_CANNOT_BE_SOLVED_BY_VSMODULE | mPropositions) == ~PROP_TRUE ? "1" : "0") << endl;
-        _out << _init << " PROP_CANNOT_BE_SOLVED_BY_UNIVARIATECADMODULE = ";
-        _out << ((~PROP_CANNOT_BE_SOLVED_BY_UNIVARIATECADMODULE | mPropositions) == ~PROP_TRUE ? "1" : "0") << endl;
-        _out << _init << " PROP_CANNOT_BE_SOLVED_BY_CADMODULE           = ";
-        _out << ((~PROP_CANNOT_BE_SOLVED_BY_CADMODULE | mPropositions) == ~PROP_TRUE ? "1" : "0") << endl;
-        _out << _init << " PROP_CANNOT_BE_SOLVED_BY_SATMODULE           = ";
-        _out << ((~PROP_CANNOT_BE_SOLVED_BY_SATMODULE | mPropositions) == ~PROP_TRUE ? "1" : "0") << endl;
-        _out << _init << " PROP_CANNOT_BE_SOLVED_BY_LRAMODULE           = ";
-        _out << ((~PROP_CANNOT_BE_SOLVED_BY_LRAMODULE | mPropositions) == ~PROP_TRUE ? "1" : "0") << endl;
-        _out << _init << " PROP_CANNOT_BE_SOLVED_BY_LRAONEMODULE           = ";
-        _out << ((~PROP_CANNOT_BE_SOLVED_BY_LRAONEMODULE | mPropositions) == ~PROP_TRUE ? "1" : "0") << endl;
-        _out << _init << " PROP_CANNOT_BE_SOLVED_BY_LRATWOMODULE           = ";
-        _out << ((~PROP_CANNOT_BE_SOLVED_BY_LRATWOMODULE | mPropositions) == ~PROP_TRUE ? "1" : "0") << endl;
-        _out << _init << " PROP_CANNOT_BE_SOLVED_BY_PREPROMODULE        = ";
-        _out << ((~PROP_CANNOT_BE_SOLVED_BY_PREPROMODULE | mPropositions) == ~PROP_TRUE ? "1" : "0") << endl;
-        _out << _init << " PROP_CANNOT_BE_SOLVED_BY_CNFERMODULE         = ";
-        _out << ((~PROP_CANNOT_BE_SOLVED_BY_CNFERMODULE | mPropositions) == ~PROP_TRUE ? "1" : "0") << endl;
-    }
-
+        }
+    }
+
+    /**
+     *
+     * @param _const
+     */
     void Formula::getConstraints( vector<const Constraint*>& _const ) const
->>>>>>> bd147993
     {
         if( mType == REALCONSTRAINT )
         {
