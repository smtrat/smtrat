/**
 * @file smtratSolver.cpp
 * @author Florian Corzilius
 * @author Sebastian Junges
 *
 * Created on May 04, 2012, 2:40 PM
 */

#include <iostream>
#include <fstream>
#include "ExitCodes.h"
#include "../lib/config.h"

#include "config.h"
#include CMakeStrategyHeader
#include "RuntimeSettingsManager.h"
#include "../lib/modules/AddModules.h"

#ifndef __WIN
#include <sys/resource.h>
#endif

#ifdef SMTRAT_DEVOPTION_Statistics
#include "../lib/utilities/stats/CollectStatistics.h"
#include "lib/utilities/stats/StatisticSettings.h"
#endif //SMTRAT_DEVOPTION_Statistics


#include "newparser/Parser.h"
#include "../lib/Common.h"
#include <carl/formula/DIMACSExporter.h>
#include <carl/formula/DIMACSImporter.h>

class Executor : public smtrat::parser::InstructionHandler {
	CMakeStrategySolver* solver;
	unsigned exitCode;
	carl::DIMACSExporter<smtrat::Poly> dimacs;
	std::size_t dimacsID = 0;
public:
	bool exportDIMACS = false;
	smtrat::Answer lastAnswer;
	Executor(CMakeStrategySolver* solver) : smtrat::parser::InstructionHandler(), solver(solver) {}
	~Executor() {
	}
	void add(const smtrat::FormulaT& f) {
		if (exportDIMACS) { dimacs(f); return; }
		this->solver->add(f);
		SMTRAT_LOG_DEBUG("smtrat", "Asserting " << f);
	}
	void check() {
		if (exportDIMACS) {
			dimacsID++;
			std::ofstream out("dimacs_" + std::to_string(dimacsID) + ".dimacs");
			out << dimacs << std::endl;
			out.close();
			return;
		}
		this->lastAnswer = this->solver->check();
		switch (this->lastAnswer) {
			case smtrat::Answer::True: {
				if (this->infos.has<std::string>("status") && this->infos.get<std::string>("status") == "unsat") {
					error() << "expected unsat, but returned sat";
					this->exitCode = SMTRAT_EXIT_WRONG_ANSWER;
				} else {
					regular() << "sat" << std::endl;
					this->exitCode = SMTRAT_EXIT_SAT;
				}
				//if (settingsManager.printModel()) this->solver->printAssignment(std::cout);
				break;
			}
			case smtrat::Answer::False: {
				if (this->infos.has<std::string>("status") && this->infos.get<std::string>("status") == "sat") {
					error() << "expected sat, but returned unsat";
					this->exitCode = SMTRAT_EXIT_WRONG_ANSWER;
				} else {
					regular() << "unsat" << std::endl;
					this->exitCode = SMTRAT_EXIT_UNSAT;
				}
				break;
			}
			case smtrat::Answer::Unknown: {
				regular() << "unknown" << std::endl;
				this->exitCode = SMTRAT_EXIT_UNKNOWN;
				break;
			}
			default: {
				error() << "unexpected output!";
				this->exitCode = SMTRAT_EXIT_UNEXPECTED_ANSWER;
				break;
			}
		}
	}
	void declareFun(const carl::Variable& var) {
		//if (smtrat::parser::TypeOfTerm::get(var.getType()) == smtrat::parser::ExpressionType::THEORY) {
		//	this->solver->quantifierManager().addUnquantifiedVariable(var);
		//}
	}
	void declareSort(const std::string&, const unsigned&) {
		//error() << "(declare-sort <name> <arity>) is not implemented.";
	}
	void defineSort(const std::string&, const std::vector<std::string>&, const carl::Sort&) {
		//error() << "(define-sort <name> <sort>) is not implemented.";
	}
	void exit() {
	}
	void getAssertions() {
		this->solver->printAssertions(std::cout);
	}
	void getAssignment() {
		if (this->lastAnswer == smtrat::True) {
			this->solver->printAssignment(std::cout);
		}
	}
	void getAllAssignments() {
		if (this->lastAnswer == smtrat::True) {
			this->solver->printAllAssignments(std::cout);
		}
	}
	void getProof() {
		error() << "(get-proof) is not implemented.";
	}
	void getUnsatCore() {
		this->solver->printInfeasibleSubset(std::cout);
	}
	void getValue(const std::vector<carl::Variable>&) {
		error() << "(get-value <variables>) is not implemented.";
	}
	void pop(std::size_t n) {
		this->solver->pop(n);
		if (exportDIMACS) dimacs.clear();
	}
	void push(std::size_t n) {
		for (; n > 0; n--) this->solver->push();
	}
	void reset() {
		this->solver->reset();
	}
	void setLogic(const smtrat::Logic& logic) {
		if (this->solver->logic() != smtrat::Logic::UNDEFINED) {
			error() << "The logic has already been set!";
		} else {
			this->solver->rLogic() = logic;
		}
	}
	unsigned getExitCode() const {
		return this->exitCode;
	}
};

/**
 * Parse the file and save it in formula.
 * @param pathToInputFile The path to the input smt2 file.
 * @param formula A pointer to the formula object which holds the parsed input afterwards.
 * @param options Save options from the smt2 file here.
 */
unsigned executeFile(const std::string& pathToInputFile, CMakeStrategySolver* solver, const smtrat::RuntimeSettingsManager& settingsManager) {
<<<<<<< HEAD

#ifdef __WIN
//TODO: do not use magical number
#pragma comment(linker, "/STACK:10000000")
#else
    // Increase stack size to the maximum.
=======
	// Increase stack size to the maximum.
>>>>>>> 62bf9eea
	rlimit rl;
	getrlimit(RLIMIT_STACK, &rl);
	rl.rlim_cur = rl.rlim_max;
	setrlimit(RLIMIT_STACK, &rl);
#endif

	std::ifstream infile(pathToInputFile);
	if (!infile.good()) {
		std::cerr << "Could not open file: " << pathToInputFile << std::endl;
		exit(SMTRAT_EXIT_NOSUCHFILE);
	}
	Executor* e = new Executor(solver);
	if (settingsManager.exportDIMACS()) e->exportDIMACS = true;
	{
		smtrat::parser::SMTLIBParser parser(e, true);
		bool parsingSuccessful = parser.parse(infile);
		if (!parsingSuccessful) {
			std::cerr << "Parse error" << std::endl;
			delete e;
			exit(SMTRAT_EXIT_PARSERFAILURE);
		}
	}
	if (e->hasInstructions()) e->runInstructions();
	unsigned exitCode = e->getExitCode();
	if( settingsManager.printModel() && e->lastAnswer == smtrat::True )
	{
		std::cout << std::endl;
		solver->printAssignment( std::cout );
	}
	if( settingsManager.printAllModels() && e->lastAnswer == smtrat::True )
	{
		std::cout << std::endl;
		solver->printAllAssignments( std::cout );
	}
	delete e;
	return exitCode;
}

void printTimings(smtrat::Manager* solver)
{
    std::cout << "**********************************************" << std::endl;
    std::cout << "*                  Timings                   *" << std::endl;
    std::cout << "**********************************************" << std::endl;
    std::cout << "\t\tAdd \t\tCheck \t (calls) \tRemove" << std::endl;
    for(std::vector<smtrat::Module*>::const_iterator it =  solver->getAllGeneratedModules().begin(); it != solver->getAllGeneratedModules().end(); ++it)
    {
        std::cout << smtrat::moduleTypeToString((*it)->type()) << ":\t" << (*it)->getAddTimerMS() << "\t\t" << (*it)->getCheckTimerMS() << "\t(" << (*it)->getNrConsistencyChecks() << ")\t\t" << (*it)->getRemoveTimerMS() << std::endl;

    }
    std::cout << "**********************************************" << std::endl;
}

//#include "../lib/datastructures/expression/ExpressionTest.h"

/**
 *
 */
int main( int argc, char* argv[] )
{
	//smtrat::testExpression();
#ifdef LOGGING
	if (!carl::logging::logger().has("smtrat")) {
		carl::logging::logger().configure("smtrat", "smtrat.log");
	}
	if (!carl::logging::logger().has("stdout")) {
		carl::logging::logger().configure("stdout", std::cout);
	}
	carl::logging::logger().filter("smtrat")
		("smtrat", carl::logging::LogLevel::LVL_INFO)
		("smtrat.cad", carl::logging::LogLevel::LVL_DEBUG)
		("smtrat.preprocessing", carl::logging::LogLevel::LVL_DEBUG)
		("smtrat.sat", carl::logging::LogLevel::LVL_DEBUG)
	;
	carl::logging::logger().filter("stdout")
		("smtrat", carl::logging::LogLevel::LVL_DEBUG)
		("smtrat.parser", carl::logging::LogLevel::LVL_INFO)
		("smtrat.cad", carl::logging::LogLevel::LVL_DEBUG)
		("smtrat.preprocessing", carl::logging::LogLevel::LVL_DEBUG)
		("smtrat.sat", carl::logging::LogLevel::LVL_DEBUG)
	;
#endif
	SMTRAT_LOG_INFO("smtrat", "Starting smtrat.");
    // This variable will hold the input file.
    std::string pathToInputFile = "";

    // Construct the settingsManager.
    smtrat::RuntimeSettingsManager settingsManager;
    // Introduce the smtrat core settingsObjects to the manager.
    #ifdef SMTRAT_DEVOPTION_Validation
    settingsManager.addSettingsObject( "validation", smtrat::Module::validationSettings );
    #endif
    // Introduce the settings object for the statistics to the manager.
    #ifdef SMTRAT_DEVOPTION_Statistics
    settingsManager.addSettingsObject("stats", smtrat::CollectStatistics::settings);
    #endif

    // Parse command line.
    pathToInputFile = settingsManager.parseCommandline( argc, argv );
    
    #ifdef SMTRAT_DEVOPTION_Statistics
    smtrat::CollectStatistics::settings->setPrintStats( settingsManager.printStatistics() );
    #endif

    // Construct solver.
    CMakeStrategySolver* solver = new CMakeStrategySolver();
	
    std::list<std::pair<std::string, smtrat::RuntimeSettings*> > settingsObjects = smtrat::addModules( solver );
    
    #ifdef SMTRAT_DEVOPTION_Statistics
    //smtrat::CollectStatistics::settings->rOutputChannel().rdbuf( parser.rDiagnosticOutputChannel().rdbuf() );
    #endif
    
    // Introduce the settingsObjects from the modules to the manager.
    settingsManager.addSettingsObject( settingsObjects );
    settingsObjects.clear();
	
	
	unsigned exitCode = 0;
	if (settingsManager.readDIMACS()) {
		carl::DIMACSImporter<smtrat::Poly> dimacs(pathToInputFile);
		while (dimacs.hasNext()) {
			solver->add(dimacs.next());
			switch (solver->check()) {
				case smtrat::Answer::True: {
					std::cout << "sat" << std::endl;
					exitCode = SMTRAT_EXIT_SAT;
					break;
				}
				case smtrat::Answer::False: {
					std::cout << "unsat" << std::endl;
					exitCode = SMTRAT_EXIT_UNSAT;
					break;
				}
				case smtrat::Answer::Unknown: {
					std::cout << "unknown" << std::endl;
					exitCode = SMTRAT_EXIT_UNKNOWN;
					break;
				}
				default: {
					std::cerr << "unexpected output!";
					exitCode = SMTRAT_EXIT_UNEXPECTED_ANSWER;
					break;
				}
			}
			if (dimacs.hasNext()) solver->reset();
		}
	} else {
		// Parse input.
    	exitCode = executeFile(pathToInputFile, solver, settingsManager);
	}

    if( settingsManager.doPrintTimings() )
    {
        printTimings( solver );
    }
    
    #ifdef SMTRAT_DEVOPTION_Statistics
    smtrat::CollectStatistics::collect();
    smtrat::CollectStatistics::print( true );
    #endif
        
    #ifdef SMTRAT_DEVOPTION_Statistics
    // Export statistics.
    smtrat::CollectStatistics::exportXML();
    #endif
    
    
    // Delete the solver and the formula.
    delete solver;

    return (int)exitCode;
}<|MERGE_RESOLUTION|>--- conflicted
+++ resolved
@@ -154,16 +154,12 @@
  * @param options Save options from the smt2 file here.
  */
 unsigned executeFile(const std::string& pathToInputFile, CMakeStrategySolver* solver, const smtrat::RuntimeSettingsManager& settingsManager) {
-<<<<<<< HEAD
 
 #ifdef __WIN
 //TODO: do not use magical number
 #pragma comment(linker, "/STACK:10000000")
 #else
     // Increase stack size to the maximum.
-=======
-	// Increase stack size to the maximum.
->>>>>>> 62bf9eea
 	rlimit rl;
 	getrlimit(RLIMIT_STACK, &rl);
 	rl.rlim_cur = rl.rlim_max;
