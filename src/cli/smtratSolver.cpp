/**
 * @file smtratSolver.cpp
 * @author Florian Corzilius
 * @author Sebastian Junges
 *
 * Created on May 04, 2012, 2:40 PM
 */

#include <iostream>
#include <fstream>
#include "ExitCodes.h"
#include "../lib/config.h"

#include "config.h"
#include "../lib/strategies/config.h"
#include "RuntimeSettingsManager.h"
#include "../lib/solver/Module.h"
#include "../lib/Common.h"

#ifndef __WIN
#include <sys/resource.h>
#endif

#ifdef SMTRAT_DEVOPTION_Statistics
#include "../lib/utilities/stats/CollectStatistics.h"
#include "lib/utilities/stats/StatisticSettings.h"
#endif //SMTRAT_DEVOPTION_Statistics


#include "parser/ParserWrapper.h"
#include "../lib/Common.h"
#include <carl/formula/DIMACSExporter.h>
#include <carl/formula/DIMACSImporter.h>

class Executor : public smtrat::parser::InstructionHandler {
	CMakeStrategySolver* solver;
	unsigned exitCode;
	carl::DIMACSExporter<smtrat::Poly> dimacs;
	std::size_t dimacsID = 0;
public:
	bool exportDIMACS = false;
	smtrat::Answer lastAnswer;
	Executor(CMakeStrategySolver* solver) : smtrat::parser::InstructionHandler(), solver(solver) {}
	~Executor() {
	}
	void add(const smtrat::FormulaT& f) {
		if (exportDIMACS) { dimacs(f); return; }
		this->solver->add(f);
		SMTRAT_LOG_DEBUG("smtrat", "Asserting " << f);
	}
	void check() {
		if (exportDIMACS) {
			dimacsID++;
			std::ofstream out("dimacs_" + std::to_string(dimacsID) + ".dimacs");
			out << dimacs << std::endl;
			out.close();
			return;
		}
		this->lastAnswer = this->solver->check();
		switch (this->lastAnswer) {
			case smtrat::Answer::True: {
				if (this->infos.has<std::string>("status") && this->infos.get<std::string>("status") == "unsat") {
					error() << "expected unsat, but returned sat";
					this->exitCode = SMTRAT_EXIT_WRONG_ANSWER;
				} else {
					regular() << "sat" << std::endl;
					this->exitCode = SMTRAT_EXIT_SAT;
				}
				//if (settingsManager.printModel()) this->solver->printAssignment(std::cout);
				break;
			}
			case smtrat::Answer::False: {
				if (this->infos.has<std::string>("status") && this->infos.get<std::string>("status") == "sat") {
					error() << "expected sat, but returned unsat";
					this->exitCode = SMTRAT_EXIT_WRONG_ANSWER;
				} else {
					regular() << "unsat" << std::endl;
					this->exitCode = SMTRAT_EXIT_UNSAT;
				}
				break;
			}
			case smtrat::Answer::Unknown: {
				regular() << "unknown" << std::endl;
				this->exitCode = SMTRAT_EXIT_UNKNOWN;
				break;
			}
			default: {
				error() << "unexpected output!";
				this->exitCode = SMTRAT_EXIT_UNEXPECTED_ANSWER;
				break;
			}
		}
	}
	void declareFun(const carl::Variable&) {
		//if (smtrat::parser::TypeOfTerm::get(var.getType()) == smtrat::parser::ExpressionType::THEORY) {
		//	this->solver->quantifierManager().addUnquantifiedVariable(var);
		//}
	}
	void declareSort(const std::string&, const unsigned&) {
		//error() << "(declare-sort <name> <arity>) is not implemented.";
	}
	void defineSort(const std::string&, const std::vector<std::string>&, const carl::Sort&) {
		//error() << "(define-sort <name> <sort>) is not implemented.";
	}
	void exit() {
	}
	void getAssertions() {
		this->solver->printAssertions(std::cout);
	}
	void getAssignment() {
            if (this->lastAnswer == smtrat::True) {
                this->solver->printAssignment();
            }
	}
	void getAllAssignments() {
		if (this->lastAnswer == smtrat::True) {
			this->solver->printAllAssignments(std::cout);
		}
	}
	void getProof() {
		error() << "(get-proof) is not implemented.";
	}
	void getUnsatCore() {
		this->solver->printInfeasibleSubset(std::cout);
	}
	void getValue(const std::vector<carl::Variable>&) {
		error() << "(get-value <variables>) is not implemented.";
	}
	void addObjective(const smtrat::Poly& p, smtrat::parser::OptimizationType ot) {
            if( ot == smtrat::parser::OptimizationType::Maximize )
                this->solver->addObjective( -p );
            else
            {
                assert( ot == smtrat::parser::OptimizationType::Minimize );
                this->solver->addObjective( p );
            }
	}
	void pop(std::size_t n) {
		this->solver->pop(n);
		if (exportDIMACS) dimacs.clear();
	}
	void push(std::size_t n) {
		for (; n > 0; n--) this->solver->push();
	}
	void reset() {
		this->solver->reset();
	}
	void setLogic(const smtrat::Logic& logic) {
		if (this->solver->logic() != smtrat::Logic::UNDEFINED) {
			error() << "The logic has already been set!";
		} else {
			this->solver->rLogic() = logic;
		}
	}
	unsigned getExitCode() const {
		return this->exitCode;
	}
};

/**
 * Parse the file and save it in formula.
 * @param pathToInputFile The path to the input smt2 file.
 * @param formula A pointer to the formula object which holds the parsed input afterwards.
 * @param options Save options from the smt2 file here.
 */
unsigned executeFile(const std::string& pathToInputFile, CMakeStrategySolver* solver, const smtrat::RuntimeSettingsManager& settingsManager) {
<<<<<<< HEAD

#ifdef __WIN
//TODO: do not use magical number
#pragma comment(linker, "/STACK:10000000")
#else
    // Increase stack size to the maximum.
=======
	// Increase stack size to the maximum.
>>>>>>> fae43a19
	rlimit rl;
	getrlimit(RLIMIT_STACK, &rl);
	rl.rlim_cur = rl.rlim_max;
	setrlimit(RLIMIT_STACK, &rl);
#endif

	std::ifstream infile(pathToInputFile);
	if (!infile.good()) {
            std::cerr << "Could not open file: " << pathToInputFile << std::endl;
            exit(SMTRAT_EXIT_NOSUCHFILE);
	}
	Executor* e = new Executor(solver);
	if (settingsManager.exportDIMACS()) e->exportDIMACS = true;
	{
		if (!smtrat::parseSMT2File(e, true, infile)) {
            std::cerr << "Parse error" << std::endl;
            delete e;
            exit(SMTRAT_EXIT_PARSERFAILURE);
        }
	}
	if (e->hasInstructions()) e->runInstructions();
	unsigned exitCode = e->getExitCode();
	if( settingsManager.printModel() && e->lastAnswer == smtrat::True )
	{
            solver->printAssignment();
	}
	if( settingsManager.printAllModels() && e->lastAnswer == smtrat::True )
	{
		std::cout << std::endl;
		solver->printAllAssignments( std::cout );
	}
	delete e;
	return exitCode;
}

void printTimings(smtrat::Manager* solver)
{
    std::cout << "**********************************************" << std::endl;
    std::cout << "*                  Timings                   *" << std::endl;
    std::cout << "**********************************************" << std::endl;
    std::cout << "\t\tAdd \t\tCheck \t (calls) \tRemove" << std::endl;
    for(std::vector<smtrat::Module*>::const_iterator it =  solver->getAllGeneratedModules().begin(); it != solver->getAllGeneratedModules().end(); ++it)
    {
        std::cout << (*it)->moduleName() << ":\t" << (*it)->getAddTimerMS() << "\t\t" << (*it)->getCheckTimerMS() << "\t(" << (*it)->getNrConsistencyChecks() << ")\t\t" << (*it)->getRemoveTimerMS() << std::endl;

    }
    std::cout << "**********************************************" << std::endl;
}

//#include "../lib/datastructures/expression/ExpressionTest.h"

/**
 *
 */
int main( int argc, char* argv[] )
{
	//smtrat::testExpression();
#ifdef LOGGING
	if (!carl::logging::logger().has("smtrat")) {
		carl::logging::logger().configure("smtrat", "smtrat.log");
	}
	if (!carl::logging::logger().has("stdout")) {
		carl::logging::logger().configure("stdout", std::cout);
	}
	carl::logging::logger().formatter("stdout")->printInformation = false;
	carl::logging::logger().filter("smtrat")
		("smtrat", carl::logging::LogLevel::LVL_INFO)
		("smtrat.cad", carl::logging::LogLevel::LVL_DEBUG)
		("smtrat.preprocessing", carl::logging::LogLevel::LVL_DEBUG)
	;
	carl::logging::logger().filter("stdout")
		("smtrat", carl::logging::LogLevel::LVL_DEBUG)
		("smtrat.module", carl::logging::LogLevel::LVL_INFO)
		("smtrat.parser", carl::logging::LogLevel::LVL_INFO)
		("smtrat.cad", carl::logging::LogLevel::LVL_DEBUG)
		("smtrat.preprocessing", carl::logging::LogLevel::LVL_DEBUG)
		("smtrat.strategygraph", carl::logging::LogLevel::LVL_DEBUG)
	;
#endif
	SMTRAT_LOG_INFO("smtrat", "Starting smtrat.");
    // This variable will hold the input file.
    std::string pathToInputFile = "";

    // Construct the settingsManager.
    smtrat::RuntimeSettingsManager settingsManager;
    // Introduce the smtrat core settingsObjects to the manager.
    #ifdef SMTRAT_DEVOPTION_Validation
    settingsManager.addSettingsObject( "validation", smtrat::Module::validationSettings );
    #endif
    // Introduce the settings object for the statistics to the manager.
    #ifdef SMTRAT_DEVOPTION_Statistics
    settingsManager.addSettingsObject("stats", smtrat::CollectStatistics::settings);
    #endif

    // Parse command line.
    pathToInputFile = settingsManager.parseCommandline( argc, argv );
    
    #ifdef SMTRAT_DEVOPTION_Statistics
    smtrat::CollectStatistics::settings->setPrintStats( settingsManager.printStatistics() );
    #endif

    // Construct solver.
    CMakeStrategySolver* solver = new CMakeStrategySolver();
    
    if( settingsManager.printStrategy() )
    {
        solver->printStrategyGraph();
        delete solver;
        return (int)SMTRAT_EXIT_SUCCESS;
    }
	    
    #ifdef SMTRAT_DEVOPTION_Statistics
    //smtrat::CollectStatistics::settings->rOutputChannel().rdbuf( parser.rDiagnosticOutputChannel().rdbuf() );
    #endif
    
    // Introduce the settingsObjects from the modules to the manager.
    //settingsManager.addSettingsObject( settingsObjects );
    //settingsObjects.clear();
	
	
	unsigned exitCode = 0;
	if (settingsManager.readDIMACS()) {
		carl::DIMACSImporter<smtrat::Poly> dimacs(pathToInputFile);
		while (dimacs.hasNext()) {
			solver->add(dimacs.next());
			switch (solver->check()) {
				case smtrat::Answer::True: {
					std::cout << "sat" << std::endl;
					exitCode = SMTRAT_EXIT_SAT;
					break;
				}
				case smtrat::Answer::False: {
					std::cout << "unsat" << std::endl;
					exitCode = SMTRAT_EXIT_UNSAT;
					break;
				}
				case smtrat::Answer::Unknown: {
					std::cout << "unknown" << std::endl;
					exitCode = SMTRAT_EXIT_UNKNOWN;
					break;
				}
				default: {
					std::cerr << "unexpected output!";
					exitCode = SMTRAT_EXIT_UNEXPECTED_ANSWER;
					break;
				}
			}
			if (dimacs.hasNext()) solver->reset();
		}
	} else {
		// Parse input.
    	exitCode = executeFile(pathToInputFile, solver, settingsManager);
	}

    if( settingsManager.doPrintTimings() )
    {
        printTimings( solver );
    }
    
    #ifdef SMTRAT_DEVOPTION_Statistics
    smtrat::CollectStatistics::collect();
    smtrat::CollectStatistics::print( true );
    #endif
        
    #ifdef SMTRAT_DEVOPTION_Statistics
    // Export statistics.
    smtrat::CollectStatistics::exportXML();
    #endif
    
    
    // Delete the solver and the formula.
    delete solver;

    return (int)exitCode;
}<|MERGE_RESOLUTION|>--- conflicted
+++ resolved
@@ -14,12 +14,12 @@
 #include "config.h"
 #include "../lib/strategies/config.h"
 #include "RuntimeSettingsManager.h"
-#include "../lib/solver/Module.h"
-#include "../lib/Common.h"
 
 #ifndef __WIN
 #include <sys/resource.h>
 #endif
+#include "../lib/solver/Module.h"
+#include "../lib/Common.h"
 
 #ifdef SMTRAT_DEVOPTION_Statistics
 #include "../lib/utilities/stats/CollectStatistics.h"
@@ -164,16 +164,11 @@
  * @param options Save options from the smt2 file here.
  */
 unsigned executeFile(const std::string& pathToInputFile, CMakeStrategySolver* solver, const smtrat::RuntimeSettingsManager& settingsManager) {
-<<<<<<< HEAD
-
 #ifdef __WIN
 //TODO: do not use magical number
 #pragma comment(linker, "/STACK:10000000")
 #else
-    // Increase stack size to the maximum.
-=======
 	// Increase stack size to the maximum.
->>>>>>> fae43a19
 	rlimit rl;
 	getrlimit(RLIMIT_STACK, &rl);
 	rl.rlim_cur = rl.rlim_max;
