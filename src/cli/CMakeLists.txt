# # # # # # # # # # # # # # # # # # # # # # # # # # # # # # # #
#                                                             #
# File: src/cli/CMakeLists.txt                             #
#                                                             #
# Project name: SMT-RAT                                       #
# Contact: Florian Corzilius <corzilius@cs.rwth-aachen.de>,   #
#          Ulrich Loup <loup@cs.rwth-aachen.de>               #
# Project sourceforge page: http://smtrat.sourceforge.net/    #
# Development status: beta                                    #
# # # # # # # # # # # # # # # # # # # # # # # # # # # # # # # #
# Version: 2012-10-10                                         #
# # # # # # # # # # # # # # # # # # # # # # # # # # # # # # # #

#TODO: are all these directories really necessary?
include_directories(${CMAKE_SOURCE_DIR}/src
                    ${CMAKE_SOURCE_DIR}/src/cli
                    ${CMAKE_BINARY_DIR}/src/cli
                    ${carl_INCLUDE_DIR}
 )

#TODO: we only link against the library, which is copied to the binary root dir. We should somehow save that in a variable.
link_directories( ${PROJECT_BINARY_DIR}/src/lib
                  ${PROJECT_BINARY_DIR} )

# write config.h
#######################
file(STRINGS ${CMAKE_SOURCE_DIR}/LICENSE LICENSE_CONTENT_IN)

configure_file( ${CMAKE_SOURCE_DIR}/src/cli/newparser/theories/config.h.in ${CMAKE_SOURCE_DIR}/src/cli/newparser/theories/config.h )
configure_file( ${CMAKE_SOURCE_DIR}/src/cli/config.h.in ${CMAKE_SOURCE_DIR}/src/cli/config.h )

# executable solver
# # # # # # # # # #

add_executable( smtratSolver
    newparser/theories/Arithmetic.cpp
	newparser/theories/Bitvector.cpp
    newparser/theories/Core.cpp
    newparser/theories/Uninterpreted.cpp
	smtratSolver.cpp
	RuntimeSettingsManager.cpp
)

target_link_libraries( smtratSolver
                        lib_${PROJECT_NAME} # smtrat library
                        ${libraries} # libraries definied in top-level CMakeLists.txt
)

<<<<<<< HEAD
if(${USE_GINAC} STREQUAL "ON")
	target_link_libraries( smtratSolver ginac)
endif()
set_target_properties( smtratSolver PROPERTIES RUNTIME_OUTPUT_DIRECTORY ${CMAKE_BINARY_DIR} )
=======
set_target_properties( smtrat PROPERTIES RUNTIME_OUTPUT_DIRECTORY ${CMAKE_BINARY_DIR} )
>>>>>>> dcac487a

add_library( smtlibParser
	${CMAKE_SOURCE_DIR}/src/cli/smtratSolver.cpp
)

# add linking libraries. This is an over-approximation.
target_link_libraries( smtlibParser ${libraries})

set_target_properties( smtlibParser PROPERTIES
		# create *nix style library versions + symbolic links
		VERSION "${${PROJECT_NAME}_MAJORVERSION}.${${PROJECT_NAME}_MINORVERSION}.${${PROJECT_NAME}_MAINTENANCEVERSION}"
		SOVERSION "${${PROJECT_NAME}_MAJORVERSION}.${${PROJECT_NAME}_MINORVERSION}.${${PROJECT_NAME}_MAINTENANCEVERSION}"
		# allow creating static and shared libs without conflicts
		# CLEAN_DIRECT_OUTPUT 1
		# avoid conflicts between library and binary target names
)<|MERGE_RESOLUTION|>--- conflicted
+++ resolved
@@ -46,14 +46,7 @@
                         ${libraries} # libraries definied in top-level CMakeLists.txt
 )
 
-<<<<<<< HEAD
-if(${USE_GINAC} STREQUAL "ON")
-	target_link_libraries( smtratSolver ginac)
-endif()
-set_target_properties( smtratSolver PROPERTIES RUNTIME_OUTPUT_DIRECTORY ${CMAKE_BINARY_DIR} )
-=======
 set_target_properties( smtrat PROPERTIES RUNTIME_OUTPUT_DIRECTORY ${CMAKE_BINARY_DIR} )
->>>>>>> dcac487a
 
 add_library( smtlibParser
 	${CMAKE_SOURCE_DIR}/src/cli/smtratSolver.cpp
