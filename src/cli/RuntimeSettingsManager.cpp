--- conflicted
+++ resolved
@@ -35,12 +35,9 @@
     mDoPrintTimings( false ), 
     mPrintModel( false ),
     mPrintStatistics( false ),
-<<<<<<< HEAD
-    mPrintAllModels( false )
-=======
+    mPrintAllModels( false ),
     mExportDIMACS( false ),
     mReadDIMACS( false )
->>>>>>> 62bf9eea
 {}
 
 /**
