/** 
 * @file   RuntimeSettingsManager.cpp
 * @author Sebastian Junges
 * @author Florian Corzilius
 * @since   2013-01-10
 * @version 2013-10-30
 */

#include <stdio.h>
#include <string.h>
#include <map>
#include <iostream>
#include <fstream>
#include <istream>
#include <algorithm>

#include "RuntimeSettingsManager.h"
#include "ExitCodes.h"

#include "../lib/modules/Modules.h"
#include "../lib/config.h"
#include "config.h"
#include "../lib/utilities/CompileInfo.h"

#include "carl/util/CMakeOptions.h"
#include "../lib/utilities/CMakeOptions.h"

#include "../lib/utilities/SettingsManager.h"

namespace smtrat
{

RuntimeSettingsManager::RuntimeSettingsManager() : 
    mSettingObjects(),
    mDoPrintTimings( false ), 
    mPrintModel( false ),
    mPrintStatistics( false ),
    mPrintAllModels( false ),
    mExportDIMACS( false ),
    mReadDIMACS( false )
{}

/**
 * Add a settings object with a unique name
 * @param name A unique string not yet in the list of settingsobjects. The name will be used as identifier and for passing command line arguments.
 * @param settings A pointer to the object.
 */
void RuntimeSettingsManager::addSettingsObject(const std::string& name, RuntimeSettings* settings) 
{
    assert(mSettingObjects.count(name) == 0);
    assert(settings != NULL);
    
    mSettingObjects[name] = settings;
}

/**
 * A list of names and settings objects as a convenient function to introduce multiple settingsobjects to the manager.
 * @param settings
 */
void RuntimeSettingsManager::addSettingsObject(const std::list<std::pair<std::string,RuntimeSettings*> >& settings) 
{
    for(std::list<std::pair<std::string, RuntimeSettings*> >::const_iterator it = settings.begin(); it != settings.end(); ++it)
    {
        addSettingsObject(it->first, it->second);
    }
}
/**
 * Return a object with settings
 * @param name The name of the requested object.
 * @return A pointer to the settings object identified by name.
 */
RuntimeSettings* RuntimeSettingsManager::getSettingsObject(const std::string& name) const 
{
    return mSettingObjects.at(name);
}

/**
 * Parse the command line arguments
 * @param argc Number of arguments
 * @param argv Argument values
 * @return the path for the inputfile.
 */
std::string RuntimeSettingsManager::parseCommandline(int argc, char** argv) 
{
    // If no arguments are given, print a welcome message.
    if(argc==1)
    {
        printWelcome();
    }
    // Iterate over the given arguments.
    for(int argi = 1; argi < argc; ++argi) 
    {
        // Check if a option is passed.
        bool foundOption = strlen(argv[argi]) > 2 && argv[argi][0] == '-' && argv[argi][1] == '-';
        bool foundOptionShortcut = strlen(argv[argi]) == 2 && argv[argi][0] == '-';
        if( foundOption || foundOptionShortcut )
        {
            std::string optionName( argv[argi] + ( foundOptionShortcut ? 1 : 2 ) );
            // check for global options.
            if(optionName == "help" || optionName == "h") 
            {
                printHelp();
                exit(SMTRAT_EXIT_SUCCESS);
            }
            else if(optionName == "settings")
            {
                std::cout << SettingsManager::getInstance().changed() << std::endl;
                exit(SMTRAT_EXIT_SUCCESS);
            }
            else if(optionName == "all-settings")
            {
                std::cout << SettingsManager::getInstance().all() << std::endl;
                exit(SMTRAT_EXIT_SUCCESS);
            }
            else if(optionName == "cmake")
            {
                std::cout << "CMake options used for CArL:" << std::endl;
                carl::printCMakeOptions(std::cout);
                std::cout << std::endl;
                std::cout << "CMake options used for SMT-RAT:" << std::endl;
                smtrat::printCMakeOptions(std::cout);
                std::cout << std::endl;
                exit(SMTRAT_EXIT_SUCCESS);
            }
            else if(optionName == "export-dimacs")
            {
                mExportDIMACS = true;
            }
            else if(optionName == "dimacs")
            {
                mReadDIMACS = true;
            }
            else if(optionName == "license") 
            {
                printLicense();
                exit(SMTRAT_EXIT_SUCCESS);
            }
//            else if(optionName == "toc") 
//            {
//                printToC();
//                exit(SMTRAT_EXIT_SUCCESS);
//            }
            else if(optionName == "list-modules")
            {
                printModulesInfo();
                exit(SMTRAT_EXIT_SUCCESS);
            }
            #ifdef SMTRAT_DEVOPTION_MeasureTime
            else if(optionName == "print-timings")
            {
                mDoPrintTimings = true;
            }
            #endif
            else if(optionName == "info")
            {
                printInfo();
                exit(SMTRAT_EXIT_SUCCESS);
            }
            else if(optionName == "model" || optionName == "m")
            {
                mPrintModel = true;
            }
            else if(optionName == "all-model" || optionName == "a")
            {
                mPrintAllModels = true;
            }
            else if(optionName == "statistics" || optionName == "s")
            {
                mPrintStatistics = true;
            }
            // no more global options, so we expect module options
            else
            {
                if( foundOptionShortcut )
                {
                    std::cerr << "Unknown option short cut: " << argv[argi] << std::endl;
                    exit(SMTRAT_EXIT_UNEXPECTED_INPUT);
                }
                size_t semicolonPosition(optionName.find(':'));
                // Check if a semicolon was found
                if(semicolonPosition == optionName.npos) 
                {
                    std::cerr << "Unknown option: " << argv[argi] << std::endl;
                    exit(SMTRAT_EXIT_UNEXPECTED_INPUT);
                }
                // Split into  name and keyvalue string.
                std::string settingsObjectName = optionName.substr(0,semicolonPosition);
                std::string keyValueString = optionName.substr(semicolonPosition+1);

                // Check safely and without exception-usage whether such a module exists.
                if(mSettingObjects.count(settingsObjectName) == 0) 
                {
                    std::cerr << "No such module: " << settingsObjectName << std::endl;
                    exit(SMTRAT_EXIT_UNEXPECTED_INPUT);
                }
                mSettingObjects.at(settingsObjectName)->parseCmdOption(keyValueString);
            }
        } 
        else 
        {
            // this should be an input file, so we return it.
            // If there are options after the input, we write a warning to the errorstream.
            if(argi + 1 < argc)
            {
                std::cerr << "Warning, unparsed options after file. These are ignored." << std::endl;
            }
            return std::string(argv[argi]);
        }
    }
    // No input file recognized, and no other mode (--help or likewise) entered, so we exit with a failure.
    std::cerr << "No input file recognized" << std::endl;
    exit(SMTRAT_EXIT_UNEXPECTED_INPUT);
}
        
/**
 * Print help statement.
 */
void RuntimeSettingsManager::printHelp() const
{
    // Print usage examples.
    std::cout << "Usage: ./smtrat [GlobalOptions] [ModuleOptions] inputfile" << std::endl;
    std::cout << "Example: ./smtrat --help. Prints this help." << std::endl;
    std::cout << "Example ./smtrat --parser:s example.smt2. Runs SMT-RAT on example.smt2 with tracing enabled for the parser." << std::endl;
    std::cout << std::endl;
    // Print help for the global options.
    std::cout << "Global options:" << std::endl;
    std::cout << "\t --help (-h) \t\t prints this help." << std::endl;
    std::cout << "\t --cmake \t\t print cmake options." << std::endl;
    std::cout << "\t --license \t\t prints the license." << std::endl;
<<<<<<< HEAD
    std::cout << "\t --toc  \t\t\t prints the terms of condition" << std::endl;
    std::cout << "\t --info \t\t\t prints information about the binary" << std::endl;
    std::cout << "\t --model (-m) \t\t\t prints a model if the example is found to be satisfiable" << std::endl;
    std::cout << "\t --all-models (-a) \t\t\t prints all models if the example is found to be satisfiable" << std::endl;
    std::cout << "\t --statistics (-s) \t\t\t prints any statistics collected in the solving process" << std::endl;
=======
//    std::cout << "\t --toc  \t\t\t prints the terms of condition" << std::endl;
    std::cout << "\t --info \t\t prints information about the binary" << std::endl;
    std::cout << "\t --model (-m) \t\t prints a model is printed if the example is found to be satisfiable" << std::endl;
    std::cout << "\t --statistics (-s) \t prints any statistics collected in the solving process" << std::endl;
>>>>>>> 42cb7b21
    std::cout << std::endl;
    std::cout << "Developer options:" <<std::endl;
    std::cout << "\t --list-modules \t prints all compiled modules" << std::endl;
    #ifdef SMTRAT_DEVOPTION_MeasureTime
    std::cout << "\t --print-timings \t prints the timings" << std::endl;
    #endif
    std::cout << std::endl;
    // Print help for all known modules.
    std::cout << "Module options:" << std::endl;
    for( std::map<std::string, RuntimeSettings*>::const_iterator it = mSettingObjects.begin(); it != mSettingObjects.end(); ++it )
    {
        std::cout << "- Module: " << it->first << std::endl;
        it->second->printHelp("\t");
        std::cout << std::endl;
    }
    // Print reference to website.
    std::cout << std::endl;
    std::cout << "For more information, please visit our website at " << SMTRAT_WEBSITE << std::endl;
}

/**
 * Print license.
 */
void RuntimeSettingsManager::printLicense() const 
{
    std::string license = LICENSE_CONTENT;
    std::replace( license.begin(), license.end(), ';', '\n');
    std::cout << license << std::endl;
}

/**
 * Print Terms of Conduct
 */
void RuntimeSettingsManager::printToC() const
{
    
}

/**
 * Print message when no arguments are given.
 */
void RuntimeSettingsManager::printWelcome() const 
{
    std::cout << "This is " << SMTRAT_PROJECT_NAME << "." << std::endl;
    std::cout << "Version: " << SMTRAT_VERSION << std::endl;
    std::cout << "For more information, run this binary with --help." << std::endl;
    std::cout << std::endl << std::endl;
    printLicense();
}

void RuntimeSettingsManager::printInfo() const
{
    std::cout << "Code was compiled with compiler ? , version: " << smtrat::CompileInfo::CXXCompiler << std::endl;
    std::cout << "Build type:" << smtrat::CompileInfo::BuildType << std::endl;   
    std::cout << "Code is based on commit " << smtrat::CompileInfo::GitRevisionSHA1 << ". " << std::endl;
    std::cout << "Build on a " << smtrat::CompileInfo::SystemName << " (" << CompileInfo::SystemVersion << ") machine." << std::endl;
}

}<|MERGE_RESOLUTION|>--- conflicted
+++ resolved
@@ -227,18 +227,11 @@
     std::cout << "\t --help (-h) \t\t prints this help." << std::endl;
     std::cout << "\t --cmake \t\t print cmake options." << std::endl;
     std::cout << "\t --license \t\t prints the license." << std::endl;
-<<<<<<< HEAD
-    std::cout << "\t --toc  \t\t\t prints the terms of condition" << std::endl;
-    std::cout << "\t --info \t\t\t prints information about the binary" << std::endl;
-    std::cout << "\t --model (-m) \t\t\t prints a model if the example is found to be satisfiable" << std::endl;
-    std::cout << "\t --all-models (-a) \t\t\t prints all models if the example is found to be satisfiable" << std::endl;
-    std::cout << "\t --statistics (-s) \t\t\t prints any statistics collected in the solving process" << std::endl;
-=======
 //    std::cout << "\t --toc  \t\t\t prints the terms of condition" << std::endl;
     std::cout << "\t --info \t\t prints information about the binary" << std::endl;
     std::cout << "\t --model (-m) \t\t prints a model is printed if the example is found to be satisfiable" << std::endl;
+    std::cout << "\t --all-models (-a) \t\t\t prints all models if the example is found to be satisfiable" << std::endl;
     std::cout << "\t --statistics (-s) \t prints any statistics collected in the solving process" << std::endl;
->>>>>>> 42cb7b21
     std::cout << std::endl;
     std::cout << "Developer options:" <<std::endl;
     std::cout << "\t --list-modules \t prints all compiled modules" << std::endl;
