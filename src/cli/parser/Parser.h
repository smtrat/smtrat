/**
 * @file Parser.h
 * @author Gereon Kremer <gereon.kremer@cs.rwth-aachen.de>
 */

#pragma once

<<<<<<< HEAD
#include <cassert>
#include <iostream>
#include <iterator>
#include <list>
#include <stack>

#include "../config.h"
#define BOOST_SPIRIT_USE_PHOENIX_V3
#ifdef __VS
#pragma warning(push, 0)
#include <boost/variant.hpp>
#include <boost/fusion/include/std_pair.hpp>
#include <boost/spirit/include/qi.hpp>
#include <boost/spirit/include/qi_numeric.hpp>
#include <boost/spirit/include/support_line_pos_iterator.hpp>
#include <boost/spirit/include/phoenix_core.hpp>
#include <boost/spirit/include/phoenix_operator.hpp>
#include <boost/spirit/include/phoenix_bind.hpp>
#include <boost/spirit/include/phoenix_stl.hpp>
#include <boost/spirit/include/phoenix_object.hpp>
#include <boost/spirit/include/phoenix_statement.hpp>
#pragma warning(pop)
#else
#include <boost/variant.hpp>
#include <boost/fusion/include/std_pair.hpp>
#include <boost/spirit/include/qi.hpp>
#include <boost/spirit/include/qi_numeric.hpp>
#include <boost/spirit/include/support_line_pos_iterator.hpp>
#include <boost/spirit/include/phoenix_core.hpp>
#include <boost/spirit/include/phoenix_operator.hpp>
#include <boost/spirit/include/phoenix_bind.hpp>
#include <boost/spirit/include/phoenix_stl.hpp>
#include <boost/spirit/include/phoenix_object.hpp>
#include <boost/spirit/include/phoenix_statement.hpp>
#endif

=======
>>>>>>> 42cb7b21
#include "Common.h"
#include "InstructionHandler.h"
#include "Script.h"
#include "theories/ParserState.h"
#include "theories/Theories.h"

namespace smtrat {
namespace parser {
<<<<<<< HEAD

namespace spirit = boost::spirit;
namespace qi = boost::spirit::qi;
namespace px = boost::phoenix;

#ifdef __VS
template <typename T>
using rule = qi::rule<Iterator, T(), Skipper>;
#else
template <typename... T>
using rule = qi::rule<Iterator, T()..., Skipper>;
#endif

=======
>>>>>>> 42cb7b21
class SMTLIBParser
{
	
private:
	std::istream* mInputStream;
		
public:
	bool queueInstructions;
<<<<<<< HEAD
		
	// Basic rules
	Skipper skipper;
	KeywordParser keyword;
	SymbolParser symbol;
	LogicParser logic;
	SortParser sort;
	
	// Numbers
	qi::uint_parser<unsigned,10,1,-1> numeral;
	
	rule<std::pair<std::string, carl::Sort>> sortedVar;
	AttributeParser attribute;
	
	// Custom functions
	qi::rule<Iterator, Skipper, qi::locals<std::string, std::vector<carl::Variable>>> fun_definition;

	// Commands
#ifdef __VS
	qi::rule<Iterator, Skipper> cmd;
#else
    rule<> cmd;
#endif

	// Formula
	FormulaParser formula;
	BitvectorParser bitvector;
	UninterpretedParser uninterpreted;

	// Polynomial
	PolynomialParser polynomial;
	FunctionArgumentParser fun_argument;
	// Main rule
#ifdef __VS
    rule<Iterator> main;
#else
	rule<> main;
#endif

=======
	InstructionHandler* handler;
	ParserState state;
	Theories theories;
	ScriptParser<SMTLIBParser> parser;
	
>>>>>>> 42cb7b21
public:
	
	SMTLIBParser(InstructionHandler* handler, bool queueInstructions):
		queueInstructions(queueInstructions),
		handler(handler),
		state(handler),
		theories(&state),
		parser(handler, theories, *this)
	{
	}
		
	~SMTLIBParser() {
	}

	bool parse(std::istream& in) {
		in.unsetf(std::ios::skipws);
		mInputStream = &in;
		Skipper skipper;
		BaseIteratorType basebegin(in);
		Iterator begin(basebegin);
		Iterator end;
		if (qi::phrase_parse(begin, end, parser, skipper)) {
			handler->setArtificialVariables(std::move(state.artificialVariables));
			return true;
		} else {
			//std::cout << "Remaining to parse:" << std::endl;
			//std::cout << std::string(begin, end) << std::endl;
			return false;
		}
	}

	void add(const types::TermType& t) {
		if (handler->printInstruction()) SMTRAT_LOG_INFO("smtrat.parser", "(assert " << t << ")");
		FormulaT f;
		conversion::VariantConverter<FormulaT> conv;
		if (!conv(t, f)) {
			SMTRAT_LOG_ERROR("smtrat.parser", "assert requires it's argument to be a formula, but it is \"" << t << "\".");
			return;
		}
		// Check if there are global formulas to be added.
		// These may be due to ite expressions or alike.
		FormulasT additional;
		theories.addGlobalFormulas(additional);
		if (!additional.empty()) {
			additional.push_back(f);
			f = FormulaT(carl::FormulaType::AND, std::move(additional));
		}
		callHandler(&InstructionHandler::add, f);
	}
	void check() {
		if (handler->printInstruction()) SMTRAT_LOG_INFO("smtrat.parser", "(check-sat)");
		callHandler(&InstructionHandler::check);
	}
	void declareConst(const std::string& name, const carl::Sort& sort) {
		if (handler->printInstruction()) SMTRAT_LOG_INFO("smtrat.parser", "(declare-const " << name << " " << sort << ")");
		theories.declareVariable(name, sort);
	}
	void declareFun(const std::string& name, const std::vector<carl::Sort>& args, const carl::Sort& sort) {
		if (handler->printInstruction()) SMTRAT_LOG_INFO("smtrat.parser", "(declare-fun " << name << " () " << sort << ")");
		if (args.size() == 0) {
			theories.declareVariable(name, sort);
		} else {
			theories.declareFunction(name, args, sort);
		}
	}
	void declareSort(const std::string& name, Integer arity) {
		if (handler->printInstruction()) SMTRAT_LOG_INFO("smtrat.parser", "(declare-sort " << name << " " << arity << ")");
		if (!carl::SortManager::getInstance().declare(name, carl::toInt<std::size_t>(arity))) {
			SMTRAT_LOG_ERROR("smtrat.parser", "A sort \"" << name << "\" with arity " << arity << " has already been declared.");
		}
	}
	void exit() {
		if (handler->printInstruction()) SMTRAT_LOG_INFO("smtrat.parser", "(exit)");
		this->mInputStream->setstate(std::ios::eofbit);
		callHandler(&InstructionHandler::exit);
	}
	void getAssertions() {
		if (handler->printInstruction()) SMTRAT_LOG_INFO("smtrat.parser", "(get-assertions)");
		callHandler(&InstructionHandler::getAssertions);
	}
	void getAssignment() {
		if (handler->printInstruction()) SMTRAT_LOG_INFO("smtrat.parser", "(get-assignment)");
		callHandler(&InstructionHandler::getAssignment);
	}
	void getInfo(const std::string& key) {
		if (handler->printInstruction()) SMTRAT_LOG_INFO("smtrat.parser", "(get-info " << key << ")");
		callHandler(&InstructionHandler::getInfo, key);
	}
	void getOption(const std::string& key) {
		if (handler->printInstruction()) SMTRAT_LOG_INFO("smtrat.parser", "(get-option " << key << ")");
		callHandler(&InstructionHandler::getOption, key);
	}
	void getProof() {
		if (handler->printInstruction()) SMTRAT_LOG_INFO("smtrat.parser", "(get-proof)");
		callHandler(&InstructionHandler::getProof);
	}
	void getUnsatCore() {
		if (handler->printInstruction()) SMTRAT_LOG_INFO("smtrat.parser", "(get-unsat-core)");
		callHandler(&InstructionHandler::getUnsatCore);
	}
	void getValue(const std::vector<types::TermType>&
        #if defined LOGGING
        vars
        #endif
    ) {
		if (handler->printInstruction()) SMTRAT_LOG_INFO("smtrat.parser", "(get-value " << vars << ")");
	}
	void pop(const Integer& n) {
		if (handler->printInstruction()) SMTRAT_LOG_INFO("smtrat.parser", "(pop " << n << ")");
		theories.popScriptScope(carl::toInt<std::size_t>(n));
		callHandler(&InstructionHandler::pop, carl::toInt<std::size_t>(n));
	}
	void push(const Integer& n) {
		if (handler->printInstruction()) SMTRAT_LOG_INFO("smtrat.parser", "(push " << n << ")");
		theories.pushScriptScope(carl::toInt<std::size_t>(n));
		callHandler(&InstructionHandler::push, carl::toInt<std::size_t>(n));
	}
	void reset() {
		if (handler->printInstruction()) SMTRAT_LOG_INFO("smtrat.parser", "(reset)");
		callHandler(&InstructionHandler::reset);
	}
	void setInfo(const Attribute& attribute) {
		if (handler->printInstruction()) SMTRAT_LOG_INFO("smtrat.parser", "(set-info :" << attribute << ")");
		callHandler(&InstructionHandler::setInfo, attribute);
	}
	void setLogic(const smtrat::Logic& name) {
		if (handler->printInstruction()) SMTRAT_LOG_INFO("smtrat.parser", "(set-logic " << name << ")");
		callHandler(&InstructionHandler::setLogic, name);
	}
	void setOption(const Attribute& option) {
		if (handler->printInstruction()) SMTRAT_LOG_INFO("smtrat.parser", "(set-option " << option << ")");
		callHandler(&InstructionHandler::setOption, option);
	}
	
	template<typename Function, typename... Args>
	void callHandler(const Function& f, const Args&... args) {
		if (this->queueInstructions) {
			this->handler->addInstruction(std::bind(f, this->handler, args...));
		} else {
			(this->handler->*f)(args...);
		}
	}
};

}
}<|MERGE_RESOLUTION|>--- conflicted
+++ resolved
@@ -5,45 +5,6 @@
 
 #pragma once
 
-<<<<<<< HEAD
-#include <cassert>
-#include <iostream>
-#include <iterator>
-#include <list>
-#include <stack>
-
-#include "../config.h"
-#define BOOST_SPIRIT_USE_PHOENIX_V3
-#ifdef __VS
-#pragma warning(push, 0)
-#include <boost/variant.hpp>
-#include <boost/fusion/include/std_pair.hpp>
-#include <boost/spirit/include/qi.hpp>
-#include <boost/spirit/include/qi_numeric.hpp>
-#include <boost/spirit/include/support_line_pos_iterator.hpp>
-#include <boost/spirit/include/phoenix_core.hpp>
-#include <boost/spirit/include/phoenix_operator.hpp>
-#include <boost/spirit/include/phoenix_bind.hpp>
-#include <boost/spirit/include/phoenix_stl.hpp>
-#include <boost/spirit/include/phoenix_object.hpp>
-#include <boost/spirit/include/phoenix_statement.hpp>
-#pragma warning(pop)
-#else
-#include <boost/variant.hpp>
-#include <boost/fusion/include/std_pair.hpp>
-#include <boost/spirit/include/qi.hpp>
-#include <boost/spirit/include/qi_numeric.hpp>
-#include <boost/spirit/include/support_line_pos_iterator.hpp>
-#include <boost/spirit/include/phoenix_core.hpp>
-#include <boost/spirit/include/phoenix_operator.hpp>
-#include <boost/spirit/include/phoenix_bind.hpp>
-#include <boost/spirit/include/phoenix_stl.hpp>
-#include <boost/spirit/include/phoenix_object.hpp>
-#include <boost/spirit/include/phoenix_statement.hpp>
-#endif
-
-=======
->>>>>>> 42cb7b21
 #include "Common.h"
 #include "InstructionHandler.h"
 #include "Script.h"
@@ -52,22 +13,6 @@
 
 namespace smtrat {
 namespace parser {
-<<<<<<< HEAD
-
-namespace spirit = boost::spirit;
-namespace qi = boost::spirit::qi;
-namespace px = boost::phoenix;
-
-#ifdef __VS
-template <typename T>
-using rule = qi::rule<Iterator, T(), Skipper>;
-#else
-template <typename... T>
-using rule = qi::rule<Iterator, T()..., Skipper>;
-#endif
-
-=======
->>>>>>> 42cb7b21
 class SMTLIBParser
 {
 	
@@ -76,53 +21,11 @@
 		
 public:
 	bool queueInstructions;
-<<<<<<< HEAD
-		
-	// Basic rules
-	Skipper skipper;
-	KeywordParser keyword;
-	SymbolParser symbol;
-	LogicParser logic;
-	SortParser sort;
-	
-	// Numbers
-	qi::uint_parser<unsigned,10,1,-1> numeral;
-	
-	rule<std::pair<std::string, carl::Sort>> sortedVar;
-	AttributeParser attribute;
-	
-	// Custom functions
-	qi::rule<Iterator, Skipper, qi::locals<std::string, std::vector<carl::Variable>>> fun_definition;
-
-	// Commands
-#ifdef __VS
-	qi::rule<Iterator, Skipper> cmd;
-#else
-    rule<> cmd;
-#endif
-
-	// Formula
-	FormulaParser formula;
-	BitvectorParser bitvector;
-	UninterpretedParser uninterpreted;
-
-	// Polynomial
-	PolynomialParser polynomial;
-	FunctionArgumentParser fun_argument;
-	// Main rule
-#ifdef __VS
-    rule<Iterator> main;
-#else
-	rule<> main;
-#endif
-
-=======
 	InstructionHandler* handler;
 	ParserState state;
 	Theories theories;
 	ScriptParser<SMTLIBParser> parser;
 	
->>>>>>> 42cb7b21
 public:
 	
 	SMTLIBParser(InstructionHandler* handler, bool queueInstructions):
