# # # # # # # # # # # # # # # # # # # # # # # # # # # # # # # #
#                                                             #
# File: CMakeLists.txt                                        #
#                                                             #
# Project name: SMT-RAT                                       #
# Contact: Florian Corzilius <corzilius@cs.rwth-aachen.de>,   #
#          Ulrich Loup <loup@cs.rwth-aachen.de>               #
# Project sourceforge page: http://smtrat.sourceforge.net/    #
# Development status: beta                                    #
# # # # # # # # # # # # # # # # # # # # # # # # # # # # # # # #
# Version: 2013-04-25                                         #
# # # # # # # # # # # # # # # # # # # # # # # # # # # # # # # #


# # # # # # # # # # # # # # # # # # # # # #
# A. Project properties.
# B. Options.
# C. Find system tools and libraries.
# D. Write information files.
# F. Invoke subdirectories.
# G. Export Compile Information
# H. CPack
# # # # # # # # # # # # # # # # # # # # # #

<<<<<<< HEAD
if (WIN32)
	cmake_minimum_required (VERSION 3.1 FATAL_ERROR)
else()
	cmake_minimum_required (VERSION 2.8 FATAL_ERROR)
endif()
=======

cmake_minimum_required (VERSION 2.8.12)
>>>>>>> 2bb062f5

# # # # # # # # # # # # # # # # # # # # # #
# A. Project properties
# # # # # # # # # # # # # # # # # # # # # #
project(smtrat CXX)

set(PROJECT_FULLNAME "SMT-RAT")
set(PROJECT_DESCRIPTION "Toolbox for Strategic and Parallel Satisfiability-Modulo-Theories Solving")
set(smtrat_MAJORVERSION 2)
set(smtrat_MINORVERSION 0)
set(smtrat_MAINTENANCEVERSION 0)
set(smtrat_VERSION "${smtrat_MAJORVERSION}.${smtrat_MINORVERSION}.${smtrat_MAINTENANCEVERSION}")
set(PROJECT_VERSION "${smtrat_MAJORVERSION}.${smtrat_MINORVERSION}.${smtrat_MAINTENANCEVERSION}")
set(smtrat_NAME "SMT-RAT" )
set(smtrat_DESCRIPTION ${PROJECT_DESCRIPTION} )
set(ADDITIONAL_INCLUDE_DIRS "" CACHE STRING "Additional directories added to the include directories.")
set(ADDITIONAL_LINK_DIRS "" CACHE STRING "Additional directories added to the link directories.")


# # # # # # # # # # # # # # # # # # # # # #
# B. Options
# # # # # # # # # # # # # # # # # # # # # #

# options
option( DEVELOPER "Compile with extra warnings" OFF )
option( STATICLIB_SWITCH "Compile a statically linked version of the library." OFF )
option( LOGGING "Enable logging within the carl library" OFF )
option( LOGGING_CARL "Compile with the logging facility of the carl library" OFF )
option( BUILD_SOLVER "Build the SMT-RAT Solver" ON )
option( BUILD_GUI "Build the GUI" OFF )
option( USE_GINAC "If disabled, all implementations using the ginac library are disabled." OFF )
option(${PROJECT_NAME}_DOC_CREATE_PDF "Create PDF reference manual" ON )

# Strategy
option( SMTRAT_STRAT_Factorization "Factorization" ON )
set(SMTRAT_Strategy "RatOne" CACHE STRING "Used strategy in the solver")
option( SMTRAT_STRAT_PARALLEL_MODE "Parallel mode" OFF )

# Development options
option(SMTRAT_DEVOPTION_Validation "Output intermediate states in an smt2 file" OFF)
option(SMTRAT_DEVOPTION_MeasureTime "Measure times and number of calls" OFF)
option(SMTRAT_DEVOPTION_Statistics "Use the Statistics gathering" OFF)

if (NOT CMAKE_BUILD_TYPE)
	set(CMAKE_BUILD_TYPE "RELEASE")
endif()

# path to find own modules
set(CMAKE_MODULE_PATH ${PROJECT_SOURCE_DIR}/cmake)

set(SMTRAT_MANUAL_PATH ${PROJECT_SOURCE_DIR}/manual/manual_${PROJECT_NAME}-${PROJECT_VERSION}.pdf)
set(SMTRAT_MODULES_PATH ${PROJECT_SOURCE_DIR}/src/lib/modules)
# Include own macros.
include( smtratmacros )
# TODO: iteratively search for cmake files and include them here.

if ("${CMAKE_CXX_COMPILER_ID}" STREQUAL "Clang")
    if (APPLE)
        message("-- Using clang on apple")
        set(CMAKE_CXX_FLAGS "${CMAKE_CXX_FLAGS} -std=c++11 -stdlib=libc++")
    else()
        message("-- Using clang")
        set(CMAKE_CXX_FLAGS "${CMAKE_CXX_FLAGS} -std=c++11")
    endif()
	set(CMAKE_CXX_RELEASE_FLAGS "${CMAKE_CXX_RELEASE_FLAGS} -O3")
	set(CMAKE_CXX_DEBUG_FLAGS "${CMAKE_CXX_DEBUG_FLAGS} -O1")
elseif ("${CMAKE_CXX_COMPILER_ID}" STREQUAL "GNU")
    message("-- Using g++")
    set(CMAKE_CXX_FLAGS "${CMAKE_CXX_FLAGS} -std=c++0x")
	set(CMAKE_CXX_RELEASE_FLAGS "${CMAKE_CXX_RELEASE_FLAGS} -O3")
	set(CMAKE_CXX_DEBUG_FLAGS "${CMAKE_CXX_DEBUG_FLAGS} -O1")
elseif ("${CMAKE_CXX_COMPILER_ID}" STREQUAL "MSVC")
    message("-- Using Visual Studio C++")
    set(CMAKE_CXX_FLAGS "${CMAKE_CXX_FLAGS} /MP")
    set(CMAKE_CXX_RELEASE_FLAGS "${CMAKE_CXX_RELEASE_FLAGS} /O2")
    set(CMAKE_CXX_DEBUG_FLAGS "${CMAKE_CXX_DEBUG_FLAGS} /MTd")
else()
    message("-- Possibly unsupported compiler")
    set(CMAKE_CXX_FLAGS "${CMAKE_CXX_FLAGS} -std=c++0x")
endif()
if(DEVELOPER)
	if ("${CMAKE_CXX_COMPILER_ID}" STREQUAL "MSVC")
		set(CMAKE_CXX_FLAGS "${CMAKE_CXX_FLAGS} /Wall")
	else()
		set(CMAKE_CXX_FLAGS "${CMAKE_CXX_FLAGS} -Wall -Wextra -Wconversion -Wno-deprecated-declarations")
	endif()
	set(CMAKE_CXX_FLAGS "${CMAKE_CXX_FLAGS} -DDEBUG")
	set(CMAKE_BUILD_TYPE "DEBUG")
endif()

message("-- CXX Flags: ${CMAKE_CXX_FLAGS}")
message("-- CXX Debug Flags: ${CMAKE_CXX_DEBUG_FLAGS}")
message("-- CXX Release Flags: ${CMAKE_CXX_RELEASE_FLAGS}")

if(STATICLIB_SWITCH)
    message("-- linking static")
    if (APPLE)
        set(CMAKE_EXE_LINKER_FLAGS "${CMAKE_EXE_LINKER_FLAGS} -mmacosx-version-min=10.7")
    else()
	set(CMAKE_CXX_FLAGS "${CMAKE_CXX_FLAGS} -fPIE")
	set(CMAKE_EXE_LINKER_FLAGS "${CMAKE_EXE_LINKER_FLAGS} -static")
	set(CMAKE_SHARED_LIBRARY_LINK_C_FLAGS "")
	set(CMAKE_SHARED_LIBRARY_LINK_CXX_FLAGS "")
    endif()
    set(CMAKE_FIND_LIBRARY_SUFFIXES ".a;.so")
endif()

if(SMTRAT_STRAT_PARALLEL_MODE)
    if (APPLE)
	set(CMAKE_EXE_LINKER_FLAGS "${CMAKE_EXE_LINKER_FLAGS} -Wl -lpthread -Wl")
    else()
	set(CMAKE_EXE_LINKER_FLAGS "${CMAKE_EXE_LINKER_FLAGS} -Wl,--whole-archive -lpthread -Wl,--no-whole-archive")
    endif()
    set(libraries ${libraries} pthread)
endif()

if(WIN32 AND NOT CYGWIN)
  set(DEF_INSTALL_CMAKE_DIR CMake)
else()
  set(DEF_INSTALL_CMAKE_DIR lib/CMake/smtrat)
endif()
set(CMAKE_INSTALL_DIR ${DEF_INSTALL_CMAKE_DIR} CACHE PATH  "Installation directory for CMake files")


foreach(p LIB BIN INCLUDE CMAKE)
  set(var ${p}_INSTALL_DIR)
  if(NOT IS_ABSOLUTE "${${var}}")
    set(${var} "${CMAKE_INSTALL_PREFIX}/${${var}}")
  endif()
endforeach()


# path to put in the executables
set(EXECUTABLE_OUTPUT_PATH ${PROJECT_BINARY_DIR})

# # # # # # # # # # # # # # # # # # # # # #
# C. Find system tools and libraries.
#
# 1. Required libraries for core.
# 2. Optional libraries for core.
# 3. Required libraries for solver.
# 4. Required libraries for GUI.
# 5. Development and debug libraries.
# # # # # # # # # # # # # # # # # # # # # #

# # # # # # # # # # # # # # # # # # # # # #
# C.1. Required libraries for core.
# # # # # # # # # # # # # # # # # # # # # #

# use carl, carl pulls in the required libraries.
find_package( carl REQUIRED )
message("-- Using CArL from ${carl_INCLUDE_DIR}")

if(STATICLIB_SWITCH)
	set( libraries ${libraries} lib_carl_static)
else()
	set( libraries ${libraries} lib_carl)
endif()

set( libraries ${libraries} boost_system)

# # # # # # # # # # # # # # # # # # # # # #
# C.2. required libraries
# # # # # # # # # # # # # # # # # # # # # #

# # # # # # # # # # # # # # # # # # # # # #
# C.4. Required libraries for GUI.
# # # # # # # # # # # # # # # # # # # # # #

if( BUILD_GUI )
    find_package(Ant REQUIRED) # for building the GUI
    find_package(Java 1.7 REQUIRED) # for building the GUI
    find_package(Java COMPONENTS Development REQUIRED) # for building the GUI
endif()

# # # # # # # # # # # # # # # # # # # # # #
# C.5. Development and debug libraries.
# # # # # # # # # # # # # # # # # # # # # #

find_package(CPPUnit)

# if doxygen is installed, create the make doc target
include(FindDoxygen)
if(DOXYGEN)
  add_subdirectory(doxygen-conf)
else()
  message(WARNING, "Doxygen not found")
endif()
# add_subdirectory(examples EXCLUDE_FROM_ALL) # offer as an optional target
add_subdirectory(manual EXCLUDE_FROM_ALL)


# # # # # # # # # # # # # # # # # # # # # #
# D. Writen information files
# # # # # # # # # # # # # # # # # # # # # #

# Getting git info.
include(GetGitRevisionDescription)
get_git_head_revision(GIT_REFSPEC GIT_SHA1)

configure_file( ${CMAKE_SOURCE_DIR}/smtrat.pc.in ${CMAKE_BINARY_DIR}/smtrat.pc )
# [un]install targets


# specify pkg-config file to be installed
install( FILES ${CMAKE_BINARY_DIR}/smtrat.pc DESTINATION lib/pkgconfig )

# Add custom additional include or link directories
if (ADDITIONAL_INCLUDE_DIRS)
	message(STATUS "SMT-RAT - Using additional include directories ${ADDITIONAL_INCLUDE_DIRS}")
	include_directories(${ADDITIONAL_INCLUDE_DIRS})
endif(ADDITIONAL_INCLUDE_DIRS)
if (ADDITIONAL_LINK_DIRS)
	message(STATUS "SMT-RAT - Using additional link directories ${ADDITIONAL_LINK_DIRS}")
	link_directories(${ADDITIONAL_LINK_DIRS})
endif(ADDITIONAL_LINK_DIRS)

# # # # # # # # # # # # # # # # # # # # # #
# F. Invoke subdirectories.
# # # # # # # # # # # # # # # # # # # # # #

add_subdirectory(src)
# # # # # # # # # # # # # # # # # # # # # #
# G. Export Compile Information
# # # # # # # # # # # # # # # # # # # # # #

# Add all targets to the build-tree export set
export(TARGETS ${SMTRAT_TARGETS} FILE "${PROJECT_BINARY_DIR}/smtratTargets.cmake")

# Export the package for use from the build-tree
# (this registers the build-tree with a global CMake-registry)
export(PACKAGE smtrat)

include(CMakePackageConfigHelpers)
# Create the carlConfig.cmake and carlConfigVersion files
file(RELATIVE_PATH REL_INCLUDE_DIR "${CMAKE_INSTALL_DIR}" "${INCLUDE_INSTALL_DIR}")
message("${CMAKE_INSTALL_DIR}")
message("${INCLUDE_INSTALL_DIR}")
# ... for the build tree
set(CONF_INCLUDE_DIRS "${PROJECT_SOURCE_DIR}/src")
configure_package_config_file(cmake/smtratConfig.cmake.in ${CMAKE_CURRENT_BINARY_DIR}/smtratConfig.cmake
							  INSTALL_DESTINATION ${CMAKE_INSTALL_DIR}
							  PATH_VARS INCLUDE_INSTALL_DIR #SYSCONFIG_INSTALL_DIR
							 )
# ... for the install tree
set(CONF_INCLUDE_DIRS "\${smtrat_CMAKE_DIR}/${REL_INCLUDE_DIR}")
configure_package_config_file(cmake/smtratConfig.cmake.in ${CMAKE_CURRENT_BINARY_DIR}${CMAKE_FILES_DIRECTORY}/smtratConfig.cmake
							  INSTALL_DESTINATION ${CMAKE_INSTALL_DIR}
							  PATH_VARS INCLUDE_INSTALL_DIR #SYSCONFIG_INSTALL_DIR
							 )
write_basic_package_version_file(${CMAKE_CURRENT_BINARY_DIR}/smtratConfigVersion.cmake
								 VERSION ${smtrat_VERSION}
								 COMPATIBILITY SameMajorVersion )
install(FILES ${CMAKE_CURRENT_BINARY_DIR}${CMAKE_FILES_DIRECTORY}/smtratConfig.cmake ${CMAKE_CURRENT_BINARY_DIR}/smtratConfigVersion.cmake
		DESTINATION ${CMAKE_INSTALL_DIR} )

# Install the export set for use with the install-tree
install(EXPORT smtratTargets DESTINATION ${CMAKE_INSTALL_DIR} COMPONENT dev)


# # # # # # # # # # # # # # # # # # # # # #
# H. CPack
# # # # # # # # # # # # # # # # # # # # # #

set( CPACK_GENERATOR "TGZ" )
set( CPACK_PACKAGE_FILE_README "${CMAKE_CURRENT_SOURCE_DIROPTIONAL}/README" )
set( CPACK_PACKAGE_DESCRIPTION_SUMMARY ${PROJECT_DESCRIPTION} )
set( CPACK_RESOURCE_FILE_LICENSE "${CMAKE_CURRENT_SOURCE_DIR}/LICENSE" )
set( CPACK_PACKAGE_VERSION_MAJOR ${smtrat_MAJORVERSION})
set( CPACK_PACKAGE_VERSION_MINOR ${smtrat_MINORVERSION})
set( CPACK_PACKAGE_VERSION_PATCH ${smtrat_MAINTENANCEVERSION})

set( CPACK_SOURCE_GENERATOR "TGZ;TBZ2" )
set( CPACK_SOURCE_PACKAGE_FILE_NAME smtrat-${smtrat_VERSION} )
set( CPACK_SOURCE_IGNORE_FILES "/build/;/htdocs/;/nbproject/;/CVS/;/\\\\.svn/;/\\\\.bzr/;/\\\\.hg/;/\\\\.git/;/\\\\.deps/;/\\\\.libs/;\\\\.swp$;\\\\.pc$;\\\\.xjs$;\\\\.sh$;ylwrap;\\\\.prej$;\\\\.bak$;\\\\.backup$;~$" )
set( CPACK_SOURCE_IGNORE_FILES ${CPACK_SOURCE_IGNORE_FILES};logo[0-9]+\\\\.png$) # htdocs
set( CPACK_SOURCE_IGNORE_FILES ${CPACK_SOURCE_IGNORE_FILES};\\\\.log$;\\\\.out$;\\\\.toc$;\\\\.aux$;\\\\.pdf$;\\\\.bbl$;\\\\.blg$;) # manual
set( CPACK_SOURCE_IGNORE_FILES ${CPACK_SOURCE_IGNORE_FILES};opensmt-1\\\\.0.1_smtrat-0\\\\.1\\\\.1;) # opensmt binary
#message("CPACK_SOURCE_IGNORE_FILES = ${CPACK_SOURCE_IGNORE_FILES}")
include(CPack)<|MERGE_RESOLUTION|>--- conflicted
+++ resolved
@@ -22,16 +22,11 @@
 # H. CPack
 # # # # # # # # # # # # # # # # # # # # # #
 
-<<<<<<< HEAD
 if (WIN32)
 	cmake_minimum_required (VERSION 3.1 FATAL_ERROR)
 else()
-	cmake_minimum_required (VERSION 2.8 FATAL_ERROR)
-endif()
-=======
-
-cmake_minimum_required (VERSION 2.8.12)
->>>>>>> 2bb062f5
+	cmake_minimum_required (VERSION 2.8.12)
+endif()
 
 # # # # # # # # # # # # # # # # # # # # # #
 # A. Project properties
